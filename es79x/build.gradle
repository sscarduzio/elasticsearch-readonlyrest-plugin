/*
/*
 *    This file is part of ReadonlyREST.
 *
 *    ReadonlyREST is free software: you can redistribute it and/or modify
 *    it under the terms of the GNU General Public License as published by
 *    the Free Software Foundation, either version 3 of the License, or
 *    (at your option) any later version.
 *
 *    ReadonlyREST is distributed in the hope that it will be useful,
 *    but WITHOUT ANY WARRANTY; without even the implied warranty of
 *    MERCHANTABILITY or FITNESS FOR A PARTICULAR PURPOSE.  See the
 *    GNU General Public License for more details.
 *
 *    You should have received a copy of the GNU General Public License
 *    along with ReadonlyREST.  If not, see http://www.gnu.org/licenses/
 */

buildscript {
    ext {
        publishedPluginVersion = rootProject.properties['pluginVersion']
        pluginVersion = rootProject.properties['pluginVersion']
        esVersion = project.properties['esVersion']
        pluginName = rootProject.properties['pluginName']
    }
    repositories {
        mavenLocal()
        mavenCentral()
        jcenter()
        maven { url "https://plugins.gradle.org/m2/" }
    }
    dependencies {
        classpath group: 'gradle.plugin.com.hierynomus.gradle.plugins',  name: 'license-gradle-plugin', version: '0.15.0'
        classpath group: 'com.star-zero.gradle',                         name: 'githook',               version: '1.2.1'
    }
}

repositories {
    mavenCentral()
}

group = 'org.elasticsearch.plugin'
version = pluginVersion + '_es' + esVersion
def pluginFullName = pluginName + '-' + version

apply plugin: "com.github.hierynomus.license"
apply plugin: "com.star-zero.gradle.githook"
apply plugin: 'maven'
apply plugin: 'scala'

compileScala {
    sourceCompatibility = 1.8
    targetCompatibility = 1.8
}

dependencies {
    compile project(path: ':core')
    compile             group: 'org.elasticsearch',                 name: 'elasticsearch' ,             version: esVersion
    compileClasspath    group: 'org.codelibs.elasticsearch.lib',    name: 'plugin-classloader',         version: esVersion
    compileClasspath    group: 'org.locationtech.spatial4j',        name: 'spatial4j',                  version: '0.7'
    compile             group: 'org.elasticsearch.plugin',          name: 'transport-netty4-client',    version: esVersion
    compile             group: 'org.apache.logging.log4j',          name: 'log4j-core',                 version: '2.11.0'
}

license {
    header rootProject.file('ReadonlyRESTLicenseHeader.txt')
    skipExistingHeaders true
    useDefaultMappings = false
    mapping {
        java = 'SLASHSTAR_STYLE'
        scala = 'SLASHSTAR_STYLE'
    }
}

test {
    reports {
        junitXml.enabled = true
        html.enabled = false
    }
}

<<<<<<< HEAD
=======
githook {
    hooks {
        "pre-commit" {
            shell = "./gradlew license --rerun-tasks"
        }
    }
}

>>>>>>> ed80361d
tasks.withType(ScalaCompile) {
    scalaCompileOptions.additionalParameters = ["-Ypartial-unification", "-Ywarn-macros:after", "-feature"]
}

tasks.withType(Zip) { task ->
    task.doLast {
        ant.checksum file: it.archivePath, algorithm: 'sha1'
    }
}

configurations {
    wagon
    distJars {
        extendsFrom runtime
        exclude group: 'org.elasticsearch'
        exclude group: 'lucene-core'
        exclude module: 'log4j-api'
        exclude module: 'log4j-core'
        exclude group: 'lucene-analyzers-common'
        exclude group: 'org.apache.commons'
        exclude group: 'org.yaml'
        exclude group: 'com.fasterxml.jackson.core', module: 'jackson-core'
    }
}

task cleanOldData {
    doLast {
        delete 'build/tmp/' + pluginFullName
    }
}

task jarHellCheck(type: JavaExec) {
    outputs.upToDateWhen { false }
    main = "org.elasticsearch.bootstrap.JarHell"
    classpath = project.sourceSets.main.compileClasspath.filter { it.exists() }
}

task configureEsVersion() {
    doLast {
        if (project.hasProperty('esVersion')) {
            esVersion = project.properties['esVersion']
        }
    }
}

task generateVersionsFile() {
    outputs.upToDateWhen { false }
    doFirst {
        def resourcesDir = sourceSets.main.output.resourcesDir
        resourcesDir.mkdirs()
        def contents = "es_version=$esVersion\nplugin_version=$pluginVersion"
        new File(resourcesDir, "ror-build-info.properties").text = contents
    }
}

task resolvePluginDescriptorTemplate(type: Copy, dependsOn: configureEsVersion) {
    outputs.upToDateWhen { false }
    from '../plugin-metadata'
    into 'build/tmp/' + pluginFullName
    expand([
            'descriptor': [
                    'name'         : pluginName,
                    'pluginVersion': project.properties['pluginVersion'],
                    'esVersion'    : project.properties['esVersion']
            ]
    ])
}

task toJar(type: Jar, dependsOn: generateVersionsFile) {
    from sourceSets.main.getOutput()
}

task ror(type: Zip, dependsOn: [cleanOldData, jarHellCheck, toJar, resolvePluginDescriptorTemplate]) {
    outputs.upToDateWhen { false }
    archivesBaseName = pluginName
    into('.')
            {
                from configurations.distJars.filter { x -> !x.name.contains('spatial4j') && ! x.name.contains('jts')}
                from 'build/libs/' + pluginFullName + '.jar'
                from 'build/tmp/' + pluginFullName
            }
}<|MERGE_RESOLUTION|>--- conflicted
+++ resolved
@@ -79,8 +79,6 @@
     }
 }
 
-<<<<<<< HEAD
-=======
 githook {
     hooks {
         "pre-commit" {
@@ -89,7 +87,6 @@
     }
 }
 
->>>>>>> ed80361d
 tasks.withType(ScalaCompile) {
     scalaCompileOptions.additionalParameters = ["-Ypartial-unification", "-Ywarn-macros:after", "-feature"]
 }
