/*
 *    This file is part of ReadonlyREST.
 *
 *    ReadonlyREST is free software: you can redistribute it and/or modify
 *    it under the terms of the GNU General Public License as published by
 *    the Free Software Foundation, either version 3 of the License, or
 *    (at your option) any later version.
 *
 *    ReadonlyREST is distributed in the hope that it will be useful,
 *    but WITHOUT ANY WARRANTY; without even the implied warranty of
 *    MERCHANTABILITY or FITNESS FOR A PARTICULAR PURPOSE.  See the
 *    GNU General Public License for more details.
 *
 *    You should have received a copy of the GNU General Public License
 *    along with ReadonlyREST.  If not, see http://www.gnu.org/licenses/
 */
package tech.beshu.ror.es.request

import java.util.UUID

<<<<<<< HEAD
=======
import com.google.common.collect.Sets
>>>>>>> 09fb3ceb
import org.apache.logging.log4j.scala.Logging
import org.elasticsearch.action.admin.cluster.repositories.delete.DeleteRepositoryRequest
import org.elasticsearch.action.admin.cluster.repositories.get.GetRepositoriesRequest
import org.elasticsearch.action.admin.cluster.repositories.put.PutRepositoryRequest
import org.elasticsearch.action.admin.cluster.repositories.verify.VerifyRepositoryRequest
import org.elasticsearch.action.admin.cluster.snapshots.create.CreateSnapshotRequest
import org.elasticsearch.action.admin.cluster.snapshots.delete.DeleteSnapshotRequest
import org.elasticsearch.action.admin.cluster.snapshots.get.GetSnapshotsRequest
import org.elasticsearch.action.admin.cluster.snapshots.restore.RestoreSnapshotRequest
import org.elasticsearch.action.admin.cluster.snapshots.status.SnapshotsStatusRequest
import org.elasticsearch.action.admin.indices.alias.IndicesAliasesRequest
import org.elasticsearch.action.admin.indices.template.delete.DeleteIndexTemplateRequest
import org.elasticsearch.action.admin.indices.template.get.GetIndexTemplatesRequest
import org.elasticsearch.action.admin.indices.template.put.PutIndexTemplateRequest
import org.elasticsearch.action.bulk.{BulkRequest, BulkShardRequest}
import org.elasticsearch.action.get.MultiGetRequest
import org.elasticsearch.action.index.IndexRequest
import org.elasticsearch.action.search.{MultiSearchRequest, SearchRequest}
import org.elasticsearch.action.termvectors.MultiTermVectorsRequest
import org.elasticsearch.action.{ActionRequest, CompositeIndicesRequest, IndicesRequest}
import org.elasticsearch.cluster.service.ClusterService
import org.elasticsearch.index.Index
import org.elasticsearch.index.reindex.ReindexRequest
import org.elasticsearch.rest.RestChannel
import org.elasticsearch.search.builder.SearchSourceBuilder
import org.elasticsearch.threadpool.ThreadPool
import org.elasticsearch.transport.RemoteClusterService
import org.reflections.ReflectionUtils
<<<<<<< HEAD
import tech.beshu.ror.accesscontrol.request.RequestInfoShim
import tech.beshu.ror.accesscontrol.request.RequestInfoShim.ExtractedIndices.RegularIndices
import tech.beshu.ror.accesscontrol.request.RequestInfoShim.{ExtractedIndices, WriteResult}
=======
import tech.beshu.ror.accesscontrol.blocks.rules.utils.MatcherWithWildcardsScalaAdapter
import tech.beshu.ror.accesscontrol.request.RequestInfoShim
>>>>>>> 09fb3ceb
import tech.beshu.ror.es.utils.ClusterServiceHelper._
import tech.beshu.ror.utils.LoggerOps._
import tech.beshu.ror.utils.ReflecUtils.{extractStringArrayFromPrivateMethod, invokeMethodCached}
import tech.beshu.ror.utils.{RCUtils, ReflecUtils}
import tech.beshu.ror.accesscontrol.blocks.rules.utils.StringTNaturalTransformation.instances._

import scala.collection.JavaConverters._
import scala.math.Ordering.comparatorToOrdering
import scala.util.{Failure, Success, Try}
import tech.beshu.ror.utils.ScalaOps._

class RequestInfo(channel: RestChannel, taskId: Long, action: String, actionRequest: ActionRequest,
                  clusterService: ClusterService, threadPool: ThreadPool, remoteClusterService: RemoteClusterService)
  extends RequestInfoShim with Logging {

  private val request = channel.request()

  override val extractType: String = actionRequest.getClass.getSimpleName

  override def extractIndexMetadata(index: String): Set[String] = {
    val lookup = clusterService.state.metaData.getAliasAndIndexLookup
    lookup.get(index).getIndices.asScala.map(_.getIndexUUID).toSet
  }

  override val extractTaskId: Long = taskId

  override lazy val extractContentLength: Int = if(request.content == null) 0 else request.content().length()

  override lazy val extractContent: String = if(request.content == null) "" else request.content().utf8ToString()

  override lazy val extractMethod: String = request.method().name()

  override val extractPath: String = request.path()

  override val involvesIndices: Boolean = {
    actionRequest.isInstanceOf[IndicesRequest] || actionRequest.isInstanceOf[CompositeIndicesRequest] ||
      // Necessary because it won't implement IndicesRequest as it should (bug: https://github.com/elastic/elasticsearch/issues/28671)
      actionRequest.isInstanceOf[RestoreSnapshotRequest] ||
      actionRequest.isInstanceOf[GetIndexTemplatesRequest] || actionRequest.isInstanceOf[PutIndexTemplateRequest] || actionRequest.isInstanceOf[DeleteIndexTemplateRequest]
  }

<<<<<<< HEAD
  override lazy val extractIndices: ExtractedIndices = {
    val extractedIndices = actionRequest match {
      case ar: IndexRequest => // The most common case first
        RegularIndices(ar.indices.toSet)
      case ar: MultiGetRequest =>
        RegularIndices(ar.getItems.asScala.flatMap(_.indices()).toSet)
      case ar: MultiSearchRequest =>
        RegularIndices(ar.requests().asScala.flatMap(_.indices()).toSet)
      case ar: MultiTermVectorsRequest =>
        RegularIndices(ar.getRequests.asScala.flatMap(_.indices()).toSet)
      case ar: BulkRequest =>
        RegularIndices(ar.requests().asScala.flatMap(_.indices()).toSet)
      case ar: DeleteRequest =>
        RegularIndices(ar.indices().toSet)
      case ar: IndicesAliasesRequest =>
        RegularIndices(ar.getAliasActions.asScala.flatMap(_.indices()).toSet)
      case ar: ReindexRequest => // Buggy cases here onwards
        RegularIndices {
          Try {
            val sr = invokeMethodCached(ar, ar.getClass, "getSearchRequest").asInstanceOf[SearchRequest]
            val ir = invokeMethodCached(ar, ar.getClass, "getDestination").asInstanceOf[IndexRequest]
            sr.indices().toSet ++ ir.indices().toSet
          } fold(
            ex => {
              logger.errorEx(s"cannot extract indices from: $extractMethod $extractURI\n$extractContent", ex)
              Set.empty[String]
            },
            identity
          )
        }
=======
  override lazy val extractIndices: Set[String] = {
    val indices = actionRequest match {
      case ar: PutIndexTemplateRequest =>
        indicesFromPatterns(clusterService, ar.indices.asSafeSet)
          .flatMap { case (pattern, relatedIndices) => if(relatedIndices.nonEmpty) relatedIndices else Set(pattern) }
          .toSet
      case ar: IndexRequest => // The most common case first
        ar.indices.asSafeSet
      case ar: IndicesRequest =>
        ar.indices.asSafeSet
      case ar: MultiGetRequest =>
        ar.getItems.asScala.flatMap(_.indices.asSafeSet).toSet
      case ar: MultiSearchRequest =>
        ar.requests().asScala.flatMap(_.indices.asSafeSet).toSet
      case ar: MultiTermVectorsRequest =>
        ar.getRequests.asScala.flatMap(_.indices.asSafeSet).toSet
      case ar: BulkRequest =>
        ar.requests().asScala.flatMap(_.indices.asSafeSet).toSet
      case ar: IndicesAliasesRequest =>
        ar.getAliasActions.asScala.flatMap(_.indices.asSafeSet).toSet
      case ar: ReindexRequest => // Buggy cases here onwards
        Try {
          val sr = invokeMethodCached(ar, ar.getClass, "getSearchRequest").asInstanceOf[SearchRequest]
          val ir = invokeMethodCached(ar, ar.getClass, "getDestination").asInstanceOf[IndexRequest]
          sr.indices.asSafeSet ++ ir.indices.asSafeSet
        } fold(
          ex => {
            logger.errorEx(s"cannot extract indices from: $extractMethod $extractPath\n$extractContent", ex)
            Set.empty[String]
          },
          identity
        )
>>>>>>> 09fb3ceb
      case ar if ar.getClass.getSimpleName.startsWith("Sql") =>
        // Do noting, we can't do anything about X-Pack SQL queries, as it does not contain indices.
        // todo: The only way we can filter this kind of request is going Lucene level like "filter" rule.
        RegularIndices(Set.empty[String])
      case ar if ar.getClass.getSimpleName.startsWith("SearchTemplateRequest") =>
<<<<<<< HEAD
        RegularIndices {
          invokeMethodCached(ar, ar.getClass, "getRequest")
            .asInstanceOf[SearchRequest]
            .indices().toSet
        }
=======
        invokeMethodCached(ar, ar.getClass, "getRequest")
          .asInstanceOf[SearchRequest]
          .indices.asSafeSet
>>>>>>> 09fb3ceb
      case ar: CompositeIndicesRequest =>
        logger.error(s"Found an instance of CompositeIndicesRequest that could not be handled: report this as a bug immediately! ${ar.getClass.getSimpleName}")
        RegularIndices(Set.empty[String])
      case ar: RestoreSnapshotRequest => // Particular case because bug: https://github.com/elastic/elasticsearch/issues/28671
<<<<<<< HEAD
        RegularIndices(ar.indices().toSet)
      case ar: PutIndexTemplateRequest =>
        RegularIndices {
          indicesFromPatterns(clusterService, ar.indices.toSet)
            .flatMap { case (pattern, relatedIndices) => if (relatedIndices.nonEmpty) relatedIndices else Set(pattern) }
            .toSet
        }
      case ar =>
        RegularIndices {
          val indices = extractStringArrayFromPrivateMethod("indices", ar).toSet
          if (indices.isEmpty) extractStringArrayFromPrivateMethod("index", ar).toSet
          else indices
        }
    }
    logger.debug(s"Discovered indices: ${extractedIndices.indices.mkString(",")}")
    extractedIndices
=======
        ar.indices.asSafeSet
      case ar =>
        val indices = extractStringArrayFromPrivateMethod("indices", ar).asSafeSet
        if(indices.isEmpty) extractStringArrayFromPrivateMethod("index", ar).asSafeSet
        else indices
    }
    logger.debug(s"Discovered indices: ${indices.mkString(",")}")
    indices
>>>>>>> 09fb3ceb
  }

  override lazy val extractTemplateIndicesPatterns: Set[String] = {
    val patterns = actionRequest match {
      case ar: GetIndexTemplatesRequest =>
        val templates = ar.names.asSafeSet
        if(templates.isEmpty) getIndicesPatternsOfTemplates(clusterService)
        else getIndicesPatternsOfTemplates(clusterService, templates)
      case ar: PutIndexTemplateRequest =>
        ar.indices.asSafeSet
      case ar: DeleteIndexTemplateRequest =>
        getIndicesPatternsOfTemplate(clusterService, ar.name())
      case _ if extractPath.startsWith("/_cat/templates") =>
        Option(request.param("name")) match {
          case Some(templateName) => getIndicesPatternsOfTemplate(clusterService, templateName)
          case None => Set.empty[String]
        }
      case _ =>
        Set.empty[String]
    }
    patterns
  }

  override lazy val extractSnapshots: Set[String] = {
    actionRequest match {
<<<<<<< HEAD
      case ar: GetSnapshotsRequest => ar.snapshots().toSet
      case ar: CreateSnapshotRequest => Set(ar.snapshot())
      case ar: DeleteSnapshotRequest => Set(ar.snapshot())
      case ar: RestoreSnapshotRequest => Set(ar.snapshot())
      case ar: SnapshotsStatusRequest => ar.snapshots().toSet
=======
      case ar: GetSnapshotsRequest => ar.snapshots.asSafeSet
      case ar: CreateSnapshotRequest => ar.snapshot.asSafeSet
      case ar: DeleteSnapshotRequest => ar.snapshot.asSafeSet
      case ar: RestoreSnapshotRequest => ar.snapshot.asSafeSet
      case ar: SnapshotsStatusRequest => ar.snapshots.asSafeSet
>>>>>>> 09fb3ceb
      case _ => Set.empty[String]
    }
  }

  override lazy val extractRepositories: Set[String] = {
    actionRequest match {
<<<<<<< HEAD
      case ar: GetSnapshotsRequest => Set(ar.repository())
      case ar: CreateSnapshotRequest => Set(ar.repository())
      case ar: DeleteSnapshotRequest => Set(ar.repository())
      case ar: RestoreSnapshotRequest => Set(ar.repository())
      case ar: SnapshotsStatusRequest => Set(ar.repository())
      case ar: PutRepositoryRequest => Set(ar.name())
      case ar: GetRepositoriesRequest => ar.repositories().toSet
      case ar: DeleteRepositoryRequest => Set(ar.name())
      case ar: VerifyRepositoryRequest => Set(ar.name())
=======
      case ar: GetSnapshotsRequest => ar.repository.asSafeSet
      case ar: CreateSnapshotRequest => ar.repository.asSafeSet
      case ar: DeleteSnapshotRequest => ar.repository.asSafeSet
      case ar: RestoreSnapshotRequest => ar.repository.asSafeSet
      case ar: SnapshotsStatusRequest => ar.repository.asSafeSet
      case ar: PutRepositoryRequest => ar.name.asSafeSet
      case ar: GetRepositoriesRequest => ar.repositories.asSafeSet
      case ar: DeleteRepositoryRequest => ar.name.asSafeSet
      case ar: VerifyRepositoryRequest => ar.name.asSafeSet
>>>>>>> 09fb3ceb
      case _ => Set.empty[String]
    }
  }

  override val extractAction: String = action

  override val extractRequestHeaders: Map[String, String] =
    request
      .getHeaders.asScala
<<<<<<< HEAD
      .map { h => (h._1, h._2.asScala.min(Ordering.comparatorToOrdering(String.CASE_INSENSITIVE_ORDER))) }
=======
      .map { h => (h._1, h._2.asScala.min(comparatorToOrdering(String.CASE_INSENSITIVE_ORDER))) }
>>>>>>> 09fb3ceb
      .toMap

  override val extractRemoteAddress: String = {
    Try {
      val remoteHost = request.getHttpChannel.getRemoteAddress.getAddress.getHostAddress
      // Make sure we recognize localhost even when IPV6 is involved
      if (RCUtils.isLocalHost(remoteHost)) RCUtils.LOCALHOST else remoteHost
    } fold(
      ex => {
        logger.error("Could not extract remote address", ex)
        null
      },
      identity
    )
  }

  override val extractLocalAddress: String = {
    Try {
      request.getHttpChannel.getLocalAddress.getAddress.getHostAddress
    } fold(
      ex => {
        logger.error("Could not extract local address", ex)
        null
      },
      identity
    )
  }

  override val extractId: String = {
    val tmpID = request.hashCode() + "-" + actionRequest.hashCode()
    s"$tmpID#$taskId"
  }

<<<<<<< HEAD
  override lazy val extractAllIndicesAndAliases: Set[(String, Set[String])] = {
=======
  override lazy val extractAllIndicesAndAliases: Map[String, Set[String]] = {
>>>>>>> 09fb3ceb
    val indices = clusterService.state.metaData.getIndices
    indices
      .keysIt().asScala
      .map { index =>
        val indexMetaData = indices.get(index)
        val indexName = indexMetaData.getIndex.getName
        val aliases: Set[String] = indexMetaData.getAliases.keysIt.asScala.toSet
        (indexName, aliases)
      }
<<<<<<< HEAD
      .toSet
=======
      .toMap
>>>>>>> 09fb3ceb
  }

  override val extractIsReadRequest: Boolean = RCUtils.isReadRequest(action)

  override val extractIsAllowedForDLS: Boolean = {
    actionRequest match {
      case _ if !extractIsReadRequest => false
      case sr: SearchRequest if sr.source() == null => true
      case sr: SearchRequest if sr.source.profile || (sr.source.suggest != null && !sr.source.suggest.getSuggestions.isEmpty) => false
      case _ => true
    }
  }

  override val extractIsCompositeRequest: Boolean = actionRequest.isInstanceOf[CompositeIndicesRequest]

  override val extractHasRemoteClusters: Boolean = remoteClusterService.isCrossClusterSearchEnabled

<<<<<<< HEAD
  override def writeSnapshots(newSnapshots: Set[String]): WriteResult[Unit] = {
    if (newSnapshots.isEmpty) return WriteResult.Success(())

=======
  override def writeSnapshots(newSnapshots: Set[String]): Unit = {
    if (newSnapshots.isEmpty) return
>>>>>>> 09fb3ceb
    // We limit this to read requests, as all the write requests are single-snapshot oriented.
    actionRequest match {
      case ar: GetSnapshotsRequest =>
        ar.snapshots(newSnapshots.toArray)
      case ar: SnapshotsStatusRequest =>
        ar.snapshots(newSnapshots.toArray)
      case _ =>
    }
    WriteResult.Success(())
  }

<<<<<<< HEAD
  override def writeRepositories(newRepositories: Set[String]): WriteResult[Unit] = {
    if (newRepositories.isEmpty) return WriteResult.Success(())
=======
  override def writeRepositories(newRepositories: Set[String]): Unit = {
    if (newRepositories.isEmpty) return
>>>>>>> 09fb3ceb

    // We limit this to read requests, as all the write requests are single-snapshot oriented.
    val newRepositoriesA = newRepositories.toArray
    actionRequest match {
      case ar: GetSnapshotsRequest => ar.repository(newRepositoriesA(0))
      case ar: SnapshotsStatusRequest => ar.repository(newRepositoriesA(0))
      case ar: GetRepositoriesRequest => ar.repositories(newRepositoriesA)
      case ar: VerifyRepositoryRequest => ar.name(newRepositoriesA(0))
      case _ =>
    }

    WriteResult.Success(())
  }

<<<<<<< HEAD
  override def writeResponseHeaders(hMap: Map[String, String]): WriteResult[Unit] = {
=======
  override def writeResponseHeaders(hMap: Map[String, String]): Unit = {
>>>>>>> 09fb3ceb
    val threadContext = threadPool.getThreadContext
    hMap.foreach { case (key, value) =>
      threadContext.addResponseHeader(key, value)
    }
    WriteResult.Success(())
  }

<<<<<<< HEAD
  override def writeToThreadContextHeaders(hMap: Map[String, String]): WriteResult[Unit] = {
=======
  override def writeToThreadContextHeaders(hMap: Map[String, String]): Unit = {
>>>>>>> 09fb3ceb
    val threadContext = threadPool.getThreadContext
    hMap.foreach { case (key, value) =>
      threadContext.putHeader(key, value)
    }
    WriteResult.Success(())
  }

<<<<<<< HEAD
  override def writeIndices(newIndices: Set[String]): WriteResult[Unit] = {
    val indices = newIndices.filter(i => i != "" && i != "<no-index>").toList
    if (indices.isEmpty) return WriteResult.Success(())

    actionRequest match {
      case ar: IndicesRequest.Replaceable if extractURI.startsWith("/_cat/templates") =>
        // workaround for filtering templates of /_cat/templates action
        WriteResult.Success(())
=======
  override def writeIndices(newIndices: Set[String]): Unit = {
    val indices = newIndices.filter(i => i != "" && i != "<no-index>").toList
    if (indices.isEmpty) return

    actionRequest match {
      case _: IndicesRequest.Replaceable if extractPath.startsWith("/_cat/templates") =>
      // workaround for filtering templates of /_cat/templates action
>>>>>>> 09fb3ceb
      case ar: IndicesRequest.Replaceable => // Best case, this request is designed to have indices replaced.
        ar.indices(indices: _*)
        WriteResult.Success(())
      case ar: BulkShardRequest => // This should not be necessary anymore because nowadays we either allow or forbid write requests.
        val singleIndex = indices.head
        val uuid = extractIndexMetadata(singleIndex).toList.head
        ReflectionUtils
          .getAllFields(ar.shardId().getClass, ReflectionUtils.withName("index")).asScala
          .foreach { f =>
            f.setAccessible(true)
            Try(f.set(ar.shardId(), new Index(singleIndex, uuid))) match {
              case Failure(ex) => logger.error("Cannot set index", ex)
              case Success(_) =>
            }
          }
        WriteResult.Success(())
      case ar: MultiSearchRequest =>
        ar.requests().asScala.foreach { sr =>
          if (sr.indices.asSafeSet.isEmpty || sr.indices.asSafeSet.contains("*")) {
            sr.indices(indices: _*)
          } else {
            // This transforms wildcards and aliases in concrete indices
<<<<<<< HEAD
            val expandedSrIndices = getExpandedIndices(sr.indices.toSet)
            val remaining = expandedSrIndices.intersect(newIndices)
=======
            val expandedSrIndices = getExpandedIndices(sr.indices.asSafeSet)
            val remaining = expandedSrIndices.intersect(indices.toSet)
>>>>>>> 09fb3ceb

            if (remaining.isEmpty) { // contained just forbidden indices, should return zero results
              sr.source(new SearchSourceBuilder().size(0))
            } else if (remaining.size == expandedSrIndices.size) { // contained all allowed indices
              // nothing to do
            } else {
              // some allowed indices were there, restrict query to those
              sr.indices(remaining.toList: _*)
            }
          }
        }
        WriteResult.Success(())
      case ar: MultiGetRequest =>
        val it = ar.getItems.iterator
        while (it.hasNext) {
          val item = it.next
          // One item contains just an index, but can be an alias
<<<<<<< HEAD
          val indices = getExpandedIndices(item.indices.toSet)
          val remaining = indices.intersect(newIndices)
=======
          val expandedIndices = getExpandedIndices(item.indices.asSafeSet)
          val remaining = expandedIndices.intersect(indices.toSet)
>>>>>>> 09fb3ceb
          if (remaining.isEmpty) it.remove()
        }
        WriteResult.Success(())
      case ar: IndicesAliasesRequest =>
        val it = ar.getAliasActions.iterator
        while (it.hasNext) {
          val act = it.next
<<<<<<< HEAD
          val indices = getExpandedIndices(act.indices().toSet)
          val remaining = indices.intersect(newIndices)
=======
          val expandedIndices = getExpandedIndices(act.indices.asSafeSet)
          val remaining = expandedIndices.intersect(indices.toSet)
>>>>>>> 09fb3ceb
          if (remaining.isEmpty) {
            it.remove()
          } else {
            act.indices(remaining.toList: _*)
          }
        }
<<<<<<< HEAD
        WriteResult.Success(())
=======
      case _ =>
        // Optimistic reflection attempt
        val okSetResult = ReflecUtils.setIndices(actionRequest, Sets.newHashSet("index", "indices"), indices.toSet.asJava)
        if (okSetResult) logger.debug(s"REFLECTION: success changing indices: $indices correctly set as $extractIndices")
        else logger.error(s"REFLECTION: Failed to set indices for type ${actionRequest.getClass.getSimpleName} in req id: $extractId")
    }
  }

  override def writeTemplatesOf(indices: Set[String]): Unit = {
    actionRequest match {
>>>>>>> 09fb3ceb
      case ar: GetIndexTemplatesRequest =>
        val requestTemplateNames = ar.names.asSafeSet
        val allowedTemplateNames = findTemplatesOfIndices(clusterService, indices)
        val templateNamesToReturn =
          if (requestTemplateNames.isEmpty) {
            allowedTemplateNames
          } else {
            MatcherWithWildcardsScalaAdapter
              .create(requestTemplateNames)
              .filter(allowedTemplateNames)
          }
        if (templateNamesToReturn.isEmpty) {
          // hack! there is no other way to return empty list of templates (at the moment should not be used, but
          // I leave it as a protection
          ar.names(UUID.randomUUID + "*")
        } else {
          ar.names(templateNamesToReturn.toList: _*)
        }
        WriteResult.Success(())
      case _ =>
<<<<<<< HEAD
        // Optimistic reflection attempt
        val okSetResult = ReflecUtils.setIndices(actionRequest, Set("index", "indices").asJava, indices.toSet.asJava)
        if (okSetResult) logger.debug(s"REFLECTION: success changing indices: $indices correctly set as $extractIndices")
        else logger.error(s"REFLECTION: Failed to set indices for type ${actionRequest.getClass.getSimpleName} in req id: $extractId")
        WriteResult.Success(())
=======
      // ignore
>>>>>>> 09fb3ceb
    }
  }
}<|MERGE_RESOLUTION|>--- conflicted
+++ resolved
@@ -18,10 +18,6 @@
 
 import java.util.UUID
 
-<<<<<<< HEAD
-=======
-import com.google.common.collect.Sets
->>>>>>> 09fb3ceb
 import org.apache.logging.log4j.scala.Logging
 import org.elasticsearch.action.admin.cluster.repositories.delete.DeleteRepositoryRequest
 import org.elasticsearch.action.admin.cluster.repositories.get.GetRepositoriesRequest
@@ -50,24 +46,20 @@
 import org.elasticsearch.threadpool.ThreadPool
 import org.elasticsearch.transport.RemoteClusterService
 import org.reflections.ReflectionUtils
-<<<<<<< HEAD
+import tech.beshu.ror.accesscontrol.blocks.rules.utils.MatcherWithWildcardsScalaAdapter
+import tech.beshu.ror.accesscontrol.blocks.rules.utils.StringTNaturalTransformation.instances._
 import tech.beshu.ror.accesscontrol.request.RequestInfoShim
 import tech.beshu.ror.accesscontrol.request.RequestInfoShim.ExtractedIndices.RegularIndices
 import tech.beshu.ror.accesscontrol.request.RequestInfoShim.{ExtractedIndices, WriteResult}
-=======
-import tech.beshu.ror.accesscontrol.blocks.rules.utils.MatcherWithWildcardsScalaAdapter
-import tech.beshu.ror.accesscontrol.request.RequestInfoShim
->>>>>>> 09fb3ceb
 import tech.beshu.ror.es.utils.ClusterServiceHelper._
 import tech.beshu.ror.utils.LoggerOps._
 import tech.beshu.ror.utils.ReflecUtils.{extractStringArrayFromPrivateMethod, invokeMethodCached}
+import tech.beshu.ror.utils.ScalaOps._
 import tech.beshu.ror.utils.{RCUtils, ReflecUtils}
-import tech.beshu.ror.accesscontrol.blocks.rules.utils.StringTNaturalTransformation.instances._
 
 import scala.collection.JavaConverters._
 import scala.math.Ordering.comparatorToOrdering
 import scala.util.{Failure, Success, Try}
-import tech.beshu.ror.utils.ScalaOps._
 
 class RequestInfo(channel: RestChannel, taskId: Long, action: String, actionRequest: ActionRequest,
                   clusterService: ClusterService, threadPool: ThreadPool, remoteClusterService: RemoteClusterService)
@@ -99,118 +91,64 @@
       actionRequest.isInstanceOf[GetIndexTemplatesRequest] || actionRequest.isInstanceOf[PutIndexTemplateRequest] || actionRequest.isInstanceOf[DeleteIndexTemplateRequest]
   }
 
-<<<<<<< HEAD
   override lazy val extractIndices: ExtractedIndices = {
     val extractedIndices = actionRequest match {
+      case ar: PutIndexTemplateRequest =>
+        RegularIndices {
+          indicesFromPatterns(clusterService, ar.indices.asSafeSet)
+            .flatMap { case (pattern, relatedIndices) => if (relatedIndices.nonEmpty) relatedIndices else Set(pattern) }
+            .toSet
+        }
       case ar: IndexRequest => // The most common case first
-        RegularIndices(ar.indices.toSet)
+        RegularIndices(ar.indices.asSafeSet)
       case ar: MultiGetRequest =>
-        RegularIndices(ar.getItems.asScala.flatMap(_.indices()).toSet)
+        RegularIndices(ar.getItems.asScala.flatMap(_.indices.asSafeSet).toSet)
       case ar: MultiSearchRequest =>
-        RegularIndices(ar.requests().asScala.flatMap(_.indices()).toSet)
+        RegularIndices(ar.requests().asScala.flatMap(_.indices.asSafeSet).toSet)
       case ar: MultiTermVectorsRequest =>
-        RegularIndices(ar.getRequests.asScala.flatMap(_.indices()).toSet)
+        RegularIndices(ar.getRequests.asScala.flatMap(_.indices.asSafeSet).toSet)
       case ar: BulkRequest =>
-        RegularIndices(ar.requests().asScala.flatMap(_.indices()).toSet)
-      case ar: DeleteRequest =>
-        RegularIndices(ar.indices().toSet)
+        RegularIndices(ar.requests().asScala.flatMap(_.indices.asSafeSet).toSet)
       case ar: IndicesAliasesRequest =>
-        RegularIndices(ar.getAliasActions.asScala.flatMap(_.indices()).toSet)
+        RegularIndices(ar.getAliasActions.asScala.flatMap(_.indices.asSafeSet).toSet)
       case ar: ReindexRequest => // Buggy cases here onwards
         RegularIndices {
           Try {
             val sr = invokeMethodCached(ar, ar.getClass, "getSearchRequest").asInstanceOf[SearchRequest]
             val ir = invokeMethodCached(ar, ar.getClass, "getDestination").asInstanceOf[IndexRequest]
-            sr.indices().toSet ++ ir.indices().toSet
+            sr.indices.asSafeSet ++ ir.indices.asSafeSet
           } fold(
             ex => {
-              logger.errorEx(s"cannot extract indices from: $extractMethod $extractURI\n$extractContent", ex)
+              logger.errorEx(s"cannot extract indices from: $extractMethod $extractPath\n$extractContent", ex)
               Set.empty[String]
             },
             identity
           )
         }
-=======
-  override lazy val extractIndices: Set[String] = {
-    val indices = actionRequest match {
-      case ar: PutIndexTemplateRequest =>
-        indicesFromPatterns(clusterService, ar.indices.asSafeSet)
-          .flatMap { case (pattern, relatedIndices) => if(relatedIndices.nonEmpty) relatedIndices else Set(pattern) }
-          .toSet
-      case ar: IndexRequest => // The most common case first
-        ar.indices.asSafeSet
-      case ar: IndicesRequest =>
-        ar.indices.asSafeSet
-      case ar: MultiGetRequest =>
-        ar.getItems.asScala.flatMap(_.indices.asSafeSet).toSet
-      case ar: MultiSearchRequest =>
-        ar.requests().asScala.flatMap(_.indices.asSafeSet).toSet
-      case ar: MultiTermVectorsRequest =>
-        ar.getRequests.asScala.flatMap(_.indices.asSafeSet).toSet
-      case ar: BulkRequest =>
-        ar.requests().asScala.flatMap(_.indices.asSafeSet).toSet
-      case ar: IndicesAliasesRequest =>
-        ar.getAliasActions.asScala.flatMap(_.indices.asSafeSet).toSet
-      case ar: ReindexRequest => // Buggy cases here onwards
-        Try {
-          val sr = invokeMethodCached(ar, ar.getClass, "getSearchRequest").asInstanceOf[SearchRequest]
-          val ir = invokeMethodCached(ar, ar.getClass, "getDestination").asInstanceOf[IndexRequest]
-          sr.indices.asSafeSet ++ ir.indices.asSafeSet
-        } fold(
-          ex => {
-            logger.errorEx(s"cannot extract indices from: $extractMethod $extractPath\n$extractContent", ex)
-            Set.empty[String]
-          },
-          identity
-        )
->>>>>>> 09fb3ceb
       case ar if ar.getClass.getSimpleName.startsWith("Sql") =>
         // Do noting, we can't do anything about X-Pack SQL queries, as it does not contain indices.
         // todo: The only way we can filter this kind of request is going Lucene level like "filter" rule.
         RegularIndices(Set.empty[String])
       case ar if ar.getClass.getSimpleName.startsWith("SearchTemplateRequest") =>
-<<<<<<< HEAD
         RegularIndices {
           invokeMethodCached(ar, ar.getClass, "getRequest")
             .asInstanceOf[SearchRequest]
-            .indices().toSet
-        }
-=======
-        invokeMethodCached(ar, ar.getClass, "getRequest")
-          .asInstanceOf[SearchRequest]
-          .indices.asSafeSet
->>>>>>> 09fb3ceb
+            .indices.asSafeSet
+        }
       case ar: CompositeIndicesRequest =>
         logger.error(s"Found an instance of CompositeIndicesRequest that could not be handled: report this as a bug immediately! ${ar.getClass.getSimpleName}")
         RegularIndices(Set.empty[String])
       case ar: RestoreSnapshotRequest => // Particular case because bug: https://github.com/elastic/elasticsearch/issues/28671
-<<<<<<< HEAD
-        RegularIndices(ar.indices().toSet)
-      case ar: PutIndexTemplateRequest =>
-        RegularIndices {
-          indicesFromPatterns(clusterService, ar.indices.toSet)
-            .flatMap { case (pattern, relatedIndices) => if (relatedIndices.nonEmpty) relatedIndices else Set(pattern) }
-            .toSet
-        }
+        RegularIndices(ar.indices.asSafeSet)
       case ar =>
         RegularIndices {
-          val indices = extractStringArrayFromPrivateMethod("indices", ar).toSet
-          if (indices.isEmpty) extractStringArrayFromPrivateMethod("index", ar).toSet
+          val indices = extractStringArrayFromPrivateMethod("indices", ar).asSafeSet
+          if (indices.isEmpty) extractStringArrayFromPrivateMethod("index", ar).asSafeSet
           else indices
         }
     }
     logger.debug(s"Discovered indices: ${extractedIndices.indices.mkString(",")}")
     extractedIndices
-=======
-        ar.indices.asSafeSet
-      case ar =>
-        val indices = extractStringArrayFromPrivateMethod("indices", ar).asSafeSet
-        if(indices.isEmpty) extractStringArrayFromPrivateMethod("index", ar).asSafeSet
-        else indices
-    }
-    logger.debug(s"Discovered indices: ${indices.mkString(",")}")
-    indices
->>>>>>> 09fb3ceb
   }
 
   override lazy val extractTemplateIndicesPatterns: Set[String] = {
@@ -236,36 +174,17 @@
 
   override lazy val extractSnapshots: Set[String] = {
     actionRequest match {
-<<<<<<< HEAD
-      case ar: GetSnapshotsRequest => ar.snapshots().toSet
-      case ar: CreateSnapshotRequest => Set(ar.snapshot())
-      case ar: DeleteSnapshotRequest => Set(ar.snapshot())
-      case ar: RestoreSnapshotRequest => Set(ar.snapshot())
-      case ar: SnapshotsStatusRequest => ar.snapshots().toSet
-=======
       case ar: GetSnapshotsRequest => ar.snapshots.asSafeSet
       case ar: CreateSnapshotRequest => ar.snapshot.asSafeSet
       case ar: DeleteSnapshotRequest => ar.snapshot.asSafeSet
       case ar: RestoreSnapshotRequest => ar.snapshot.asSafeSet
       case ar: SnapshotsStatusRequest => ar.snapshots.asSafeSet
->>>>>>> 09fb3ceb
       case _ => Set.empty[String]
     }
   }
 
   override lazy val extractRepositories: Set[String] = {
     actionRequest match {
-<<<<<<< HEAD
-      case ar: GetSnapshotsRequest => Set(ar.repository())
-      case ar: CreateSnapshotRequest => Set(ar.repository())
-      case ar: DeleteSnapshotRequest => Set(ar.repository())
-      case ar: RestoreSnapshotRequest => Set(ar.repository())
-      case ar: SnapshotsStatusRequest => Set(ar.repository())
-      case ar: PutRepositoryRequest => Set(ar.name())
-      case ar: GetRepositoriesRequest => ar.repositories().toSet
-      case ar: DeleteRepositoryRequest => Set(ar.name())
-      case ar: VerifyRepositoryRequest => Set(ar.name())
-=======
       case ar: GetSnapshotsRequest => ar.repository.asSafeSet
       case ar: CreateSnapshotRequest => ar.repository.asSafeSet
       case ar: DeleteSnapshotRequest => ar.repository.asSafeSet
@@ -275,7 +194,6 @@
       case ar: GetRepositoriesRequest => ar.repositories.asSafeSet
       case ar: DeleteRepositoryRequest => ar.name.asSafeSet
       case ar: VerifyRepositoryRequest => ar.name.asSafeSet
->>>>>>> 09fb3ceb
       case _ => Set.empty[String]
     }
   }
@@ -285,11 +203,7 @@
   override val extractRequestHeaders: Map[String, String] =
     request
       .getHeaders.asScala
-<<<<<<< HEAD
-      .map { h => (h._1, h._2.asScala.min(Ordering.comparatorToOrdering(String.CASE_INSENSITIVE_ORDER))) }
-=======
       .map { h => (h._1, h._2.asScala.min(comparatorToOrdering(String.CASE_INSENSITIVE_ORDER))) }
->>>>>>> 09fb3ceb
       .toMap
 
   override val extractRemoteAddress: String = {
@@ -323,11 +237,7 @@
     s"$tmpID#$taskId"
   }
 
-<<<<<<< HEAD
-  override lazy val extractAllIndicesAndAliases: Set[(String, Set[String])] = {
-=======
   override lazy val extractAllIndicesAndAliases: Map[String, Set[String]] = {
->>>>>>> 09fb3ceb
     val indices = clusterService.state.metaData.getIndices
     indices
       .keysIt().asScala
@@ -337,11 +247,7 @@
         val aliases: Set[String] = indexMetaData.getAliases.keysIt.asScala.toSet
         (indexName, aliases)
       }
-<<<<<<< HEAD
-      .toSet
-=======
       .toMap
->>>>>>> 09fb3ceb
   }
 
   override val extractIsReadRequest: Boolean = RCUtils.isReadRequest(action)
@@ -359,14 +265,9 @@
 
   override val extractHasRemoteClusters: Boolean = remoteClusterService.isCrossClusterSearchEnabled
 
-<<<<<<< HEAD
   override def writeSnapshots(newSnapshots: Set[String]): WriteResult[Unit] = {
     if (newSnapshots.isEmpty) return WriteResult.Success(())
 
-=======
-  override def writeSnapshots(newSnapshots: Set[String]): Unit = {
-    if (newSnapshots.isEmpty) return
->>>>>>> 09fb3ceb
     // We limit this to read requests, as all the write requests are single-snapshot oriented.
     actionRequest match {
       case ar: GetSnapshotsRequest =>
@@ -378,13 +279,8 @@
     WriteResult.Success(())
   }
 
-<<<<<<< HEAD
   override def writeRepositories(newRepositories: Set[String]): WriteResult[Unit] = {
     if (newRepositories.isEmpty) return WriteResult.Success(())
-=======
-  override def writeRepositories(newRepositories: Set[String]): Unit = {
-    if (newRepositories.isEmpty) return
->>>>>>> 09fb3ceb
 
     // We limit this to read requests, as all the write requests are single-snapshot oriented.
     val newRepositoriesA = newRepositories.toArray
@@ -399,11 +295,7 @@
     WriteResult.Success(())
   }
 
-<<<<<<< HEAD
   override def writeResponseHeaders(hMap: Map[String, String]): WriteResult[Unit] = {
-=======
-  override def writeResponseHeaders(hMap: Map[String, String]): Unit = {
->>>>>>> 09fb3ceb
     val threadContext = threadPool.getThreadContext
     hMap.foreach { case (key, value) =>
       threadContext.addResponseHeader(key, value)
@@ -411,11 +303,7 @@
     WriteResult.Success(())
   }
 
-<<<<<<< HEAD
   override def writeToThreadContextHeaders(hMap: Map[String, String]): WriteResult[Unit] = {
-=======
-  override def writeToThreadContextHeaders(hMap: Map[String, String]): Unit = {
->>>>>>> 09fb3ceb
     val threadContext = threadPool.getThreadContext
     hMap.foreach { case (key, value) =>
       threadContext.putHeader(key, value)
@@ -423,24 +311,14 @@
     WriteResult.Success(())
   }
 
-<<<<<<< HEAD
   override def writeIndices(newIndices: Set[String]): WriteResult[Unit] = {
     val indices = newIndices.filter(i => i != "" && i != "<no-index>").toList
     if (indices.isEmpty) return WriteResult.Success(())
 
     actionRequest match {
-      case ar: IndicesRequest.Replaceable if extractURI.startsWith("/_cat/templates") =>
+      case _: IndicesRequest.Replaceable if extractPath.startsWith("/_cat/templates") =>
         // workaround for filtering templates of /_cat/templates action
         WriteResult.Success(())
-=======
-  override def writeIndices(newIndices: Set[String]): Unit = {
-    val indices = newIndices.filter(i => i != "" && i != "<no-index>").toList
-    if (indices.isEmpty) return
-
-    actionRequest match {
-      case _: IndicesRequest.Replaceable if extractPath.startsWith("/_cat/templates") =>
-      // workaround for filtering templates of /_cat/templates action
->>>>>>> 09fb3ceb
       case ar: IndicesRequest.Replaceable => // Best case, this request is designed to have indices replaced.
         ar.indices(indices: _*)
         WriteResult.Success(())
@@ -463,13 +341,8 @@
             sr.indices(indices: _*)
           } else {
             // This transforms wildcards and aliases in concrete indices
-<<<<<<< HEAD
-            val expandedSrIndices = getExpandedIndices(sr.indices.toSet)
-            val remaining = expandedSrIndices.intersect(newIndices)
-=======
             val expandedSrIndices = getExpandedIndices(sr.indices.asSafeSet)
             val remaining = expandedSrIndices.intersect(indices.toSet)
->>>>>>> 09fb3ceb
 
             if (remaining.isEmpty) { // contained just forbidden indices, should return zero results
               sr.source(new SearchSourceBuilder().size(0))
@@ -487,13 +360,8 @@
         while (it.hasNext) {
           val item = it.next
           // One item contains just an index, but can be an alias
-<<<<<<< HEAD
-          val indices = getExpandedIndices(item.indices.toSet)
-          val remaining = indices.intersect(newIndices)
-=======
           val expandedIndices = getExpandedIndices(item.indices.asSafeSet)
           val remaining = expandedIndices.intersect(indices.toSet)
->>>>>>> 09fb3ceb
           if (remaining.isEmpty) it.remove()
         }
         WriteResult.Success(())
@@ -501,33 +369,45 @@
         val it = ar.getAliasActions.iterator
         while (it.hasNext) {
           val act = it.next
-<<<<<<< HEAD
-          val indices = getExpandedIndices(act.indices().toSet)
-          val remaining = indices.intersect(newIndices)
-=======
           val expandedIndices = getExpandedIndices(act.indices.asSafeSet)
           val remaining = expandedIndices.intersect(indices.toSet)
->>>>>>> 09fb3ceb
           if (remaining.isEmpty) {
             it.remove()
           } else {
             act.indices(remaining.toList: _*)
           }
         }
-<<<<<<< HEAD
-        WriteResult.Success(())
-=======
+        WriteResult.Success(())
+      case ar: GetIndexTemplatesRequest =>
+        val requestTemplateNames = ar.names.asSafeSet
+        val allowedTemplateNames = findTemplatesOfIndices(clusterService, indices.toSet)
+        val templateNamesToReturn =
+          if (requestTemplateNames.isEmpty) {
+            allowedTemplateNames
+          } else {
+            MatcherWithWildcardsScalaAdapter
+              .create(requestTemplateNames)
+              .filter(allowedTemplateNames)
+          }
+        if (templateNamesToReturn.isEmpty) {
+          // hack! there is no other way to return empty list of templates (at the moment should not be used, but
+          // I leave it as a protection
+          ar.names(UUID.randomUUID + "*")
+        } else {
+          ar.names(templateNamesToReturn.toList: _*)
+        }
+        WriteResult.Success(())
       case _ =>
         // Optimistic reflection attempt
-        val okSetResult = ReflecUtils.setIndices(actionRequest, Sets.newHashSet("index", "indices"), indices.toSet.asJava)
+        val okSetResult = ReflecUtils.setIndices(actionRequest, Set("index", "indices").asJava, indices.toSet.asJava)
         if (okSetResult) logger.debug(s"REFLECTION: success changing indices: $indices correctly set as $extractIndices")
         else logger.error(s"REFLECTION: Failed to set indices for type ${actionRequest.getClass.getSimpleName} in req id: $extractId")
-    }
-  }
-
-  override def writeTemplatesOf(indices: Set[String]): Unit = {
-    actionRequest match {
->>>>>>> 09fb3ceb
+        WriteResult.Success(())
+    }
+  }
+
+  override def writeTemplatesOf(indices: Set[String]): WriteResult[Unit] = {
+    actionRequest match {
       case ar: GetIndexTemplatesRequest =>
         val requestTemplateNames = ar.names.asSafeSet
         val allowedTemplateNames = findTemplatesOfIndices(clusterService, indices)
@@ -546,17 +426,9 @@
         } else {
           ar.names(templateNamesToReturn.toList: _*)
         }
-        WriteResult.Success(())
       case _ =>
-<<<<<<< HEAD
-        // Optimistic reflection attempt
-        val okSetResult = ReflecUtils.setIndices(actionRequest, Set("index", "indices").asJava, indices.toSet.asJava)
-        if (okSetResult) logger.debug(s"REFLECTION: success changing indices: $indices correctly set as $extractIndices")
-        else logger.error(s"REFLECTION: Failed to set indices for type ${actionRequest.getClass.getSimpleName} in req id: $extractId")
-        WriteResult.Success(())
-=======
       // ignore
->>>>>>> 09fb3ceb
-    }
+    }
+    WriteResult.Success(())
   }
 }