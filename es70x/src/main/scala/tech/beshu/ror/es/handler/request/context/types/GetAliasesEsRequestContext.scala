/*
 *    This file is part of ReadonlyREST.
 *
 *    ReadonlyREST is free software: you can redistribute it and/or modify
 *    it under the terms of the GNU General Public License as published by
 *    the Free Software Foundation, either version 3 of the License, or
 *    (at your option) any later version.
 *
 *    ReadonlyREST is distributed in the hope that it will be useful,
 *    but WITHOUT ANY WARRANTY; without even the implied warranty of
 *    MERCHANTABILITY or FITNESS FOR A PARTICULAR PURPOSE.  See the
 *    GNU General Public License for more details.
 *
 *    You should have received a copy of the GNU General Public License
 *    along with ReadonlyREST.  If not, see http://www.gnu.org/licenses/
 */
package tech.beshu.ror.es.handler.request.context.types

import cats.data.NonEmptyList
import cats.implicits.*
import monix.eval.Task
import org.elasticsearch.action.ActionResponse
import org.elasticsearch.action.admin.indices.alias.get.{GetAliasesRequest, GetAliasesResponse}
import org.elasticsearch.cluster.metadata.AliasMetaData
import org.elasticsearch.common.collect.ImmutableOpenMap
import org.elasticsearch.threadpool.ThreadPool
import tech.beshu.ror.accesscontrol.AccessControlList.AccessControlStaticContext
import tech.beshu.ror.accesscontrol.blocks.BlockContext.{AliasRequestBlockContext, RandomIndexBasedOnBlockContextIndices}
import tech.beshu.ror.accesscontrol.blocks.metadata.UserMetadata
import tech.beshu.ror.accesscontrol.domain.ClusterIndexName
import tech.beshu.ror.accesscontrol.utils.IndicesListOps.*
import tech.beshu.ror.es.RorClusterService
import tech.beshu.ror.es.handler.AclAwareRequestFilter.EsContext
import tech.beshu.ror.es.handler.request.context.ModificationResult.{Modified, ShouldBeInterrupted, UpdateResponse}
import tech.beshu.ror.es.handler.request.context.types.utils.FilterableAliasesMap.*
import tech.beshu.ror.es.handler.request.context.{BaseEsRequestContext, EsRequest, ModificationResult}
import tech.beshu.ror.es.utils.EsCollectionsScalaUtils.*
import tech.beshu.ror.implicits.*
import tech.beshu.ror.syntax.*
import tech.beshu.ror.utils.ScalaOps.*

import java.util.List as JList
import scala.jdk.CollectionConverters.*

class GetAliasesEsRequestContext(actionRequest: GetAliasesRequest,
                                 esContext: EsContext,
                                 aclContext: AccessControlStaticContext,
                                 clusterService: RorClusterService,
                                 override val threadPool: ThreadPool)
  extends BaseEsRequestContext[AliasRequestBlockContext](esContext, clusterService)
    with EsRequest[AliasRequestBlockContext] {

  override val initialBlockContext: AliasRequestBlockContext = AliasRequestBlockContext(
<<<<<<< HEAD
    this,
    UserMetadata.from(this),
    Set.empty,
    List.empty,
    {
      val indices = aliasesFrom(actionRequest)
      logger.debug(s"[${id.show}] Discovered aliases: ${indices.show}")
      indices
    },
    {
      val indices = indicesFrom(actionRequest)
      logger.debug(s"[${id.show}] Discovered indices: ${indices.show}")
      indices
    },
=======
    requestContext = this,
    userMetadata = UserMetadata.from(this),
    responseHeaders = Set.empty,
    responseTransformations = List.empty,
    aliases = discoverAliases(actionRequest),
    indices = discoverIndices(actionRequest),
>>>>>>> bcaa27d8
  )

  override protected def modifyRequest(blockContext: AliasRequestBlockContext): ModificationResult = {
    val result = for {
      indices <- NonEmptyList.fromList(blockContext.indices.toList)
      aliases <- NonEmptyList.fromList(blockContext.aliases.toList)
    } yield (indices, aliases)
    result match {
      case Some((indices, aliases)) =>
        updateIndices(actionRequest, indices)
        updateAliases(actionRequest, aliases)
        UpdateResponse(updateAliasesResponse(aliases, _))
      case None =>
        logger.error(s"[${id.show}] At least one alias and one index has to be allowed. " +
          s"Found allowed indices: [${blockContext.indices.show}]." +
<<<<<<< HEAD
          s"Found allowed aliases: [${blockContext.aliases.map(_.show).mkString(",")}]")
=======
          s"Found allowed aliases: [${blockContext.aliases.show}]")
>>>>>>> bcaa27d8
        ShouldBeInterrupted
    }
  }

  override def modifyWhenIndexNotFound: ModificationResult = {
    if (aclContext.doesRequirePassword) {
      val nonExistentIndex = initialBlockContext.randomNonexistentIndex(_.indices)
      if (nonExistentIndex.hasWildcard) {
        val nonExistingIndices = NonEmptyList
          .fromList(initialBlockContext.indices.map(_.randomNonexistentIndex()).toList)
          .getOrElse(NonEmptyList.of(nonExistentIndex))
        updateIndices(actionRequest, nonExistingIndices)
        Modified
      } else {
        ShouldBeInterrupted
      }
    } else {
      updateIndices(actionRequest, NonEmptyList.of(initialBlockContext.randomNonexistentIndex(_.indices)))
      Modified
    }
  }

  override def modifyWhenAliasNotFound: ModificationResult = {
    if (aclContext.doesRequirePassword) {
      val nonExistentAlias = initialBlockContext.randomNonexistentIndex(_.aliases)
      if (nonExistentAlias.hasWildcard) {
        val nonExistingAliases = NonEmptyList
          .fromList(initialBlockContext.aliases.map(_.randomNonexistentIndex()).toList)
          .getOrElse(NonEmptyList.of(nonExistentAlias))
        updateAliases(actionRequest, nonExistingAliases)
        Modified
      } else {
        ShouldBeInterrupted
      }
    } else {
      updateAliases(actionRequest, NonEmptyList.of(initialBlockContext.randomNonexistentIndex(_.aliases)))
      Modified
    }
  }

  private def discoverIndices(request: GetAliasesRequest) = {
    val indices = request
      .indices().asSafeSet
      .flatMap(ClusterIndexName.fromString)
      .orWildcardWhenEmpty
    logger.debug(s"[${id.show}] Discovered indices: ${indices.show}")
    indices
  }

  private def discoverAliases(request: GetAliasesRequest) = {
    val aliases = rawRequestAliasesSet(request)
      .flatMap(ClusterIndexName.fromString)
      .orWildcardWhenEmpty
    logger.debug(s"[${id.show}] Discovered aliases: ${aliases.show}")
    aliases
  }

  private def updateIndices(request: GetAliasesRequest, indices: NonEmptyList[ClusterIndexName]): Unit = {
    request.indices(indices.stringify: _*)
  }

  private def updateAliases(request: GetAliasesRequest, aliases: NonEmptyList[ClusterIndexName]): Unit = {
    if (isRequestedEmptyAliasesSet(request)) {
      // we don't need to do anything
    } else {
      request.aliases(aliases.stringify: _*)
    }
  }

  private def updateAliasesResponse(allowedAliases: NonEmptyList[ClusterIndexName],
                                    response: ActionResponse): Task[ActionResponse] = {
    val aliases: ImmutableOpenMap[String, JList[AliasMetaData]] = response match {
      case aliasesResponse: GetAliasesResponse =>
        aliasesResponse.getAliases.filterOutNotAllowedAliases(allowedAliases)
      case other =>
        logger.error(s"${id.show} Unexpected response type - expected: [${classOf[GetAliasesResponse].show}], was: [${other.getClass.show}]")
        ImmutableOpenMapOps.empty[String, JList[AliasMetaData]]
    }
    Task.now(new GetAliasesResponse(aliases))
  }

  private def isRequestedEmptyAliasesSet(request: GetAliasesRequest) = rawRequestAliasesSet(request).isEmpty

  private def rawRequestAliasesSet(request: GetAliasesRequest) = request.aliases().asSafeSet

}<|MERGE_RESOLUTION|>--- conflicted
+++ resolved
@@ -51,29 +51,12 @@
     with EsRequest[AliasRequestBlockContext] {
 
   override val initialBlockContext: AliasRequestBlockContext = AliasRequestBlockContext(
-<<<<<<< HEAD
-    this,
-    UserMetadata.from(this),
-    Set.empty,
-    List.empty,
-    {
-      val indices = aliasesFrom(actionRequest)
-      logger.debug(s"[${id.show}] Discovered aliases: ${indices.show}")
-      indices
-    },
-    {
-      val indices = indicesFrom(actionRequest)
-      logger.debug(s"[${id.show}] Discovered indices: ${indices.show}")
-      indices
-    },
-=======
     requestContext = this,
     userMetadata = UserMetadata.from(this),
     responseHeaders = Set.empty,
     responseTransformations = List.empty,
     aliases = discoverAliases(actionRequest),
     indices = discoverIndices(actionRequest),
->>>>>>> bcaa27d8
   )
 
   override protected def modifyRequest(blockContext: AliasRequestBlockContext): ModificationResult = {
@@ -89,11 +72,7 @@
       case None =>
         logger.error(s"[${id.show}] At least one alias and one index has to be allowed. " +
           s"Found allowed indices: [${blockContext.indices.show}]." +
-<<<<<<< HEAD
-          s"Found allowed aliases: [${blockContext.aliases.map(_.show).mkString(",")}]")
-=======
           s"Found allowed aliases: [${blockContext.aliases.show}]")
->>>>>>> bcaa27d8
         ShouldBeInterrupted
     }
   }
