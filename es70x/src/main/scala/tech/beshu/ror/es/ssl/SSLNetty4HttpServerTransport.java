/*
 *    This file is part of ReadonlyREST.
 *
 *    ReadonlyREST is free software: you can redistribute it and/or modify
 *    it under the terms of the GNU General Public License as published by
 *    the Free Software Foundation, either version 3 of the License, or
 *    (at your option) any later version.
 *
 *    ReadonlyREST is distributed in the hope that it will be useful,
 *    but WITHOUT ANY WARRANTY; without even the implied warranty of
 *    MERCHANTABILITY or FITNESS FOR A PARTICULAR PURPOSE.  See the
 *    GNU General Public License for more details.
 *
 *    You should have received a copy of the GNU General Public License
 *    along with ReadonlyREST.  If not, see http://www.gnu.org/licenses/
 */

package tech.beshu.ror.es.ssl;


import io.netty.channel.Channel;
import io.netty.channel.ChannelHandler;
import io.netty.handler.ssl.NotSslRecordException;
import io.netty.handler.ssl.SslContext;
import org.apache.logging.log4j.LogManager;
import org.apache.logging.log4j.Logger;
import org.elasticsearch.common.network.NetworkService;
import org.elasticsearch.common.settings.Settings;
import org.elasticsearch.common.util.BigArrays;
import org.elasticsearch.common.xcontent.NamedXContentRegistry;
import org.elasticsearch.http.HttpChannel;
import org.elasticsearch.http.netty4.Netty4HttpServerTransport;
import org.elasticsearch.threadpool.ThreadPool;
import scala.Option;
import tech.beshu.ror.configuration.SslConfiguration.ExternalSslConfiguration;
<<<<<<< HEAD
import tech.beshu.ror.utils.SSLCertHelper;
=======
import tech.beshu.ror.utils.SslCertParser;
>>>>>>> eeaf9d5e

import java.security.AccessController;
import java.security.PrivilegedAction;
import java.util.Optional;

public class SSLNetty4HttpServerTransport extends Netty4HttpServerTransport {

  private final Logger logger = LogManager.getLogger(this.getClass());
  private final ExternalSslConfiguration ssl;
  private final Boolean fipsCompliant;

  public SSLNetty4HttpServerTransport(Settings settings,
                                      NetworkService networkService,
                                      BigArrays bigArrays,
                                      ThreadPool threadPool,
                                      NamedXContentRegistry xContentRegistry,
                                      Dispatcher dispatcher,
                                      ExternalSslConfiguration ssl,
                                      Boolean fipsCompliant) {
    super(settings, networkService, bigArrays, threadPool, xContentRegistry, dispatcher);
    this.ssl = ssl;
    this.fipsCompliant = fipsCompliant;
  }

  @Override
  public void onException(HttpChannel channel, Exception cause) {
    if (!this.lifecycle.started()) {
      return;
    }
    if (cause.getCause() instanceof NotSslRecordException) {
      logger.warn(cause.getMessage() + " connecting from: " + channel.getRemoteAddress());
    }
    else {
      super.onException(channel, cause);
    }
    channel.close();
  }

  public ChannelHandler configureServerChannelHandler() {
    return new SSLHandler(this);
  }

  private class SSLHandler extends Netty4HttpServerTransport.HttpChannelHandler {
    private Optional<SslContext> context = Optional.empty();

    SSLHandler(final Netty4HttpServerTransport transport) {
      super(transport, handlingSettings);
      AccessController.doPrivileged((PrivilegedAction<Void>) () -> {
<<<<<<< HEAD
        context = Optional.of(SSLCertHelper.prepareSSLContext(ssl, fipsCompliant, ssl.clientAuthenticationEnabled()));
=======
        SslCertParser.run(new SSLContextCreatorImpl(), ssl);
>>>>>>> eeaf9d5e
        return null;
      });
    }

    protected void initChannel(final Channel ch) throws Exception {
      super.initChannel(ch);
      context.ifPresent(sslCtx -> {
        ch.pipeline().addFirst("ssl_netty4_handler", sslCtx.newHandler(ch.alloc()));
      });
    }

<<<<<<< HEAD

=======
    private class SSLContextCreatorImpl implements SslCertParser.SSLContextCreator {
      @Override
      public void mkSSLContext(InputStream certChain, InputStream privateKey) {
        try {
          // #TODO: expose configuration of sslPrivKeyPem password? Letsencrypt never sets one..
          SslContextBuilder sslCtxBuilder = SslContextBuilder.forServer(certChain, privateKey, null);

          logger.info("ROR SSL HTTP: Using SSL provider: " + SslContext.defaultServerProvider().name());
          SslCertParser.validateProtocolAndCiphers(sslCtxBuilder.build().newEngine(ByteBufAllocator.DEFAULT), ssl);

          if(ssl.allowedCiphers().size() > 0) {
            sslCtxBuilder.ciphers(
                JavaConverters$.MODULE$
                    .setAsJavaSet(ssl.allowedCiphers())
                    .stream()
                    .map(SslConfiguration.Cipher::value)
                    .collect(Collectors.toList())
            );
          }

          if (ssl.clientAuthenticationEnabled()) {
            sslCtxBuilder.clientAuth(ClientAuth.REQUIRE);
            TrustManagerFactory usedTrustManager = SslCertParser.customTrustManagerFrom(ssl).getOrElse(null);
            sslCtxBuilder.trustManager(usedTrustManager);
          }

          if(ssl.allowedProtocols().size() > 0) {
            sslCtxBuilder.protocols(
                JavaConverters$.MODULE$
                    .setAsJavaSet(ssl.allowedProtocols())
                    .stream()
                    .map(SslConfiguration.Protocol::value)
                    .toArray(String[]::new)
            );
          }

          context = Optional.of(sslCtxBuilder.build());

        } catch (Exception e) {
          context = Optional.empty();
          logger.error("Failed to load SSL HTTP CertChain & private key from Keystore! "
              + e.getClass().getSimpleName() + ": " + e.getMessage(), e);
        }
      }
    }
>>>>>>> eeaf9d5e
  }
}<|MERGE_RESOLUTION|>--- conflicted
+++ resolved
@@ -33,11 +33,7 @@
 import org.elasticsearch.threadpool.ThreadPool;
 import scala.Option;
 import tech.beshu.ror.configuration.SslConfiguration.ExternalSslConfiguration;
-<<<<<<< HEAD
 import tech.beshu.ror.utils.SSLCertHelper;
-=======
-import tech.beshu.ror.utils.SslCertParser;
->>>>>>> eeaf9d5e
 
 import java.security.AccessController;
 import java.security.PrivilegedAction;
@@ -86,11 +82,7 @@
     SSLHandler(final Netty4HttpServerTransport transport) {
       super(transport, handlingSettings);
       AccessController.doPrivileged((PrivilegedAction<Void>) () -> {
-<<<<<<< HEAD
         context = Optional.of(SSLCertHelper.prepareSSLContext(ssl, fipsCompliant, ssl.clientAuthenticationEnabled()));
-=======
-        SslCertParser.run(new SSLContextCreatorImpl(), ssl);
->>>>>>> eeaf9d5e
         return null;
       });
     }
@@ -101,55 +93,5 @@
         ch.pipeline().addFirst("ssl_netty4_handler", sslCtx.newHandler(ch.alloc()));
       });
     }
-
-<<<<<<< HEAD
-
-=======
-    private class SSLContextCreatorImpl implements SslCertParser.SSLContextCreator {
-      @Override
-      public void mkSSLContext(InputStream certChain, InputStream privateKey) {
-        try {
-          // #TODO: expose configuration of sslPrivKeyPem password? Letsencrypt never sets one..
-          SslContextBuilder sslCtxBuilder = SslContextBuilder.forServer(certChain, privateKey, null);
-
-          logger.info("ROR SSL HTTP: Using SSL provider: " + SslContext.defaultServerProvider().name());
-          SslCertParser.validateProtocolAndCiphers(sslCtxBuilder.build().newEngine(ByteBufAllocator.DEFAULT), ssl);
-
-          if(ssl.allowedCiphers().size() > 0) {
-            sslCtxBuilder.ciphers(
-                JavaConverters$.MODULE$
-                    .setAsJavaSet(ssl.allowedCiphers())
-                    .stream()
-                    .map(SslConfiguration.Cipher::value)
-                    .collect(Collectors.toList())
-            );
-          }
-
-          if (ssl.clientAuthenticationEnabled()) {
-            sslCtxBuilder.clientAuth(ClientAuth.REQUIRE);
-            TrustManagerFactory usedTrustManager = SslCertParser.customTrustManagerFrom(ssl).getOrElse(null);
-            sslCtxBuilder.trustManager(usedTrustManager);
-          }
-
-          if(ssl.allowedProtocols().size() > 0) {
-            sslCtxBuilder.protocols(
-                JavaConverters$.MODULE$
-                    .setAsJavaSet(ssl.allowedProtocols())
-                    .stream()
-                    .map(SslConfiguration.Protocol::value)
-                    .toArray(String[]::new)
-            );
-          }
-
-          context = Optional.of(sslCtxBuilder.build());
-
-        } catch (Exception e) {
-          context = Optional.empty();
-          logger.error("Failed to load SSL HTTP CertChain & private key from Keystore! "
-              + e.getClass().getSimpleName() + ": " + e.getMessage(), e);
-        }
-      }
-    }
->>>>>>> eeaf9d5e
   }
 }