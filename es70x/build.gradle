/*
 *    This file is part of ReadonlyREST.
 *
 *    ReadonlyREST is free software: you can redistribute it and/or modify
 *    it under the terms of the GNU General Public License as published by
 *    the Free Software Foundation, either version 3 of the License, or
 *    (at your option) any later version.
 *
 *    ReadonlyREST is distributed in the hope that it will be useful,
 *    but WITHOUT ANY WARRANTY; without even the implied warranty of
 *    MERCHANTABILITY or FITNESS FOR A PARTICULAR PURPOSE.  See the
 *    GNU General Public License for more details.
 *
 *    You should have received a copy of the GNU General Public License
 *    along with ReadonlyREST.  If not, see http://www.gnu.org/licenses/
 */
buildscript {
    ext {
        publishedPluginVersion = rootProject.properties['pluginVersion']
        pluginVersion = rootProject.properties['pluginVersion']
        esVersion = project.properties['esVersion']
        pluginName = rootProject.properties['pluginName']
    }
    repositories {
        mavenLocal()
        mavenCentral()
        jcenter()
        maven { url "https://plugins.gradle.org/m2/" }
    }
    dependencies {
        classpath group: 'gradle.plugin.com.hierynomus.gradle.plugins',  name: 'license-gradle-plugin', version: '0.15.0'
        classpath group: 'com.star-zero.gradle',                         name: 'githook',               version: '1.2.1'
    }
}

repositories {
    mavenCentral()
}

group = 'org.elasticsearch.plugin'
version = pluginVersion + '_es' + esVersion
def pluginFullName = pluginName + '-' + version

apply plugin: "com.github.hierynomus.license"
apply plugin: "com.star-zero.gradle.githook"
apply plugin: 'maven'
apply plugin: 'scala'

compileScala {
    sourceCompatibility = 1.8
    targetCompatibility = 1.8
}

dependencies {
    compile project(path: ':core')
    compile             group: 'org.elasticsearch',                 name: 'elasticsearch' ,             version: esVersion
    compileClasspath    group: 'org.codelibs.elasticsearch.lib',    name: 'plugin-classloader',         version: esVersion
    compile             group: 'org.elasticsearch.plugin',          name: 'transport-netty4-client',    version: esVersion
    compile             group: 'org.apache.logging.log4j',          name: 'log4j-core',                 version: '2.11.0'
}

license {
    header rootProject.file('ReadonlyRESTLicenseHeader.txt')
    skipExistingHeaders true
    useDefaultMappings = false
    mapping {
        java = 'SLASHSTAR_STYLE'
        scala = 'SLASHSTAR_STYLE'
    }
}

test {
    reports {
        junitXml.enabled = true
        html.enabled = false
    }
}

<<<<<<< HEAD
=======
githook {
    hooks {
        "pre-commit" {
            shell = "./gradlew license --rerun-tasks"
        }
    }
}

>>>>>>> ed80361d
tasks.withType(ScalaCompile) {
    scalaCompileOptions.additionalParameters = ["-Ypartial-unification", "-Ywarn-macros:after", "-feature"]
}

tasks.withType(Zip) { task ->
    task.doLast {
        ant.checksum file: it.archivePath, algorithm: 'sha1'
    }
}

configurations {
    wagon
    distJars {
        extendsFrom runtime
        exclude group: 'org.elasticsearch'
        exclude group: 'lucene-core'
        exclude module: 'log4j-api'
        exclude module: 'log4j-core'
        exclude group: 'lucene-analyzers-common'
        exclude group: 'org.apache.commons'
        exclude group: 'org.yaml'
        exclude group: 'com.fasterxml.jackson.core', module: 'jackson-core'
    }
}

task cleanOldData {
    doLast {
        delete 'build/tmp/' + pluginFullName
    }
}

task jarHellCheck(type: JavaExec) {
    outputs.upToDateWhen { false }
    main = "org.elasticsearch.bootstrap.JarHell"
    classpath = project.sourceSets.main.compileClasspath.filter { it.exists() }
}

task configureEsVersion() {
    doLast {
        if (project.hasProperty('esVersion')) {
            esVersion = project.properties['esVersion']
        }
    }
}

task generateVersionsFile() {
    outputs.upToDateWhen { false }
    doFirst {
        def resourcesDir = sourceSets.main.output.resourcesDir
        
        resourcesDir.mkdirs()
        def contents = "es_version=$esVersion\nplugin_version=$pluginVersion"
        new File(resourcesDir, "ror-build-info.properties").text = contents
    }
}

task resolvePluginDescriptorTemplate(type: Copy, dependsOn: configureEsVersion) {
    outputs.upToDateWhen { false }
    from '../plugin-metadata'
    into 'build/tmp/' + pluginFullName
    expand([
            'descriptor': [
                    'name'         : pluginName,
                    'pluginVersion': project.properties['pluginVersion'],
                    'esVersion'    : project.properties['esVersion']
            ]
    ])
}

task toJar(type: Jar, dependsOn: generateVersionsFile) {
    from sourceSets.main.getOutput()
}

task ror(type: Zip, dependsOn: [cleanOldData, jarHellCheck, toJar, resolvePluginDescriptorTemplate]) {
    outputs.upToDateWhen { false }
    archivesBaseName = pluginName
    into('.')
            {
                from configurations.distJars.filter { x -> !x.name.contains('spatial4j') && ! x.name.contains('jts')}
                from 'build/libs/' + pluginFullName + '.jar'
                from 'build/tmp/' + pluginFullName
            }
}<|MERGE_RESOLUTION|>--- conflicted
+++ resolved
@@ -76,8 +76,6 @@
     }
 }
 
-<<<<<<< HEAD
-=======
 githook {
     hooks {
         "pre-commit" {
@@ -86,7 +84,6 @@
     }
 }
 
->>>>>>> ed80361d
 tasks.withType(ScalaCompile) {
     scalaCompileOptions.additionalParameters = ["-Ypartial-unification", "-Ywarn-macros:after", "-feature"]
 }
