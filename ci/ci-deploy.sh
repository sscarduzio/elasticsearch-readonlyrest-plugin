#!/bin/bash

. ci/ci-lib.sh

###############################
# S3 Artifact Uploader Script #
###############################
# Motivation: "artifact" addon and deploy feature of Travis are a complete loss of time
# The S3 command line tool is this: https://github.com/pivotal-golang/s3cli
# No need for hardcoding AWS Credentials, they're securely held in travis-ci.
#
# This tool triggers a build upload if a tag for the plugin and elasticsearch version is not already present.
# The plugin and elasticsearch versions are taken from the build name, which comes from gradle.build
#
# Ultimately, I'm just going to commit changes to the build.gradle and this thing tags and uploads where necessary.


if [ ! -z "$TRAVIS_TAG" ]; then
  echo "Don't try to tag in response on a tag event"
  exit 0
fi

if [[ $TRAVIS_PULL_REQUEST == "true" ]] && [[ $TRAVIS_BRANCH != "master" ]]; then
    echo ">>> won't try to tag and upload builds because this is a PR"
    exit 0
fi

echo "Entering release uploader.."

function processBuild {
    PLUGIN_FILE="$1"
    echo "PLUGIN_FILE: $PLUGIN_FILE"
    DISTRIBUTION_PATH=$(dirname "$PLUGIN_FILE")
    PLUGIN_FILE_BASE=$(basename "$PLUGIN_FILE")

    ES_VERSION=$(echo $PLUGIN_FILE_BASE | awk -F "_es" {'print $2'} | sed "s/\.zip//")
    echo "ES_VERSION: $ES_VERSION"
<<<<<<< HEAD
    generateActionListIfNecessary $ES_VERSION
=======
>>>>>>> 22398668

    PLUGIN_VERSION=$(echo $PLUGIN_FILE_BASE | awk -F "_es" {'print $1'} | awk -F "readonlyrest-" {'print $2'})
    echo "PLUGIN_VERSION: $PLUGIN_VERSION"

    GIT_TAG=v$(echo $PLUGIN_FILE_BASE | sed 's/readonlyrest-//' | sed 's/\.zip//')
    echo "GIT_TAG: $GIT_TAG"
    tag $GIT_TAG &&
    upload  $PLUGIN_FILE        build/$PLUGIN_VERSION/$PLUGIN_FILE_BASE &&
    upload  $PLUGIN_FILE.sha1   build/$PLUGIN_VERSION/$PLUGIN_FILE_BASE.sha1
}

for zipFile in `ls -1 es*x/build/distributions/*zip`; do
    echo "Processing $zipFile ..."
    processBuild $zipFile
done

exit 0

##########################################
# Sample of available ENV vars in Travis #
##########################################

#declare -x SHELL="/bin/bash"
#declare -x SHLVL="2"
#declare -x SSH_CLIENT="104.198.36.26 56467 22"
#declare -x SSH_CONNECTION="104.198.36.26 56467 10.10.2.23 22"
#declare -x SSH_TTY="/dev/pts/1"
#declare -x TERM="dumb"
#declare -x TRAVIS="true"
#declare -x TRAVIS_BRANCH="auto-build"
#declare -x TRAVIS_BUILD_DIR="/home/travis/build/sscarduzio/elasticsearch-readonlyrest-plugin"
#declare -x TRAVIS_BUILD_ID="188755410"
#declare -x TRAVIS_BUILD_NUMBER="229"
#declare -x TRAVIS_COMMIT="7c018b7ad3a6b445f84d66f510edffab236464d9"
#declare -x TRAVIS_COMMIT_RANGE="0c6da9942d7b...7c018b7ad3a6"
#declare -x TRAVIS_EVENT_TYPE="push"
#declare -x TRAVIS_JDK_VERSION="oraclejdk8"
#declare -x TRAVIS_JOB_ID="188755411"
#declare -x TRAVIS_JOB_NUMBER="229.1"
#declare -x TRAVIS_LANGUAGE="java"
#declare -x TRAVIS_OS_NAME="linux"
#declare -x TRAVIS_PULL_REQUEST="false"
#declare -x TRAVIS_PULL_REQUEST_BRANCH=""
#declare -x TRAVIS_PULL_REQUEST_SHA=""
#declare -x TRAVIS_REPO_SLUG="sscarduzio/elasticsearch-readonlyrest-plugin"
#declare -x TRAVIS_SECURE_ENV_VARS="true"
#declare -x TRAVIS_STACK_FEATURES="basic chromium firefox google-chrome jdk memcached mongodb mysql phantomjs postgresql rabbitmq redis sphinxsearch sqlite xserver"
#declare -x TRAVIS_STACK_JOB_BOARD_REGISTER="/.job-board-register.yml"
#declare -x TRAVIS_STACK_LANGUAGES="clojure groovy java pure_java scala"
#declare -x TRAVIS_STACK_NAME="jvm"
#declare -x TRAVIS_STACK_NODE_ATTRIBUTES="/.node-attributes.yml"
#declare -x TRAVIS_STACK_TIMESTAMP="2016-12-02 04:25:24 UTC"
#declare -x TRAVIS_SUDO="true"
#declare -x TRAVIS_TAG=""
#declare -x TRAVIS_TEST_RESULT="0"<|MERGE_RESOLUTION|>--- conflicted
+++ resolved
@@ -35,10 +35,6 @@
 
     ES_VERSION=$(echo $PLUGIN_FILE_BASE | awk -F "_es" {'print $2'} | sed "s/\.zip//")
     echo "ES_VERSION: $ES_VERSION"
-<<<<<<< HEAD
-    generateActionListIfNecessary $ES_VERSION
-=======
->>>>>>> 22398668
 
     PLUGIN_VERSION=$(echo $PLUGIN_FILE_BASE | awk -F "_es" {'print $1'} | awk -F "readonlyrest-" {'print $2'})
     echo "PLUGIN_VERSION: $PLUGIN_VERSION"
