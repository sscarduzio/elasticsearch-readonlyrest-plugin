# Elasticsearch plugin descriptor file
# This file must exist as 'plugin-descriptor.properties' in a folder named `elasticsearch`
# inside all plugins.
#
### example plugin for "foo"
#
# foo.zip <-- zip file for the plugin, with this structure:
#|____elasticsearch/
#| |____   <arbitrary name1>.jar <-- classes, resources, dependencies
#| |____   <arbitrary nameN>.jar <-- any number of jars
#| |____   plugin-descriptor.properties <-- example contents below:
#
# classname=foo.bar.BazPlugin
# description=My cool plugin
# version=2.0
# elasticsearch.version=2.0
# java.version=1.7
#
### mandatory elements for all plugins:
#
# 'description': simple summary of the plugin
description=Netty 4 based transport implementation
#
# 'version': plugin's version

<<<<<<< HEAD
#version=5.2.2
version=7.4.2

#elasticsearch.version=5.2.2
=======
version=7.4.2

>>>>>>> 2dd01aaa
elasticsearch.version=7.4.2

# 'name': the plugin name
name=transport-netty4
#
# 'classname': the name of the class to load, fully-qualified.
classname=org.elasticsearch.transport.Netty4Plugin
#
# 'java.version': version of java the code is built against
# use the system property java.specification.version
# version string must be a sequence of nonnegative decimal integers
# separated by "."'s and may have leading zeros
java.version=1.8
#
# 'elasticsearch.version': version of elasticsearch compiled against
### optional elements for plugins:
#
# 'has.native.controller': whether or not the plugin has a native controller
has.native.controller=false
#
# 'requires.keystore': whether or not the plugin needs the elasticsearch keystore be created
#requires.keystore=false<|MERGE_RESOLUTION|>--- conflicted
+++ resolved
@@ -23,15 +23,8 @@
 #
 # 'version': plugin's version
 
-<<<<<<< HEAD
-#version=5.2.2
 version=7.4.2
 
-#elasticsearch.version=5.2.2
-=======
-version=7.4.2
-
->>>>>>> 2dd01aaa
 elasticsearch.version=7.4.2
 
 # 'name': the plugin name
