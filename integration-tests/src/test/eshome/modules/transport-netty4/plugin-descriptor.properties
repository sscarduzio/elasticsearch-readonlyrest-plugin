# Elasticsearch plugin descriptor file
# This file must exist as 'plugin-descriptor.properties' in a folder named `elasticsearch`
# inside all plugins.
#
### example plugin for "foo"
#
# foo.zip <-- zip file for the plugin, with this structure:
#|____elasticsearch/
#| |____   <arbitrary name1>.jar <-- classes, resources, dependencies
#| |____   <arbitrary nameN>.jar <-- any number of jars
#| |____   plugin-descriptor.properties <-- example contents below:
#
# classname=foo.bar.BazPlugin
# description=My cool plugin
# version=2.0
# elasticsearch.version=2.0
# java.version=1.7
#
### mandatory elements for all plugins:
#
# 'description': simple summary of the plugin
description=Netty 4 based transport implementation
#
# 'version': plugin's version

version=7.6.1

<<<<<<< HEAD
elasticsearch.version=7.6.0
=======
elasticsearch.version=7.6.1
>>>>>>> f06db44b

# 'name': the plugin name
name=transport-netty4
#
# 'classname': the name of the class to load, fully-qualified.
classname=org.elasticsearch.transport.Netty4Plugin
#
# 'java.version': version of java the code is built against
# use the system property java.specification.version
# version string must be a sequence of nonnegative decimal integers
# separated by "."'s and may have leading zeros
java.version=1.8
#
# 'elasticsearch.version': version of elasticsearch compiled against
### optional elements for plugins:
#
# 'has.native.controller': whether or not the plugin has a native controller
has.native.controller=false
#
# 'requires.keystore': whether or not the plugin needs the elasticsearch keystore be created
#requires.keystore=false<|MERGE_RESOLUTION|>--- conflicted
+++ resolved
@@ -25,11 +25,7 @@
 
 version=7.6.1
 
-<<<<<<< HEAD
-elasticsearch.version=7.6.0
-=======
 elasticsearch.version=7.6.1
->>>>>>> f06db44b
 
 # 'name': the plugin name
 name=transport-netty4
