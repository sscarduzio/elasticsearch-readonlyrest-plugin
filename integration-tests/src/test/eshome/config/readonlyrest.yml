readonlyrest:
  ssl:
    enable: true
    keystore_file: "keystore.jks"
    keystore_pass: readonlyrest
    key_pass: readonlyrest

  access_control_rules:

    - name: "::INITIALIZER::"
      methods: [GET]
      auth_key: admin:container

<<<<<<< HEAD
    - name: "::INITIALIZER1::"
      auth_key: dev:test
      indices: ["test"]

=======
>>>>>>> 19ef3ac9
    - name: "::GETTER::"
      methods: [GET]
      auth_key: "unrestricted:dev"

    - name: "::RESTRICTED TO ALIAS::"
      methods: [GET]
      indices: ["public*"]
      auth_key: "restricted:dev"

    - name: "::PERFMON - RESTRICTED TO ALIAS AND INDEX::"
      methods: [GET]
      indices: ["perfmon*", "bla*"]
      auth_key: "perfmon:dev"

    - name: myanmar_vietnam
      kibana_access: ro
      auth_key: "VIET_MYAN:dev"
<<<<<<< HEAD
      indices: ["*myanmar*", "*vietnam*"]
=======
      indices: ["*myanmar*", "*vietnam*"]

    - name: "CONTAINER ADMIN"
      actions: ["cluster:monitor/health*", "indices:data/write/*", "indices:admin/create*", "indices:admin/aliases"]
      #auth_key: admin:container
>>>>>>> 19ef3ac9
<|MERGE_RESOLUTION|>--- conflicted
+++ resolved
@@ -1,4 +1,6 @@
 readonlyrest:
+  enable: true
+
   ssl:
     enable: true
     keystore_file: "keystore.jks"
@@ -11,13 +13,10 @@
       methods: [GET]
       auth_key: admin:container
 
-<<<<<<< HEAD
     - name: "::INITIALIZER1::"
       auth_key: dev:test
       indices: ["test"]
 
-=======
->>>>>>> 19ef3ac9
     - name: "::GETTER::"
       methods: [GET]
       auth_key: "unrestricted:dev"
@@ -35,12 +34,4 @@
     - name: myanmar_vietnam
       kibana_access: ro
       auth_key: "VIET_MYAN:dev"
-<<<<<<< HEAD
-      indices: ["*myanmar*", "*vietnam*"]
-=======
-      indices: ["*myanmar*", "*vietnam*"]
-
-    - name: "CONTAINER ADMIN"
-      actions: ["cluster:monitor/health*", "indices:data/write/*", "indices:admin/create*", "indices:admin/aliases"]
-      #auth_key: admin:container
->>>>>>> 19ef3ac9
+      indices: ["*myanmar*", "*vietnam*"]