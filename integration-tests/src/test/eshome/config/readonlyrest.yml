readonlyrest:
  ssl:
    enable: true
    keystore_file: "keystore.jks"
    keystore_pass: readonlyrest
    key_pass: readonlyrest

  access_control_rules:

    # ES containter initializer need this rule to configure ES instance after startup
    - name: "CONTAINER ADMIN"
      verbosity: error
      type: allow
      auth_key: admin:container

<<<<<<< HEAD
    - name: "test1"
      indices: ["@{user}_index"]
      auth_key: dev1:test

    - name: "test2"
      indices: ["@{user}_index"]
      auth_key: dev2:test

    - name: "test3"
      indices: ["@{user}_index"]
      auth_key: dev3:test
=======
    - name: "dev1 index without wildcard"
      indices: ["@{user}_index"]
      auth_key: dev1:test

    - name: "dev1 index with wildcard"
      indices: ["custom_@{user}_index_*"]
      auth_key: dev1:test

    - name: "test2"
      indices: ["@{user}_index"]
      auth_key: dev2:test
>>>>>>> ebbf63ee
<|MERGE_RESOLUTION|>--- conflicted
+++ resolved
@@ -13,19 +13,6 @@
       type: allow
       auth_key: admin:container
 
-<<<<<<< HEAD
-    - name: "test1"
-      indices: ["@{user}_index"]
-      auth_key: dev1:test
-
-    - name: "test2"
-      indices: ["@{user}_index"]
-      auth_key: dev2:test
-
-    - name: "test3"
-      indices: ["@{user}_index"]
-      auth_key: dev3:test
-=======
     - name: "dev1 index without wildcard"
       indices: ["@{user}_index"]
       auth_key: dev1:test
@@ -36,5 +23,4 @@
 
     - name: "test2"
       indices: ["@{user}_index"]
-      auth_key: dev2:test
->>>>>>> ebbf63ee
+      auth_key: dev2:test