--- conflicted
+++ resolved
@@ -15,7 +15,6 @@
       type: allow
       auth_key: admin:container
 
-<<<<<<< HEAD
     - name: "dev1"
       auth_key: dev1:test
       indices: ["library", "cars"]
@@ -29,28 +28,4 @@
     - name: Nested field test1
       auth_key: "user1:pass"
       indices: ["*"]
-      fields: ["_source", "items.endDate", "secrets"]
-
-    - name: Nested field test2
-      auth_key: "user2:pass"
-      indices: ["*"]
-      fields: ["_source", "items.*Date", "secrets.*"]
-
-    - name: Nested field test3
-      auth_key: "user3:pass"
-      indices: ["*"]
-      fields: ["~items.endDate", "~secrets"]
-=======
-    - name: "::KIBANA-SRV::"
-      auth_key: kibana:kibana
-      indices: ["empty_index", "perfmon_endpoint_requests","perfmon_logstash-apacheaccess*"]
-      verbosity: error
->>>>>>> 09fb3ceb
-
-#    - name: "dev1 indexes"
-#      indices: ["custom_@{user}_index_*", "@{user}_index"]
-#      auth_key: dev1:test
-#
-#    - name: "dev2 indexes"
-#      indices: ["@{user}_index", "custom_@{user}_index_*"]
-#      auth_key: dev2:test+      fields: ["_source", "items.endDate", "secrets"]