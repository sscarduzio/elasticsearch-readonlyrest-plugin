#
# This file is part of ReadonlyREST.
#
#     ReadonlyREST is free software: you can redistribute it and/or modify
#     it under the terms of the GNU General Public License as published by
#     the Free Software Foundation, either version 3 of the License, or
#     (at your option) any later version.
#
#     ReadonlyREST is distributed in the hope that it will be useful,
#     but WITHOUT ANY WARRANTY; without even the implied warranty of
#     MERCHANTABILITY or FITNESS FOR A PARTICULAR PURPOSE.  See the
#     GNU General Public License for more details.
#
#     You should have received a copy of the GNU General Public License
#     along with ReadonlyREST.  If not, see http://www.gnu.org/licenses/
#
#
# Elasticsearch plugin descriptor file
# This file must exist as 'plugin-descriptor.properties' in a folder named `elasticsearch`
# inside all plugins.
#
### example plugin for "foo"
#
# foo.zip <-- zip file for the plugin, with this structure:
#|____elasticsearch/
#| |____   <arbitrary name1>.jar <-- classes, resources, dependencies
#| |____   <arbitrary nameN>.jar <-- any number of jars
#| |____   plugin-descriptor.properties <-- example contents below:
#
# classname=foo.bar.BazPlugin
# description=My cool plugin
# version=2.0
# elasticsearch.version=2.0
# java.version=1.7
#
### mandatory elements for all plugins:
#
# 'description': simple summary of the plugin
description=Safely expose Elasticsearch REST API
#
# 'version': plugin's version
version=0.0.1
#
# 'name': the plugin name
name=readonlyrest
#
# 'classname': the name of the class to load, fully-qualified.
classname=tech.beshu.ror.es.ReadonlyRestPlugin
#
# 'java.version' version of java the code is built against
# use the system property java.specification.version
# version string must be a sequence of nonnegative decimal integers
# separated by "."'s and may have leading zeros
java.version=1.8
#
# 'elasticsearch.version' version of elasticsearch compiled against

<<<<<<< HEAD
elasticsearch.version=7.6.0
=======
elasticsearch.version=7.6.1
>>>>>>> d2968133

# ES 2.x compatibility
#site=false
#jvm=true
#isolated=false<|MERGE_RESOLUTION|>--- conflicted
+++ resolved
@@ -55,11 +55,7 @@
 #
 # 'elasticsearch.version' version of elasticsearch compiled against
 
-<<<<<<< HEAD
-elasticsearch.version=7.6.0
-=======
 elasticsearch.version=7.6.1
->>>>>>> d2968133
 
 # ES 2.x compatibility
 #site=false
