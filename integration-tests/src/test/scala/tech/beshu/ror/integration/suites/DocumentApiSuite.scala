--- conflicted
+++ resolved
@@ -36,16 +36,6 @@
 
   private lazy val dev1documentManager = new DocumentManager(basicAuthClient("dev1", "test"), esVersionUsed)
 
-<<<<<<< HEAD
-  override lazy val clusterContainer: EsClusterContainer = createLocalClusterContainer(
-    EsClusterSettings(
-      name = "ROR1",
-      nodeDataInitializer = DocumentApiSuite.nodeDataInitializer()
-    )
-  )
-
-=======
->>>>>>> cfc2698c
   "ROR" when {
     "_mget API is used" should {
       "allow to access all requested indices" when {
