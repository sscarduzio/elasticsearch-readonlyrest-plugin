/*
 *    This file is part of ReadonlyREST.
 *
 *    ReadonlyREST is free software: you can redistribute it and/or modify
 *    it under the terms of the GNU General Public License as published by
 *    the Free Software Foundation, either version 3 of the License, or
 *    (at your option) any later version.
 *
 *    ReadonlyREST is distributed in the hope that it will be useful,
 *    but WITHOUT ANY WARRANTY; without even the implied warranty of
 *    MERCHANTABILITY or FITNESS FOR A PARTICULAR PURPOSE.  See the
 *    GNU General Public License for more details.
 *
 *    You should have received a copy of the GNU General Public License
 *    along with ReadonlyREST.  If not, see http://www.gnu.org/licenses/
 */
package tech.beshu.ror.integration.suites

import org.junit.Assert.assertEquals
import org.scalatest.Matchers._
import org.scalatest.WordSpec
import tech.beshu.ror.integration.suites.base.support.BaseSingleNodeEsClusterTest
import tech.beshu.ror.utils.containers.{ElasticsearchNodeDataInitializer, EsContainerCreator}
import tech.beshu.ror.utils.elasticsearch.{DocumentManager, DocumentManagerJ, SearchManager}
import tech.beshu.ror.utils.httpclient.RestClient

trait FieldLevelSecuritySuite
  extends WordSpec
    with BaseSingleNodeEsClusterTest {
  this: EsContainerCreator =>

  override implicit val rorConfigFileName = "/field_level_security/readonlyrest.yml"

  override def nodeDataInitializer = Some(FieldLevelSecuritySuite.nodeDataInitializer())

  "A fields rule" should {
    "work for simple cases" when {
      "whitelist mode is used" in {
        val searchManager = new SearchManager(basicAuthClient("user1", "pass"))

        val result = searchManager.search("/testfiltera/_search")

        assertEquals(200, result.responseCode)
        val searchJson = result.searchHits
        val source = searchJson(0)("_source")

        source should be(ujson.read("""{"dummy2":"true"}"""))
      }
<<<<<<< HEAD
      "whitelist mode is used with search query using inaccessible field" in {
        val searchManager = new SearchManager(basicAuthClient("user1", "pass"))

        val query =
          """
            |{
            |  "query": {
            |    "term": {
            |      "dummy": "a1"
            |    }
            |  }
            |}
            |""".stripMargin
        val result = searchManager.search("/testfiltera/_search", query)

        assertEquals(200, result.responseCode)

        println(result.body)
        result.searchHits.isEmpty shouldBe true
=======
      "whitelist mode with user variable is used " in {
        val searchManager = new SearchManager(basicAuthClient("dummy", "pass"))

        val result = searchManager.search("/testfiltera/_search")

        assertEquals(200, result.responseCode)
        val searchJson = result.searchHits
        val source = searchJson(0)("_source")

        source should be(ujson.read("""{"dummy2":"true"}"""))
>>>>>>> d5772742
      }
      "whitelist mode with wildcard is used" in {
        val searchManager = new SearchManager(basicAuthClient("user2", "pass"))

        val result = searchManager.search("/testfiltera/_search")

        assertEquals(200, result.responseCode)
        val searchJson = result.searchHits
        val source = searchJson(0)("_source")

        source should be(ujson.read("""{"dummy2":"true"}"""))
      }
      "blacklist mode is used" in {
        val searchManager = new SearchManager(basicAuthClient("user3", "pass"))

        val result = searchManager.search("/testfiltera/_search")

        assertEquals(200, result.responseCode)
        val searchJson = result.searchHits
        val source = searchJson(0)("_source")

        source should be(ujson.read("""{"dummy":"a1"}"""))
      }
      "blacklist mode with wildcard is used" in {
        val searchManager = new SearchManager(basicAuthClient("user4", "pass"))

        val result = searchManager.search("/testfiltera/_search")

        assertEquals(200, result.responseCode)
        val searchJson = result.searchHits
        val source = searchJson(0)("_source")

        source should be(ujson.read("""{"dummy":"a1"}"""))
      }
    }
    "work for nested fields" when {
      "whitelist mode is used" in {
        val searchManager = new SearchManager(basicAuthClient("user1", "pass"))

        val result = searchManager.search("/nestedtest/_search")

        assertEquals(200, result.responseCode)
        val searchJson = result.searchHits
        val source = searchJson(0)("_source")

        source should be(ujson.read(
          """
            |{
            |  "items":[
            |    {"endDate":"2019-07-31"},
            |    {"endDate":"2019-06-30"},
            |    {"endDate":"2019-09-30"}
            |  ],
            |  "secrets":[{},{}],
            |  "user": {}
            |}
            |""".stripMargin
        ))
      }
      "whitelist mode with wildcard is used" in {
        val searchManager = new SearchManager(basicAuthClient("user2", "pass"))

        val result = searchManager.search("/nestedtest/_search")

        assertEquals(200, result.responseCode)
        val searchJson = result.searchHits
        val source = searchJson(0)("_source")

        source should be(ujson.read(
          s"""
             |{
             |  "items":[
             |    {"startDate":"2019-05-22","endDate":"2019-07-31"},
             |    {"startDate":"2019-05-22","endDate":"2019-06-30"},
             |    {"startDate":"2019-05-22","endDate":"2019-09-30"}
             |  ],
             |  "secrets":[
             |    {"key":1,"text":"secret1"},
             |    {"key":2,"text":"secret2"}
             |  ],
             |  "user": {
             |     "name": "value1",
             |     "age": "value2"
             |  }
             |}
           """.stripMargin
        ))
      }
      "blacklist mode is used" in {
        val searchManager = new SearchManager(basicAuthClient("user3", "pass"))

        val result = searchManager.search("/nestedtest/_search")

        assertEquals(200, result.responseCode)
        val searchJson = result.searchHits
        val source = searchJson(0)("_source")

        source should be(ujson.read(
          """
            |{
            |  "id":1,
            |  "items":[
            |    {"itemId":1,"text":"text1","startDate":"2019-05-22"},
            |    {"itemId":2,"text":"text2","startDate":"2019-05-22"},
            |    {"itemId":3,"text":"text3","startDate":"2019-05-22"}
            |  ]
            |}""".stripMargin
        ))
      }
      "blacklist mode with wildcards is used" in {
        val searchManager = new SearchManager(basicAuthClient("user4", "pass"))

        val result = searchManager.search("/nestedtest/_search")

        assertEquals(200, result.responseCode)
        val searchJson = result.searchHits
        val source = searchJson(0)("_source")

        source should be(ujson.read(
          """
            |{
            |  "id":1,
            |  "items":[
            |    {"itemId":1,"text":"text1"},
            |    {"itemId":2,"text":"text2"},
            |    {"itemId":3,"text":"text3"}
            |  ],
            |  "secrets":[{},{}],
            |  "user":{}
            |}""".stripMargin
        ))
      }
    }
    "get api is used" in {
      val documentManager = new DocumentManager(basicAuthClient("user4", "pass"), targetEs.esVersion)

      val result = documentManager.get("nestedtest", 1)

      assertEquals(200, result.responseCode)
      val source = result.responseJson("_source")

      source should be(ujson.read(
        """
          |{
          |  "id":1,
          |  "items":[
          |    {"itemId":1,"text":"text1"},
          |    {"itemId":2,"text":"text2"},
          |    {"itemId":3,"text":"text3"}
          |  ],
          |  "secrets":[{},{}],
          |  "user":{}
          |}""".stripMargin
      ))
    }
    "mget api is used" in {
      val documentManager = new DocumentManager(basicAuthClient("user4", "pass"), targetEs.esVersion)

      val result = documentManager.mGet(
        ujson.read(
          """{
            |  "docs":[
            |    {
            |      "_index":"nestedtest",
            |      "_id":1
            |    }
            |  ]
            |}""".stripMargin
        )
      )

      assertEquals(200, result.responseCode)
      val source = result.docs(0)("_source")

      source should be(ujson.read(
        """
          |{
          |  "id":1,
          |  "items":[
          |    {"itemId":1,"text":"text1"},
          |    {"itemId":2,"text":"text2"},
          |    {"itemId":3,"text":"text3"}
          |  ],
          |  "secrets":[{},{}],
          |  "user":{}
          |}""".stripMargin
      ))
    }
  }
}

object FieldLevelSecuritySuite {

  private def nodeDataInitializer(): ElasticsearchNodeDataInitializer = (_, adminRestClient: RestClient) => {
    val documentManager = new DocumentManagerJ(adminRestClient)
    documentManager.insertDocAndWaitForRefresh(
      "/testfiltera/documents/doc-a1",
      """{"dummy":"a1", "dummy2": "true"}"""
    )
    documentManager.insertDocAndWaitForRefresh(
      "/nestedtest/documents/1",
      """
        |{
        |  "id":1,
        |  "items": [
        |    {"itemId": 1, "text":"text1", "startDate": "2019-05-22", "endDate": "2019-07-31"},
        |    {"itemId": 2, "text":"text2", "startDate": "2019-05-22", "endDate": "2019-06-30"},
        |    {"itemId": 3, "text":"text3", "startDate": "2019-05-22", "endDate": "2019-09-30"}
        |  ],
        |  "secrets": [
        |    {"key":1, "text": "secret1"},
        |    {"key":2, "text": "secret2"}
        |  ],
        |  "user": {
        |     "name": "value1",
        |     "age": "value2"
        |  }
        |}""".stripMargin
    )
  }
}<|MERGE_RESOLUTION|>--- conflicted
+++ resolved
@@ -46,7 +46,17 @@
 
         source should be(ujson.read("""{"dummy2":"true"}"""))
       }
-<<<<<<< HEAD
+      "whitelist mode with user variable is used " in {
+        val searchManager = new SearchManager(basicAuthClient("dummy", "pass"))
+
+        val result = searchManager.search("/testfiltera/_search")
+
+        assertEquals(200, result.responseCode)
+        val searchJson = result.searchHits
+        val source = searchJson(0)("_source")
+
+        source should be(ujson.read("""{"dummy2":"true"}"""))
+      }
       "whitelist mode is used with search query using inaccessible field" in {
         val searchManager = new SearchManager(basicAuthClient("user1", "pass"))
 
@@ -66,18 +76,6 @@
 
         println(result.body)
         result.searchHits.isEmpty shouldBe true
-=======
-      "whitelist mode with user variable is used " in {
-        val searchManager = new SearchManager(basicAuthClient("dummy", "pass"))
-
-        val result = searchManager.search("/testfiltera/_search")
-
-        assertEquals(200, result.responseCode)
-        val searchJson = result.searchHits
-        val source = searchJson(0)("_source")
-
-        source should be(ujson.read("""{"dummy2":"true"}"""))
->>>>>>> d5772742
       }
       "whitelist mode with wildcard is used" in {
         val searchManager = new SearchManager(basicAuthClient("user2", "pass"))
