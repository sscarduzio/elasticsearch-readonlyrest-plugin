--- conflicted
+++ resolved
@@ -18,13 +18,8 @@
 
 import tech.beshu.ror.integration.suites.base.BaseAdminApiSuite
 import tech.beshu.ror.utils.containers.EsClusterSettings.ClusterType
-<<<<<<< HEAD
-import tech.beshu.ror.utils.containers.images.ReadonlyRestWithEnabledXpackSecurityPlugin.Config.Attributes
-import tech.beshu.ror.utils.containers.{EsClusterSettings, EsContainerCreator}
-=======
 import tech.beshu.ror.utils.containers.images.ReadonlyRestPlugin.Config.Attributes
 import tech.beshu.ror.utils.containers.{EsClusterProvider, EsClusterSettings}
->>>>>>> cfc2698c
 
 trait AdminApiWithCustomRorIndexSuite extends BaseAdminApiSuite {
   this: EsClusterProvider =>
@@ -36,14 +31,9 @@
     EsClusterSettings(
       name = "ROR1",
       numberOfInstances = 2,
-<<<<<<< HEAD
-      clusterType = ClusterType.RorWithXpackSecurityCluster(Attributes.default.copy(
-        rorCustomSettingsIndex = Some(readonlyrestIndexName)
-=======
       nodeDataInitializer = nodeDataInitializer(),
       clusterType = ClusterType.RorCluster(Attributes.default.copy(
         customSettingsIndex = Some(readonlyrestIndexName)
->>>>>>> cfc2698c
       ))
     )
   )
@@ -51,13 +41,8 @@
   override protected lazy val rorWithNoIndexConfig = createLocalClusterContainer(
     EsClusterSettings(
       name = "ROR2",
-<<<<<<< HEAD
-      clusterType = ClusterType.RorWithXpackSecurityCluster(Attributes.default.copy(
-        rorCustomSettingsIndex = Some(readonlyrestIndexName)
-=======
       clusterType = ClusterType.RorCluster(Attributes.default.copy(
         customSettingsIndex = Some(readonlyrestIndexName)
->>>>>>> cfc2698c
       ))
     )
   )
