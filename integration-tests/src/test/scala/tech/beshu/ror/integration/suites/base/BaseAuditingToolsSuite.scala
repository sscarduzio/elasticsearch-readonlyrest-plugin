/*
 *    This file is part of ReadonlyREST.
 *
 *    ReadonlyREST is free software: you can redistribute it and/or modify
 *    it under the terms of the GNU General Public License as published by
 *    the Free Software Foundation, either version 3 of the License, or
 *    (at your option) any later version.
 *
 *    ReadonlyREST is distributed in the hope that it will be useful,
 *    but WITHOUT ANY WARRANTY; without even the implied warranty of
 *    MERCHANTABILITY or FITNESS FOR A PARTICULAR PURPOSE.  See the
 *    GNU General Public License for more details.
 *
 *    You should have received a copy of the GNU General Public License
 *    along with ReadonlyREST.  If not, see http://www.gnu.org/licenses/
 */
package tech.beshu.ror.integration.suites.base

import org.scalatest.BeforeAndAfterEach
import org.scalatest.concurrent.Eventually
import org.scalatest.time.{Millis, Seconds, Span}
import org.scalatest.wordspec.AnyWordSpec
import tech.beshu.ror.integration.suites.base.support.{BaseSingleNodeEsClusterTest, SingleClientSupport}
import tech.beshu.ror.integration.utils.{ESVersionSupportForAnyWordSpecLike, SingletonPluginTestSupport}
import tech.beshu.ror.utils.containers.providers.ClientProvider
<<<<<<< HEAD
import tech.beshu.ror.utils.elasticsearch.BaseManager.JSON
import tech.beshu.ror.utils.elasticsearch.{AuditIndexManager, IndexManager, RorApiManager}
import tech.beshu.ror.utils.misc.CustomScalaTestMatchers
=======
import tech.beshu.ror.utils.elasticsearch.*
import tech.beshu.ror.utils.elasticsearch.BaseTemplateManager.Template
import tech.beshu.ror.utils.elasticsearch.ComponentTemplateManager.ComponentTemplate
import tech.beshu.ror.utils.misc.Resources.getResourceContent
import tech.beshu.ror.utils.misc.{CustomScalaTestMatchers, Version}
>>>>>>> 65c99ef4

import java.util.UUID

trait BaseAuditingToolsSuite
  extends AnyWordSpec
    with ESVersionSupportForAnyWordSpecLike
    with SingleClientSupport
    with BeforeAndAfterEach
    with CustomScalaTestMatchers
    with Eventually
    with BaseSingleNodeEsClusterTest
    with SingletonPluginTestSupport {

  protected def destNodeClientProvider: ClientProvider

<<<<<<< HEAD
  protected def assertForEveryAuditEntry(entry: JSON): Unit

  private lazy val adminAuditIndexManager = new AuditIndexManager(destNodeClientProvider.adminClient, esVersionUsed, "audit_index")
=======
  protected def baseRorConfig: String

  protected def baseAuditDataStreamName: Option[String]

  private lazy val baseAuditIndexName = "audit_index"

  private lazy val rorApiManager = new RorApiManager(adminClient, esVersionUsed)
  private lazy val dataStreamManager = new DataStreamManager(destNodeClientProvider.adminClient, esVersionUsed)

  private lazy val adminAuditManagers =
    (List(baseAuditIndexName) ++ baseAuditDataStreamName.toList)
      .map { indexName =>
        (indexName, new AuditIndexManager(destNodeClientProvider.adminClient, esVersionUsed, indexName))
      }
      .toMap
>>>>>>> 65c99ef4

  lazy val rorApiManager = new RorApiManager(basicAuthClient("username", "dev"), esVersionUsed)
  lazy val adminRorApiManager = new RorApiManager(adminClient, esVersionUsed)


  override def beforeEach(): Unit = {
    super.beforeEach()
    adminAuditManagers.values.foreach(_.truncate())
  }

  private def forEachAuditManager[A](test: => AuditIndexManager => A): Unit =
    adminAuditManagers.foreach { case (indexName, manager) =>
      withClue(s"Error for audit index '$indexName'") {
        test(manager)
      }
    }

  implicit override val patienceConfig: PatienceConfig =
    PatienceConfig(timeout = scaled(Span(15, Seconds)), interval = scaled(Span(100, Millis)))

  "Regular ES request" should {
    "be audited" when {
      "rule 1 is matched with logged user" in {
        val indexManager = new IndexManager(basicAuthClient("username", "dev"), esVersionUsed)
        val response = indexManager.getIndex("twitter")
        response should have statusCode 200

<<<<<<< HEAD
        eventually {
          val auditEntries = adminAuditIndexManager.getEntries.force().jsons
          auditEntries.size shouldBe 1

          val firstEntry = auditEntries(0)
          firstEntry("final_state").str shouldBe "ALLOWED"
          firstEntry("user").str shouldBe "username"
          firstEntry("block").str.contains("name: 'Rule 1'") shouldBe true
          assertForEveryAuditEntry(firstEntry)
=======
        forEachAuditManager { adminAuditManager =>
          eventually {
            val auditEntries = adminAuditManager.getEntries.force().jsons
            auditEntries.size shouldBe 1
            val firstEntry = auditEntries(0)
            firstEntry("final_state").str shouldBe "ALLOWED"
            firstEntry("user").str shouldBe "username"
            firstEntry("block").str.contains("name: 'Rule 1'") shouldBe true
          }
>>>>>>> 65c99ef4
        }
      }
      "no rule is matched with username from auth header" in {
        val indexManager = new IndexManager(
          basicAuthClient("username", "wrong"), esVersionUsed
        )
        val response = indexManager.getIndex("twitter")
        response should have statusCode 403

        forEachAuditManager { adminAuditManager =>
          eventually {
            val auditEntries = adminAuditManager.getEntries.jsons
            auditEntries.size shouldBe 1

<<<<<<< HEAD
          val firstEntry = auditEntries(0)
          firstEntry("final_state").str shouldBe "FORBIDDEN"
          firstEntry("user").str shouldBe "username"
          assertForEveryAuditEntry(firstEntry)
=======
            val firstEntry = auditEntries(0)
            firstEntry("final_state").str shouldBe "FORBIDDEN"
            firstEntry("user").str shouldBe "username"
          }
>>>>>>> 65c99ef4
        }
      }
      "no rule is matched with raw auth header as user" in {
        val indexManager = new IndexManager(tokenAuthClient("user_token"), esVersionUsed)
        val response = indexManager.getIndex("twitter")
        response should have statusCode 403

        forEachAuditManager { adminAuditManager =>
          eventually {
            val auditEntries = adminAuditManager.getEntries.jsons
            auditEntries.size shouldBe 1

<<<<<<< HEAD
          val firstEntry = auditEntries(0)
          firstEntry("final_state").str shouldBe "FORBIDDEN"
          firstEntry("user").str shouldBe "user_token"
          assertForEveryAuditEntry(firstEntry)
=======
            val firstEntry = auditEntries(0)
            firstEntry("final_state").str shouldBe "FORBIDDEN"
            firstEntry("user").str shouldBe "user_token"
          }
>>>>>>> 65c99ef4
        }
      }
      "rule 1 is matched" when {
        "two requests were sent and correlationId is the same for both of them" in {
          val correlationId = UUID.randomUUID().toString
          val indexManager = new IndexManager(
            basicAuthClient("username", "dev"),
            esVersionUsed,
            additionalHeaders = Map("x-ror-correlation-id" -> correlationId)
          )

          val response1 = indexManager.getIndex("twitter")
          response1 should have statusCode 200

          val response2 = indexManager.getIndex("twitter")
          response2 should have statusCode 200

          forEachAuditManager { adminAuditManager =>
            eventually {
              val auditEntries = adminAuditManager.getEntries.jsons
              auditEntries.size shouldBe 2

<<<<<<< HEAD
            auditEntries(0)("correlation_id").str shouldBe correlationId
            assertForEveryAuditEntry(auditEntries(0))
            auditEntries(1)("correlation_id").str shouldBe correlationId
            assertForEveryAuditEntry(auditEntries(1))
=======
              auditEntries(0)("correlation_id").str shouldBe correlationId
              auditEntries(1)("correlation_id").str shouldBe correlationId
            }
>>>>>>> 65c99ef4
          }
        }
        "two requests were sent and the first one is user metadata request" in {
          val userMetadataResponse = rorApiManager.fetchMetadata()

          userMetadataResponse should have statusCode 200
          val correlationId = userMetadataResponse.responseJson("x-ror-correlation-id").str

          val indexManager = new IndexManager(
            basicAuthClient("username", "dev"),
            esVersionUsed,
            additionalHeaders = Map("x-ror-correlation-id" -> correlationId)
          )

          val getIndexResponse = indexManager.getIndex("twitter")
          getIndexResponse should have statusCode 200

          forEachAuditManager { adminAuditManager =>
            eventually {
              val auditEntries = adminAuditManager.getEntries.jsons
              auditEntries.size shouldBe 2

<<<<<<< HEAD
            auditEntries(0)("correlation_id").str shouldBe correlationId
            assertForEveryAuditEntry(auditEntries(0))
            auditEntries(1)("correlation_id").str shouldBe correlationId
            assertForEveryAuditEntry(auditEntries(1))
=======
              auditEntries(0)("correlation_id").str shouldBe correlationId
              auditEntries(1)("correlation_id").str shouldBe correlationId
            }
>>>>>>> 65c99ef4
          }
        }
        "two metadata requests were sent, one with correlationId" in {
          def fetchMetadata(correlationId: Option[String]) = {
            rorApiManager.fetchMetadata(correlationId = correlationId)
          }

          val correlationId = UUID.randomUUID().toString
          val response1 = fetchMetadata(correlationId = Some(correlationId))
          response1 should have statusCode 200
          val loggingId1 = response1.responseJson("x-ror-correlation-id").str

          val response2 = fetchMetadata(correlationId = Some(correlationId))
          response2 should have statusCode 200
          val loggingId2 = response2.responseJson("x-ror-correlation-id").str

          loggingId1 should be(loggingId2)

          forEachAuditManager { adminAuditManager =>
            eventually {
              val auditEntries = adminAuditManager.getEntries.jsons
              auditEntries.size shouldBe 2

<<<<<<< HEAD
            auditEntries.map(_("correlation_id").str).toSet shouldBe Set(loggingId1, loggingId2)
            auditEntries.map(assertForEveryAuditEntry)
=======
              auditEntries.map(_("correlation_id").str).toSet shouldBe Set(loggingId1, loggingId2)
            }
>>>>>>> 65c99ef4
          }
        }
      }
    }
    "not be audited" when {
      "rule 2 is matched" in {
        val indexManager = new IndexManager(basicAuthClient("username", "dev"), esVersionUsed)
        val response = indexManager.getIndex("facebook")
        response should have statusCode 200

        forEachAuditManager { adminAuditManager =>
          eventually {
            adminAuditManager.hasNoEntries
          }
        }
      }
    }
  }

  "ROR audit event request" should {
    "be audited" when {
      "rule 3 is matched" when {
<<<<<<< HEAD
        "no JSON kay attribute from request body payload is defined in audit serializer" in {
=======
        "no JSON key attribute from request body payload is defined in audit serializer" in {
          val rorApiManager = new RorApiManager(basicAuthClient("username", "dev"), esVersionUsed)

>>>>>>> 65c99ef4
          val response = rorApiManager.sendAuditEvent(ujson.read("""{ "event": "logout" }""")).force()

          response should have statusCode 204

<<<<<<< HEAD
          eventually {
            val auditEntries = adminAuditIndexManager.getEntries.jsons
            auditEntries.size should be(1)
            auditEntries(0)("event").str should be("logout")
            assertForEveryAuditEntry(auditEntries(0))
=======
          forEachAuditManager { adminAuditManager =>
            eventually {
              val auditEntries = adminAuditManager.getEntries.jsons
              auditEntries.size should be(1)
              auditEntries(0)("event").str should be("logout")
            }
>>>>>>> 65c99ef4
          }
        }
        "user JSON key attribute from request doesn't override the defined in audit serializer" in {
          val response = rorApiManager.sendAuditEvent(ujson.read("""{ "user": "unknown" }"""))

          response should have statusCode 204

<<<<<<< HEAD
          eventually {
            val auditEntries = adminAuditIndexManager.getEntries.jsons
            auditEntries.size should be(1)
            auditEntries(0)("user").str should be("username")
            assertForEveryAuditEntry(auditEntries(0))
          }
        }
        "new JSON key attribute from request body as a JSON value" in {
          val response = rorApiManager.sendAuditEvent(ujson.read("""{ "event": { "field1": 1, "fields2": "f2" } }"""))

          response should have statusCode 204

          eventually {
            val auditEntries = adminAuditIndexManager.getEntries.jsons
            auditEntries.size should be(1)
            auditEntries(0)("event") should be(ujson.read("""{ "field1": 1, "fields2": "f2" }"""))
            assertForEveryAuditEntry(auditEntries(0))
=======
          forEachAuditManager { adminAuditManager =>
            eventually {
              val auditEntries = adminAuditManager.getEntries.jsons
              auditEntries.size should be(1)
              auditEntries(0)("user").str should be("username")
            }
          }
        }
        "new JSON key attribute from request body as a JSON value" in {
          val rorApiManager = new RorApiManager(basicAuthClient("username", "dev"), esVersionUsed)

          val response = rorApiManager.sendAuditEvent(ujson.read("""{ "event_obj": { "field1": 1, "fields2": "f2" } }"""))

          response should have statusCode 204

          forEachAuditManager { adminAuditManager =>
            eventually {
              val auditEntries = adminAuditManager.getEntries.jsons
              auditEntries.size should be(1)
              auditEntries(0)("event_obj") should be(ujson.read("""{ "field1": 1, "fields2": "f2" }"""))
            }
>>>>>>> 65c99ef4
          }
        }
      }
    }
    "not be audited" when {
      "admin rule is matched" in {
        val response = adminRorApiManager.sendAuditEvent(ujson.read("""{ "event": "logout" }"""))
        response should have statusCode 204

        forEachAuditManager { adminAuditManager =>
          eventually {
            adminAuditManager.hasNoEntries
          }
        }
      }
      "request JSON is malformed" in {
        val response = rorApiManager.sendAuditEvent(ujson.read("""[]"""))
        response should have statusCode 400
        response.responseJson should be(ujson.read(
          """
            |{
            |  "error":{
            |    "root_cause":[
            |      {
            |        "type":"audit_event_bad_request",
            |        "reason":"Content malformed"
            |      }
            |    ],
            |    "type":"audit_event_bad_request",
            |    "reason":"Content malformed"
            |  },
            |  "status":400
            |}
          """.stripMargin))

        forEachAuditManager { adminAuditManager =>
          eventually {
            adminAuditManager.hasNoEntries
          }
        }
      }
      "request JSON is too large (>5KB)" in {
        val response = rorApiManager.sendAuditEvent(ujson.read(s"""{ "event": "${LazyList.continually("!").take(5000).mkString}" }"""))
        response should have statusCode 413
        response.responseJson should be(ujson.read(
          """
            |{
            |  "error":{
            |    "root_cause":[
            |      {
            |        "type":"audit_event_request_payload_too_large",
            |        "reason":"Max request content allowed = 40.0KB"
            |      }
            |    ],
            |    "type":"audit_event_request_payload_too_large",
            |    "reason":"Max request content allowed = 40.0KB"
            |  },
            |  "status":413
            |}
          """.stripMargin))

        forEachAuditManager { adminAuditManager =>
          eventually {
            adminAuditManager.hasNoEntries
          }
        }
      }
    }
  }

  "ROR audit index setup" should {
    "create an index if not exist" in {
      disableAudit()

      val newIndex = s"audit-index-${UUID.randomUUID().toString}"
      rorApiManager.updateRorInIndexConfig(rorConfigWithIndexAudit(newIndex)).forceOkStatus()

      val adminAuditManager = new AuditIndexManager(destNodeClientProvider.adminClient, esVersionUsed, newIndex)
      auditEventAssertion(adminAuditManager)

      assertDynamicIndexMappings(newIndex)
    }
  }

  "ROR audit data stream setup" should {
    "create an audit data stream if not exist" excludeES(allEs6x, allEs7xBelowEs79x) in {
      disableAudit()

      val newDataStream = s"audit-ds-${UUID.randomUUID().toString}"

      assertDataStreamNotExists(newDataStream)

      rorApiManager.updateRorInIndexConfig(rorConfigWithDataStreamAudit(newDataStream)).forceOkStatus()

      eventually {
        val response = dataStreamManager.getAllDataStreams()
        response.force().allDataStreams should contain(newDataStream)
      }
      val adminAuditManager = new AuditIndexManager(destNodeClientProvider.adminClient, esVersionUsed, newDataStream)
      auditEventAssertion(adminAuditManager)

      assertAuditDataStreamSettings(newDataStream)
    }
    "create an audit data stream" when {
      "policy already exists" excludeES(allEs6x, allEs7xBelowEs79x) in {
        disableAudit()

        val newDataStream = s"audit-ds-${UUID.randomUUID().toString}"

        assertDataStreamNotExists(newDataStream)

        val policy = ujson.read(
          """{
            |  "policy": {
            |    "phases": {
            |      "hot": {
            |        "actions": {
            |          "rollover" : {"max_docs": 0}
            |        }
            |      }
            |    }
            |  }
            |}""".stripMargin
        )
        val indexLifecycleManager = new IndexLifecycleManager(destNodeClientProvider.adminClient, esVersionUsed)
        indexLifecycleManager.putPolicyAndWaitForIndexing(id = s"$newDataStream-lifecycle-policy", policy)

        rorApiManager.updateRorInIndexConfig(rorConfigWithDataStreamAudit(newDataStream)).forceOkStatus()

        eventually {
          assertDataStreamExists(newDataStream)
        }

        val adminAuditManager = new AuditIndexManager(destNodeClientProvider.adminClient, esVersionUsed, newDataStream)
        auditEventAssertion(adminAuditManager)
      }
      "component mapping already exists" excludeES(allEs6x, allEs7xBelowEs79x) in {
        disableAudit()

        val newDataStream = s"audit-ds-${UUID.randomUUID().toString}"

        assertDataStreamNotExists(newDataStream)

        val template = ujson.read(
          s"""
             |{
             |  "template": {
             |    "mappings": {
             |      "properties": {
             |        "@timestamp": {
             |          "type": "date",
             |          "format":"date_optional_time||epoch_millis"
             |        }
             |      }
             |    }
             |  }
             |}
             |""".stripMargin
        )
        val templateManager = new ComponentTemplateManager(destNodeClientProvider.adminClient, esVersionUsed)
        templateManager.putTemplateAndWaitForIndexing(templateName = s"$newDataStream-mappings", body = template)

        rorApiManager.updateRorInIndexConfig(rorConfigWithDataStreamAudit(newDataStream)).forceOkStatus()

        eventually {
          assertDataStreamExists(newDataStream)
        }

        val adminAuditManager = new AuditIndexManager(destNodeClientProvider.adminClient, esVersionUsed, newDataStream)
        auditEventAssertion(adminAuditManager)
      }
      "component settings already exists" excludeES(allEs6x, allEs7xBelowEs79x) in {
        disableAudit()

        val newDataStream = s"audit-ds-${UUID.randomUUID().toString}"
        assertDataStreamNotExists(newDataStream)

        val template = ujson.read(
          s"""
             |{
             |  "template": {
             |    "settings" : {
             |      "number_of_shards" : 1
             |    }
             |  }
             |}""".stripMargin
        )
        val templateManager = new ComponentTemplateManager(destNodeClientProvider.adminClient, esVersionUsed)
        templateManager.putTemplateAndWaitForIndexing(templateName = s"$newDataStream-settings", body = template)

        rorApiManager.updateRorInIndexConfig(rorConfigWithDataStreamAudit(newDataStream)).forceOkStatus()

        eventually {
          assertDataStreamExists(newDataStream)
        }

        val adminAuditManager = new AuditIndexManager(destNodeClientProvider.adminClient, esVersionUsed, newDataStream)
        auditEventAssertion(adminAuditManager)
      }
      "index template already exists" excludeES(allEs6x, allEs7xBelowEs79x) in {
        disableAudit()

        val newDataStream = s"audit-ds-${UUID.randomUUID().toString}"
        assertDataStreamNotExists(newDataStream)

        val templateManager = new IndexTemplateManager(destNodeClientProvider.adminClient, esVersionUsed)
        templateManager
          .putTemplateAndWaitForIndexing(
            templateName = s"$newDataStream-template",
            template = ujson.read(
              s"""
                 |{
                 |  "index_patterns": ["$newDataStream"],
                 |  "data_stream": {}
                 |}
                 |""".stripMargin
            )
          )

        rorApiManager.updateRorInIndexConfig(rorConfigWithDataStreamAudit(newDataStream)).forceOkStatus()

        eventually {
          assertDataStreamExists(newDataStream)
        }

        val adminAuditManager = new AuditIndexManager(destNodeClientProvider.adminClient, esVersionUsed, newDataStream)
        auditEventAssertion(adminAuditManager)
      }
    }
    "use existing data stream" excludeES(allEs6x, allEs7xBelowEs79x) in {
      disableAudit()

      val dataStreamName = s"audit-ds-${UUID.randomUUID().toString}"

      createAuditDataStream(dataStreamName)

      rorApiManager.updateRorInIndexConfig(rorConfigWithDataStreamAudit(dataStreamName)).forceOkStatus()

      val adminAuditManager = new AuditIndexManager(destNodeClientProvider.adminClient, esVersionUsed, dataStreamName)
      auditEventAssertion(adminAuditManager)
    }
  }

  private def assertDataStreamNotExists(newDataStream: String): Unit = {
    val response = dataStreamManager.getAllDataStreams()
    response.force().allDataStreams should not contain (newDataStream)
  }

  private def assertDataStreamExists(newDataStream: String): Unit = {
    val response = dataStreamManager.getAllDataStreams()
    response.force().allDataStreams should contain(newDataStream)
  }

  private def disableAudit(): Unit = {
    val initialConfig = getResourceContent("/ror_audit/disabled_auditing_tools/readonlyrest.yml")
    rorApiManager.updateRorInIndexConfig(initialConfig).forceOKStatusOrConfigAlreadyLoaded()
  }

  private def auditEventAssertion(adminAuditManager: AuditIndexManager) = {
    val indexManager = new IndexManager(basicAuthClient("username", "dev"), esVersionUsed)
    val indexResponse = indexManager.getIndex("twitter")
    indexResponse should have statusCode 200
    eventually {
      val auditEntries = adminAuditManager.getEntries.force().jsons
      auditEntries.size shouldBe 1

      val firstEntry = auditEntries(0)
      firstEntry("final_state").str shouldBe "ALLOWED"
      firstEntry("user").str shouldBe "username"
      firstEntry("block").str.contains("name: 'Rule 1'") shouldBe true
    }
  }

  private def rorConfigWithIndexAudit(indexName: String) = {
    baseRorConfig.replace(
      baseAuditIndexName,
      indexName
    )
  }

  private def rorConfigWithDataStreamAudit(dataStreamName: String) = {
    baseRorConfig.replace(
      baseAuditDataStreamName.getOrElse(throw new IllegalStateException("Data stream name should be set for Data Stream audit test")),
      dataStreamName
    )
  }

  private def createAuditDataStream(dataStreamName: String) = {
    val templateManager = new IndexTemplateManager(destNodeClientProvider.adminClient, esVersionUsed)
    templateManager.createTemplate(
      templateName = s"$dataStreamName-template",
      body = ujson.read(
        s"""
           |{
           |  "index_patterns": ["$dataStreamName*"],
           |  "data_stream": { },
           |  "priority": 500,
           |  "template": {
           |    "mappings": {
           |      "properties": {
           |        "@timestamp": {
           |          "type": "date",
           |          "format": "date_optional_time||epoch_millis"
           |        }
           |      }
           |    }
           |  }
           |}
           |""".stripMargin
      )
    ).force()

    dataStreamManager.createDataStream(dataStreamName).force()
  }

  private def assertAuditDataStreamSettings(dataStreamName: String): Unit = {
    val indexLifecycleManager = new IndexLifecycleManager(destNodeClientProvider.adminClient, esVersionUsed)
    val policyName = s"$dataStreamName-lifecycle-policy"
    val settingsName = s"$dataStreamName-settings"
    val mappingsName = s"$dataStreamName-mappings"
    val indexTemplateName = s"$dataStreamName-template"

    val indexLifecycle = indexLifecycleManager.getPolicy(policyName)
    val policy = indexLifecycle.policies.get(policyName)

    val expectedPolicy = if (Version.greaterOrEqualThan(esVersionUsed, 8, 14, 0)) {
      ujson.read(
        s"""
           |{
           |  "policy":{
           |    "phases":{
           |      "hot":{
           |        "min_age":"0ms",
           |        "actions":{
           |          "rollover":{
           |            "max_age":"1d",
           |            "max_primary_shard_size":"50gb"
           |          }
           |        }
           |      },
           |      "warm":{
           |        "min_age":"14d",
           |        "actions":{
           |          "shrink":{
           |            "number_of_shards":1,
           |            "allow_write_after_shrink":false
           |          },
           |          "forcemerge":{
           |            "max_num_segments":1
           |          }
           |        }
           |      },
           |      "cold":{
           |        "min_age":"30d",
           |        "actions":{
           |          "freeze":{
           |
           |          }
           |        }
           |      }
           |    }
           |  }
           |}
           |
           |""".stripMargin
      )
    } else if (Version.greaterOrEqualThan(esVersionUsed, 7, 14, 0)) {
      ujson.read(
        s"""
           |{
           |  "policy":{
           |    "phases":{
           |      "hot":{
           |        "min_age":"0ms",
           |        "actions":{
           |          "rollover":{
           |            "max_age":"1d",
           |            "max_primary_shard_size":"50gb"
           |          }
           |        }
           |      },
           |      "warm":{
           |        "min_age":"14d",
           |        "actions":{
           |          "shrink":{
           |            "number_of_shards":1
           |          },
           |          "forcemerge":{
           |            "max_num_segments":1
           |          }
           |        }
           |      },
           |      "cold":{
           |        "min_age":"30d",
           |        "actions":{
           |          "freeze":{
           |
           |          }
           |        }
           |      }
           |    }
           |  }
           |}
           |
           |""".stripMargin
      )
    }
    else {
      ujson.read(
        s"""
           |{
           |  "policy":{
           |    "phases":{
           |      "hot":{
           |        "min_age":"0ms",
           |        "actions":{
           |          "rollover":{
           |            "max_age":"1d"
           |          }
           |        }
           |      },
           |      "warm":{
           |        "min_age":"14d",
           |        "actions":{
           |          "shrink":{
           |            "number_of_shards":1
           |          },
           |          "forcemerge":{
           |            "max_num_segments":1
           |          }
           |        }
           |      },
           |      "cold":{
           |        "min_age":"30d",
           |        "actions":{
           |          "freeze":{
           |
           |          }
           |        }
           |      }
           |    }
           |  }
           |}
           |
           |""".stripMargin
      )
    }

    policy shouldBe Some(expectedPolicy)

    val componentTemplateManager = new ComponentTemplateManager(destNodeClientProvider.adminClient, esVersionUsed)
    val settingsResponse = componentTemplateManager.getTemplate(settingsName)
    settingsResponse.templates.headOption shouldBe Some(ComponentTemplate(settingsName, aliases = Set.empty))
    val mappingsResponse = componentTemplateManager.getTemplate(mappingsName)
    mappingsResponse.templates.headOption shouldBe Some(ComponentTemplate(mappingsName, aliases = Set.empty))

    val templateManager = new IndexTemplateManager(destNodeClientProvider.adminClient, esVersionUsed)
    val templateResponse = templateManager.getTemplate(indexTemplateName)
    templateResponse.templates.headOption shouldBe Some(Template(indexTemplateName, patterns = Set(dataStreamName), aliases = Set.empty))

    val dataStreamResponse = dataStreamManager.getDataStream(dataStreamName)
    dataStreamResponse.indexTemplateByDataStream(dataStreamName) shouldBe indexTemplateName
    dataStreamResponse.ilmPolicyByDataStream(dataStreamName) shouldBe policyName

    dataStreamResponse.backingIndices.foreach { backingIndex =>
      assertDynamicIndexMappings(backingIndex)
    }
  }

  private def assertDynamicIndexMappings(indexName: String) = {
    val indexManager = new IndexManager(destNodeClientProvider.adminClient, esVersionUsed)
    val expectedProperties = List(
      "@timestamp", "acl_history", "action", "block", "content_len", "content_len_kb",
      "correlation_id", "destination", "final_state", "headers", "id", "indices", "match",
      "origin", "path", "processingMillis", "req_method", "task_id", "type", "user"
    )
    val mappings = indexManager.getMappings(indexName).responseJson(indexName)("mappings").obj
    val properties = {
      if (Version.greaterOrEqualThan(esVersionUsed, 7,0,0)) {
        mappings("properties").obj.keySet
      } else {
        mappings("ror_audit_evt")("properties").obj.keySet
      }
    }

    properties should contain allElementsOf (expectedProperties)
  }
}<|MERGE_RESOLUTION|>--- conflicted
+++ resolved
@@ -23,17 +23,12 @@
 import tech.beshu.ror.integration.suites.base.support.{BaseSingleNodeEsClusterTest, SingleClientSupport}
 import tech.beshu.ror.integration.utils.{ESVersionSupportForAnyWordSpecLike, SingletonPluginTestSupport}
 import tech.beshu.ror.utils.containers.providers.ClientProvider
-<<<<<<< HEAD
 import tech.beshu.ror.utils.elasticsearch.BaseManager.JSON
-import tech.beshu.ror.utils.elasticsearch.{AuditIndexManager, IndexManager, RorApiManager}
-import tech.beshu.ror.utils.misc.CustomScalaTestMatchers
-=======
 import tech.beshu.ror.utils.elasticsearch.*
 import tech.beshu.ror.utils.elasticsearch.BaseTemplateManager.Template
 import tech.beshu.ror.utils.elasticsearch.ComponentTemplateManager.ComponentTemplate
 import tech.beshu.ror.utils.misc.Resources.getResourceContent
 import tech.beshu.ror.utils.misc.{CustomScalaTestMatchers, Version}
->>>>>>> 65c99ef4
 
 import java.util.UUID
 
@@ -49,11 +44,8 @@
 
   protected def destNodeClientProvider: ClientProvider
 
-<<<<<<< HEAD
   protected def assertForEveryAuditEntry(entry: JSON): Unit
 
-  private lazy val adminAuditIndexManager = new AuditIndexManager(destNodeClientProvider.adminClient, esVersionUsed, "audit_index")
-=======
   protected def baseRorConfig: String
 
   protected def baseAuditDataStreamName: Option[String]
@@ -69,7 +61,6 @@
         (indexName, new AuditIndexManager(destNodeClientProvider.adminClient, esVersionUsed, indexName))
       }
       .toMap
->>>>>>> 65c99ef4
 
   lazy val rorApiManager = new RorApiManager(basicAuthClient("username", "dev"), esVersionUsed)
   lazy val adminRorApiManager = new RorApiManager(adminClient, esVersionUsed)
@@ -97,17 +88,6 @@
         val response = indexManager.getIndex("twitter")
         response should have statusCode 200
 
-<<<<<<< HEAD
-        eventually {
-          val auditEntries = adminAuditIndexManager.getEntries.force().jsons
-          auditEntries.size shouldBe 1
-
-          val firstEntry = auditEntries(0)
-          firstEntry("final_state").str shouldBe "ALLOWED"
-          firstEntry("user").str shouldBe "username"
-          firstEntry("block").str.contains("name: 'Rule 1'") shouldBe true
-          assertForEveryAuditEntry(firstEntry)
-=======
         forEachAuditManager { adminAuditManager =>
           eventually {
             val auditEntries = adminAuditManager.getEntries.force().jsons
@@ -116,8 +96,8 @@
             firstEntry("final_state").str shouldBe "ALLOWED"
             firstEntry("user").str shouldBe "username"
             firstEntry("block").str.contains("name: 'Rule 1'") shouldBe true
-          }
->>>>>>> 65c99ef4
+            assertForEveryAuditEntry(firstEntry)
+          }
         }
       }
       "no rule is matched with username from auth header" in {
@@ -132,17 +112,11 @@
             val auditEntries = adminAuditManager.getEntries.jsons
             auditEntries.size shouldBe 1
 
-<<<<<<< HEAD
-          val firstEntry = auditEntries(0)
-          firstEntry("final_state").str shouldBe "FORBIDDEN"
-          firstEntry("user").str shouldBe "username"
-          assertForEveryAuditEntry(firstEntry)
-=======
             val firstEntry = auditEntries(0)
             firstEntry("final_state").str shouldBe "FORBIDDEN"
             firstEntry("user").str shouldBe "username"
-          }
->>>>>>> 65c99ef4
+            assertForEveryAuditEntry(firstEntry)
+          }
         }
       }
       "no rule is matched with raw auth header as user" in {
@@ -155,17 +129,11 @@
             val auditEntries = adminAuditManager.getEntries.jsons
             auditEntries.size shouldBe 1
 
-<<<<<<< HEAD
-          val firstEntry = auditEntries(0)
-          firstEntry("final_state").str shouldBe "FORBIDDEN"
-          firstEntry("user").str shouldBe "user_token"
-          assertForEveryAuditEntry(firstEntry)
-=======
             val firstEntry = auditEntries(0)
             firstEntry("final_state").str shouldBe "FORBIDDEN"
             firstEntry("user").str shouldBe "user_token"
-          }
->>>>>>> 65c99ef4
+            assertForEveryAuditEntry(firstEntry)
+          }
         }
       }
       "rule 1 is matched" when {
@@ -188,16 +156,11 @@
               val auditEntries = adminAuditManager.getEntries.jsons
               auditEntries.size shouldBe 2
 
-<<<<<<< HEAD
-            auditEntries(0)("correlation_id").str shouldBe correlationId
-            assertForEveryAuditEntry(auditEntries(0))
-            auditEntries(1)("correlation_id").str shouldBe correlationId
-            assertForEveryAuditEntry(auditEntries(1))
-=======
               auditEntries(0)("correlation_id").str shouldBe correlationId
+              assertForEveryAuditEntry(auditEntries(0))
               auditEntries(1)("correlation_id").str shouldBe correlationId
+              assertForEveryAuditEntry(auditEntries(1))
             }
->>>>>>> 65c99ef4
           }
         }
         "two requests were sent and the first one is user metadata request" in {
@@ -220,16 +183,11 @@
               val auditEntries = adminAuditManager.getEntries.jsons
               auditEntries.size shouldBe 2
 
-<<<<<<< HEAD
-            auditEntries(0)("correlation_id").str shouldBe correlationId
-            assertForEveryAuditEntry(auditEntries(0))
-            auditEntries(1)("correlation_id").str shouldBe correlationId
-            assertForEveryAuditEntry(auditEntries(1))
-=======
               auditEntries(0)("correlation_id").str shouldBe correlationId
+              assertForEveryAuditEntry(auditEntries(0))
               auditEntries(1)("correlation_id").str shouldBe correlationId
+              assertForEveryAuditEntry(auditEntries(1))
             }
->>>>>>> 65c99ef4
           }
         }
         "two metadata requests were sent, one with correlationId" in {
@@ -253,13 +211,9 @@
               val auditEntries = adminAuditManager.getEntries.jsons
               auditEntries.size shouldBe 2
 
-<<<<<<< HEAD
-            auditEntries.map(_("correlation_id").str).toSet shouldBe Set(loggingId1, loggingId2)
-            auditEntries.map(assertForEveryAuditEntry)
-=======
               auditEntries.map(_("correlation_id").str).toSet shouldBe Set(loggingId1, loggingId2)
+              auditEntries.map(assertForEveryAuditEntry)
             }
->>>>>>> 65c99ef4
           }
         }
       }
@@ -282,31 +236,18 @@
   "ROR audit event request" should {
     "be audited" when {
       "rule 3 is matched" when {
-<<<<<<< HEAD
-        "no JSON kay attribute from request body payload is defined in audit serializer" in {
-=======
         "no JSON key attribute from request body payload is defined in audit serializer" in {
-          val rorApiManager = new RorApiManager(basicAuthClient("username", "dev"), esVersionUsed)
-
->>>>>>> 65c99ef4
           val response = rorApiManager.sendAuditEvent(ujson.read("""{ "event": "logout" }""")).force()
 
           response should have statusCode 204
 
-<<<<<<< HEAD
-          eventually {
-            val auditEntries = adminAuditIndexManager.getEntries.jsons
-            auditEntries.size should be(1)
-            auditEntries(0)("event").str should be("logout")
-            assertForEveryAuditEntry(auditEntries(0))
-=======
           forEachAuditManager { adminAuditManager =>
             eventually {
               val auditEntries = adminAuditManager.getEntries.jsons
               auditEntries.size should be(1)
               auditEntries(0)("event").str should be("logout")
+              assertForEveryAuditEntry(auditEntries(0))
             }
->>>>>>> 65c99ef4
           }
         }
         "user JSON key attribute from request doesn't override the defined in audit serializer" in {
@@ -314,36 +255,16 @@
 
           response should have statusCode 204
 
-<<<<<<< HEAD
-          eventually {
-            val auditEntries = adminAuditIndexManager.getEntries.jsons
-            auditEntries.size should be(1)
-            auditEntries(0)("user").str should be("username")
-            assertForEveryAuditEntry(auditEntries(0))
-          }
-        }
-        "new JSON key attribute from request body as a JSON value" in {
-          val response = rorApiManager.sendAuditEvent(ujson.read("""{ "event": { "field1": 1, "fields2": "f2" } }"""))
-
-          response should have statusCode 204
-
-          eventually {
-            val auditEntries = adminAuditIndexManager.getEntries.jsons
-            auditEntries.size should be(1)
-            auditEntries(0)("event") should be(ujson.read("""{ "field1": 1, "fields2": "f2" }"""))
-            assertForEveryAuditEntry(auditEntries(0))
-=======
           forEachAuditManager { adminAuditManager =>
             eventually {
               val auditEntries = adminAuditManager.getEntries.jsons
               auditEntries.size should be(1)
               auditEntries(0)("user").str should be("username")
+              assertForEveryAuditEntry(auditEntries(0))
             }
           }
         }
         "new JSON key attribute from request body as a JSON value" in {
-          val rorApiManager = new RorApiManager(basicAuthClient("username", "dev"), esVersionUsed)
-
           val response = rorApiManager.sendAuditEvent(ujson.read("""{ "event_obj": { "field1": 1, "fields2": "f2" } }"""))
 
           response should have statusCode 204
@@ -353,8 +274,8 @@
               val auditEntries = adminAuditManager.getEntries.jsons
               auditEntries.size should be(1)
               auditEntries(0)("event_obj") should be(ujson.read("""{ "field1": 1, "fields2": "f2" }"""))
+              assertForEveryAuditEntry(auditEntries(0))
             }
->>>>>>> 65c99ef4
           }
         }
       }
