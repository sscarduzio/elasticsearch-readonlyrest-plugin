/*
 *    This file is part of ReadonlyREST.
 *
 *    ReadonlyREST is free software: you can redistribute it and/or modify
 *    it under the terms of the GNU General Public License as published by
 *    the Free Software Foundation, either version 3 of the License, or
 *    (at your option) any later version.
 *
 *    ReadonlyREST is distributed in the hope that it will be useful,
 *    but WITHOUT ANY WARRANTY; without even the implied warranty of
 *    MERCHANTABILITY or FITNESS FOR A PARTICULAR PURPOSE.  See the
 *    GNU General Public License for more details.
 *
 *    You should have received a copy of the GNU General Public License
 *    along with ReadonlyREST.  If not, see http://www.gnu.org/licenses/
 */
package tech.beshu.ror.integration.suites

import monix.execution.atomic.Atomic
import org.scalatest.BeforeAndAfterEach
import org.scalatest.matchers.should.Matchers
import org.scalatest.wordspec.AnyWordSpec
import tech.beshu.ror.integration.suites.XpackApiSuite.NextRollupJobName
import tech.beshu.ror.integration.suites.base.support.{BaseEsClusterIntegrationTest, SingleClientSupport}
import tech.beshu.ror.integration.utils.ESVersionSupportForAnyWordSpecLike
import tech.beshu.ror.utils.containers.EsClusterSettings.ClusterType
<<<<<<< HEAD
import tech.beshu.ror.utils.containers.images.ReadonlyRestWithEnabledXpackSecurityPlugin.Config.{Attributes, Enabled, InternodeSsl}
import tech.beshu.ror.utils.containers.{ElasticsearchNodeDataInitializer, EsClusterContainer, EsClusterSettings, EsContainerCreator}
=======
import tech.beshu.ror.utils.containers.EsClusterSettings.ClusterType.RorCluster
import tech.beshu.ror.utils.containers.images.ReadonlyRestPlugin.Config.Attributes
import tech.beshu.ror.utils.containers.{ElasticsearchNodeDataInitializer, EsClusterContainer, EsClusterProvider, EsClusterSettings}
>>>>>>> cfc2698c
import tech.beshu.ror.utils.elasticsearch._
import tech.beshu.ror.utils.httpclient.RestClient
import ujson.{Null, Num, Str}

trait XpackApiSuite
  extends AnyWordSpec
    with BaseEsClusterIntegrationTest
    with SingleClientSupport
    with ESVersionSupportForAnyWordSpecLike
    with BeforeAndAfterEach
    with Matchers {
  this: EsClusterProvider =>

  override implicit val rorConfigFileName = "/xpack_api/readonlyrest.yml"

  override lazy val targetEs = container.nodes.head

  override lazy val clusterContainer: EsClusterContainer = createLocalClusterContainer(
    EsClusterSettings(
      name = "ROR1",
      nodeDataInitializer = XpackApiSuite.nodeDataInitializer(),
<<<<<<< HEAD
      clusterType = ClusterType.RorWithXpackSecurityCluster(Attributes.default.copy(
        restSsl = Enabled.No,
        internodeSsl = Enabled.Yes(InternodeSsl.Es)
=======
      clusterType = ClusterType.RorCluster(Attributes.default.copy(
        rorConfigFileName = rorConfigFileName,
        restSslEnabled = false,
        internodeSslEnabled = true
>>>>>>> cfc2698c
      ))
    )
  )

  private lazy val adminXpackApiManager = new XpackApiManager(adminClient, esVersionUsed)
  private lazy val dev1SearchManager = new SearchManager(basicAuthClient("dev1", "test"))
  private lazy val dev2SearchManager = new SearchManager(basicAuthClient("dev2", "test"))
  private lazy val dev3XpackApiManager = new XpackApiManager(basicAuthClient("dev3", "test"), esVersionUsed)
  private lazy val dev4XpackApiManager = new XpackApiManager(basicAuthClient("dev4", "test"), esVersionUsed)
  private lazy val dev5XpackApiManager = new XpackApiManager(basicAuthClient("dev5", "test"), esVersionUsed)
  private lazy val dev6XpackApiManager = new XpackApiManager(basicAuthClient("dev6", "test"), esVersionUsed)

  private lazy val adminSqlManager = new SqlApiManager(basicAuthClient("sqladmin", "pass"), esVersionUsed)
  private lazy val dev3SqlManager = new SqlApiManager(basicAuthClient("dev1sql", "test"), esVersionUsed)
  private lazy val dev4SqlManager = new SqlApiManager(basicAuthClient("dev2sql", "test"), esVersionUsed)
  private lazy val dev5SqlManager = new SqlApiManager(basicAuthClient("dev5sql", "test"), esVersionUsed)

  "Async search" should {
    "be allowed for dev1 and test1_index_a" excludeES(allEs6x, allEs7xBelowEs77x) in {
      val result = dev1SearchManager.asyncSearch("test1_index_a")

      result.responseCode should be(200)
      result.searchHits.map(i => i("_index").str).toSet should be(
        Set("test1_index_a")
      )
    }
    "not be allowed for dev2 and test1_index_a" excludeES(allEs6x, allEs7xBelowEs77x) in {
      val result = dev2SearchManager.asyncSearch("test1_index_a")

      result.responseCode should be(404)
    }
    "support filter and fields rule" excludeES(allEs6x, allEs7xBelowEs77x, rorProxy) in {
      val result = dev2SearchManager.asyncSearch("test2_index")

      result.responseCode should be(200)
      result.searchHits.map(i => i("_index").str).toSet should be(
        Set("test2_index")
      )
      result.searchHits.map(i => i("_source")).toSet should be(
        Set(ujson.read("""{"name":"john"}"""))
      )
    }
  }

  "Mustache lang" when {
    "search template is used" should {
      "return only indices which user has an access to" in {
        val searchManager = new SearchManager(basicAuthClient("dev1", "test"))
        val result = searchManager.searchTemplate(
          index = "test1_index*",
          query = ujson.read(
            s"""
               |{
               |    "id": "template1",
               |    "params": {
               |        "query_string": "world"
               |    }
               |}""".stripMargin
          )
        )

        result.responseCode shouldEqual 200
        result.searchHits.map(_ ("_index").str).distinct should be(List("test1_index_a"))
        result.searchHits.map(_ ("_source")) should be(List(ujson.read("""{"hello":"world"}""")))
      }
      "return empty response for dev3" in {
        val searchManager = new SearchManager(basicAuthClient("dev3", "test"))
        val result = searchManager.searchTemplate(
          index = "test1_index*",
          query = ujson.read(
            s"""
               |{
               |    "id": "template1",
               |    "params": {
               |        "query_string": "world"
               |    }
               |}""".stripMargin
          )
        )

        result.responseCode shouldEqual 200
        result.searchHits.map(_ ("_index").str).distinct should be(List.empty)
        result.searchHits.map(_ ("_source")) should be(List.empty)
      }
      "return filtered documents" excludeES (rorProxy) in {
        val searchManager = new SearchManager(basicAuthClient("dev7", "test"))
        val result = searchManager.searchTemplate(
          index = "test7_index",
          query = ujson.read(
            """
              |{
              |  "source": {
              |    "query": {
              |      "bool": {
              |        "filter": [
              |          {
              |            "query_string": {
              |              "query": "a1 OR a2 OR a3",
              |              "fields": [
              |                "content.app.keyword"
              |              ],
              |              "default_operator": "OR",
              |              "analyze_wildcard": false
              |            }
              |          }
              |        ]
              |      }
              |    }
              |  }
              |}""".stripMargin
          )
        )

        result.responseCode shouldEqual 200
        result.searchHits.map(_ ("_index").str).distinct should be(List("test7_index"))
        result.searchHits.map(_ ("_source")) should be(List(ujson.read("""{"content":{ "app": "a1" }}""")))
      }
    }
    "multisearch template is used" should {
      "return only indices which user has an access to" in {
        val searchManager = new SearchManager(basicAuthClient("dev1", "test"))
        val result = searchManager.mSearchTemplate(
          ujson.read("""{"index":"test1_index*"}"""),
          ujson.read(
            s"""
               |{
               |    "id": "template1",
               |    "params": {
               |        "query_string": "world"
               |    }
               |}""".stripMargin
          )
        )

        result.responseCode shouldEqual 200
        result.responseJson("responses").arr.size should be(1)
        val firstQueryResponse = result.responseJson("responses")(0)
        firstQueryResponse("hits")("hits").arr.map(_ ("_index").str).distinct should be(List("test1_index_a"))
        firstQueryResponse("hits")("hits").arr.map(_ ("_source")) should be(List(ujson.read("""{"hello":"world"}""")))
      }
      "return empty response for dev3" in {
        val searchManager = new SearchManager(basicAuthClient("dev3", "test"))
        val result = searchManager.mSearchTemplate(
          ujson.read("""{"index":"test1_index*"}"""),
          ujson.read(
            s"""
               |{
               |    "id": "template1",
               |    "params": {
               |        "query_string": "world"
               |    }
               |}""".stripMargin
          )
        )

        result.responseCode shouldEqual 200
        result.responseJson("responses").arr.size should be(1)
        val firstQueryResponse = result.responseJson("responses")(0)
        firstQueryResponse("hits")("hits").arr.map(_ ("_index").str).distinct should be(List.empty)
        firstQueryResponse("hits")("hits").arr.map(_ ("_source")) should be(List.empty)
      }
      "return filtered documents" excludeES (rorProxy) in {
        val searchManager = new SearchManager(basicAuthClient("dev7", "test"))
        val result = searchManager.mSearchTemplate(
          ujson.read("""{"index":"test7_index"}"""),
          ujson.read(
            """
              |{
              |  "source": {
              |    "query": {
              |      "bool": {
              |        "filter": [
              |          {
              |            "query_string": {
              |              "query": "a1 OR a2 OR a3",
              |              "fields": [
              |                "content.app.keyword"
              |              ],
              |              "default_operator": "OR",
              |              "analyze_wildcard": false
              |            }
              |          }
              |        ]
              |      }
              |    }
              |  }
              |}""".stripMargin
          )
        )

        result.responseCode shouldEqual 200
        result.responseJson("responses").arr.size should be(1)
        val firstQueryResponse = result.responseJson("responses")(0)
        firstQueryResponse("hits")("hits").arr.map(_ ("_index").str).distinct should be(List("test7_index"))
        firstQueryResponse("hits")("hits").arr.map(_ ("_source")) should be(List(ujson.read("""{"content":{ "app": "a1" }}""")))
      }
    }
    "render template is used" should {
      "be allowed to be used for dev1" in {
        val searchManager = new SearchManager(basicAuthClient("dev1", "test"))

        val result = searchManager.renderTemplate(
          s"""
             |{
             |    "id": "template1",
             |    "params": {
             |        "query_string": "world"
             |    }
             |}
          """.stripMargin
        )

        result.responseCode shouldEqual 200
        result.body should be("""{"template_output":{"query":{"match":{"hello":"world"}}}}""")
      }
    }
  }

  "Rollup API" when {
    "create rollup job method is used" should {
      "be allowed to be used" when {
        "there is no indices rule defined" excludeES(allEs6xBelowEs63x, rorProxy) in {
          val jobName = NextRollupJobName.get
          val result = adminXpackApiManager.rollup(jobName, "test3*", "admin_t3")

          result.responseCode should be(200)
          val rollupJobsResult = adminXpackApiManager.getRollupJobs(jobName)
          rollupJobsResult.responseCode should be(200)
          rollupJobsResult.jobs.size should be(1)
        }
        "user has access to both: index pattern and rollup_index" excludeES(allEs6xBelowEs63x, rorProxy) in {
          val jobName = NextRollupJobName.get
          val result = dev3XpackApiManager.rollup(jobName, "test3*", s"rollup_test3_$jobName")

          result.responseCode should be(200)
          val rollupJobsResult = adminXpackApiManager.getRollupJobs(jobName)
          rollupJobsResult.responseCode should be(200)
          rollupJobsResult.jobs.size should be(1)
        }
      }
      "not be allowed to be used" when {
        "user has no access to rollup_index" excludeES(allEs6xBelowEs63x, rorProxy) in {
          val result = dev3XpackApiManager.rollup(NextRollupJobName.get, "test3*", "rollup_index")

          result.responseCode should be(403)
        }
        "user has no access to passed index" excludeES(allEs6xBelowEs63x, rorProxy) in {
          val result = dev3XpackApiManager.rollup(NextRollupJobName.get, "test1_index", "rollup_index")

          result.responseCode should be(403)
        }
        "user has no access to given index pattern" excludeES(allEs6xBelowEs63x, rorProxy) in {
          val result = dev3XpackApiManager.rollup(NextRollupJobName.get, "test*", "rollup_index")

          result.responseCode should be(403)
        }
      }
    }
    "get rollup job capabilities method is used" should {
      "return non-empty list" when {
        "there is not indices rule defined" excludeES(allEs6xBelowEs63x, rorProxy) in {
          val jobName = NextRollupJobName.get
          adminXpackApiManager.rollup(jobName, "test4*", "admin_t4").force()

          val result = adminXpackApiManager.getRollupJobCapabilities("test4*")

          result.responseCode should be(200)
          val jobs = result.capabilities.values.toList.flatten
          jobs.map(_ ("job_id").str) should contain(jobName)
        }
        "user has access to requested indices" excludeES(allEs6xBelowEs63x, rorProxy) in {
          val jobName1 = NextRollupJobName.get
          val jobName2 = NextRollupJobName.get
          adminXpackApiManager.rollup(jobName1, "test4_index_a", s"rollup_test4_$jobName1").force()
          adminXpackApiManager.rollup(jobName2, "test3_index_a", s"rollup_test3_$jobName2").force()

          val result = dev4XpackApiManager.getRollupJobCapabilities("test4_index_a")

          result.responseCode should be(200)
          val jobs = result.capabilities.values.toList.flatten
          jobs.map(_ ("job_id").str) should contain(jobName1)
          jobs.foreach { job =>
            job("rollup_index").str should startWith("rollup_test4")
            job("index_pattern").str should startWith("test4")
          }
        }
        "user has access to requested index pattern" excludeES(allEs6xBelowEs63x, rorProxy) in {
          val jobName1 = NextRollupJobName.get
          val jobName2 = NextRollupJobName.get
          val jobName3 = NextRollupJobName.get
          adminXpackApiManager.rollup(jobName1, "test4_index_a", s"rollup_test4_$jobName1").force()
          adminXpackApiManager.rollup(jobName2, "test4_index_b", s"rollup_test4_$jobName2").force()
          adminXpackApiManager.rollup(jobName3, "test3_index_a", s"rollup_test3_$jobName3").force()

          val result = dev4XpackApiManager.getRollupJobCapabilities("test4*")

          result.responseCode should be(200)
          val jobs = result.capabilities.values.toList.flatten
          jobs should have size 1
          jobs.map(_ ("job_id").str) should contain(jobName2)
          jobs.foreach { job =>
            job("rollup_index").str should startWith("rollup_test4")
            job("index_pattern").str should startWith("test4")
          }
        }
        "user has access to one index of requested index patten" excludeES(allEs6xBelowEs63x, rorProxy) in {
          val jobName1 = NextRollupJobName.get
          val jobName2 = NextRollupJobName.get
          val jobName3 = NextRollupJobName.get
          adminXpackApiManager.rollup(jobName1, "test4_index_a", s"rollup_test4_$jobName1").force()
          adminXpackApiManager.rollup(jobName2, "test4_index_b", s"rollup_test4_$jobName2").force()
          adminXpackApiManager.rollup(jobName3, "test3_index_a", s"rollup_test3_$jobName3").force()

          val result = dev4XpackApiManager.getRollupJobCapabilities("test4*")

          result.responseCode should be(200)
          val jobs = result.capabilities.values.toList.flatten
          jobs should have size 2
          jobs.map(_ ("job_id").str) should contain(jobName2)
          jobs.foreach { job =>
            job("rollup_index").str should startWith("rollup_test4")
            job("index_pattern").str should startWith("test4")
          }
        }
      }
      "return empty list" when {
        "user has no access to requested index" excludeES(allEs6xBelowEs63x, rorProxy) in {
          val jobName = NextRollupJobName.get
          adminXpackApiManager.rollup(jobName, "test3_index_a", s"rollup_test3_$jobName").force()

          val result = dev4XpackApiManager.getRollupJobCapabilities("test3_index_a")

          result.responseCode should be(200)
          val jobs = result.capabilities.values.toList.flatten
          jobs.size should be(0)
        }
        "user had no access to requested index pattern" excludeES(allEs6xBelowEs63x, rorProxy) in {
          val jobName = NextRollupJobName.get
          adminXpackApiManager.rollup(jobName, "test4*", s"rollup_test4_$jobName").force()

          val result = dev4XpackApiManager.getRollupJobCapabilities("test3*")

          result.responseCode should be(200)
          val jobs = result.capabilities.values.toList.flatten
          jobs.size should be(0)
        }
      }
    }
    "get rollup index capabilities method is used" should {
      "return non-empty list" when {
        "there is not indices rule defined" excludeES(allEs6xBelowEs63x, rorProxy) in {
          val jobName = NextRollupJobName.get
          adminXpackApiManager.rollup(jobName, "test5*", "admin_t5").force()

          val result = adminXpackApiManager.getRollupIndexCapabilities("admin_t5")

          result.responseCode should be(200)
          val jobs = result.capabilities.values.toList.flatten
          jobs.map(_ ("job_id").str) should contain(jobName)
        }
        "user has access to requested indices" excludeES(allEs6xBelowEs63x, rorProxy) in {
          val jobName1 = NextRollupJobName.get
          val jobName2 = NextRollupJobName.get
          adminXpackApiManager.rollup(jobName1, "test5_index_a", s"rollup_test5_$jobName1").force()
          adminXpackApiManager.rollup(jobName2, "test3_index_a", s"rollup_test3_$jobName2").force()

          val result = dev5XpackApiManager.getRollupIndexCapabilities(s"rollup_test5_$jobName1")

          result.responseCode should be(200)
          val jobs = result.capabilities.values.toList.flatten
          jobs.map(_ ("job_id").str) should contain(jobName1)
          jobs.foreach { job =>
            job("rollup_index").str should startWith("rollup_test5")
            job("index_pattern").str should startWith("test5")
          }
        }
        "user has access to requested index pattern" excludeES(allEs6xBelowEs63x, rorProxy) in {
          val jobName1 = NextRollupJobName.get
          val jobName2 = NextRollupJobName.get
          adminXpackApiManager.rollup(jobName1, "test5_index_a", s"rollup_test5_$jobName1").force()
          adminXpackApiManager.rollup(jobName2, "test3_index_a", s"rollup_test3_$jobName2").force()

          val result = dev5XpackApiManager.getRollupIndexCapabilities("rollup_test5*")

          result.responseCode should be(200)
          val jobs = result.capabilities.values.toList.flatten
          jobs.map(_ ("job_id").str) should contain(jobName1)
          jobs.foreach { job =>
            job("rollup_index").str should startWith("rollup_test5")
            job("index_pattern").str should startWith("test5")
          }
        }
        "user has access to one index of requested index patten" excludeES(allEs6xBelowEs63x, rorProxy) in {
          val jobName1 = NextRollupJobName.get
          val jobName2 = NextRollupJobName.get
          adminXpackApiManager.rollup(jobName1, "test5_index_a", s"rollup_test5_$jobName1").force()
          adminXpackApiManager.rollup(jobName2, "test3_index_a", s"rollup_test3_$jobName2").force()

          val result = dev5XpackApiManager.getRollupIndexCapabilities("rollup_test*")

          result.responseCode should be(200)
          val jobs = result.capabilities.values.toList.flatten
          jobs.map(_ ("job_id").str) should contain(jobName1)
          jobs.foreach { job =>
            job("rollup_index").str should startWith("rollup_test5")
            job("index_pattern").str should startWith("test5")
          }
        }
      }
      "return empty list" when {
        "user had no access to requested index pattern" excludeES(allEs6xBelowEs63x, rorProxy) in {
          val jobName = NextRollupJobName.get
          adminXpackApiManager.rollup(jobName, "test5*", s"rollup_test5_$jobName").force()

          val result = dev5XpackApiManager.getRollupIndexCapabilities("rollup_test3*")

          result.responseCode should be(200)
          val jobs = result.capabilities.values.toList.flatten
          jobs.size should be(0)
        }
      }
      "return 404" when {
        "user has no access to requested index" excludeES(allEs6xBelowEs63x, rorProxy) in {
          val jobName = NextRollupJobName.get
          adminXpackApiManager.rollup(jobName, "test3_index_a", s"rollup_test3_$jobName").force()

          val result = dev5XpackApiManager.getRollupIndexCapabilities(s"rollup_test3_$jobName")

          result.responseCode should be(404)
        }
      }
    }
    "rollup search method is used" should {
      "be allowed to be used" when {
        "user has access to called rollup index" excludeES(allEs6xBelowEs63x, rorProxy) in {
          val jobName1 = NextRollupJobName.get
          val jobName2 = NextRollupJobName.get
          val rollupIndex6a = s"rollup_test6_$jobName1"
          adminXpackApiManager.rollup(jobName1, "test6_index_a", rollupIndex6a).force()
          adminXpackApiManager.rollup(jobName2, "test6_index_b", s"rollup_test6_$jobName2").force()

          val result = dev6XpackApiManager.rollupSearch(rollupIndex6a)

          result.responseCode should be(200)
        }
      }
      "return 404" when {
        "user has no access to called rollup index" excludeES(allEs6xBelowEs65x, rorProxy) in {
          val jobName = NextRollupJobName.get
          val rollupIndex = s"rollup_test4_$jobName"
          adminXpackApiManager.rollup(jobName, "test4*", rollupIndex).force()

          val result = dev6XpackApiManager.rollupSearch(rollupIndex)

          result.responseCode should be(404)
        }
      }
    }
  }

  "SQL query request" when {
    "SELECT query is used" should {
      "be allowed" when {
        "user has no indices rule (has access to any index)" when {
          "full index name is used" excludeES(allEs6xBelowEs65x, rorProxy) in {
            val result = adminSqlManager.execute("""SELECT * FROM library""")
            result.isSuccess should be(true)
            result.queryResult.size should be(4)
            result.columnNames should contain only("author", "internal_id", "name", "release_date")
            result.rows.size should be(2)
            result.column("author").toList should contain only(Str("James S.A. Corey"), Str("Dan Simmons"))
            result.column("internal_id").toList should contain only(Num(1), Num(2))
          }
          "full indices names are used" excludeES(allEs6xBelowEs65x, rorProxy) in {
            val result = adminSqlManager.execute("""SELECT * FROM \"bookstore,library\"""")
            result.isSuccess should be(true)
            result.queryResult.size should be(5)
            result.column("author").toList should contain only(
              Str("James S.A. Corey"), Str("Dan Simmons"), Str("Frank Herbert")
            )
            result.column("internal_id").toList should contain only(Num(1), Num(2), Null)
          }
          "wildcard is used" excludeES(allEs6xBelowEs65x, rorProxy) in {
            val result = adminSqlManager.execute("""SELECT * FROM \"*\"""")
            result.isSuccess should be(true)
            result.queryResult.size should be(5)
            result.column("author").toList should contain only(
              Str("James S.A. Corey"), Str("Dan Simmons"), Str("Frank Herbert")
            )
            result.column("internal_id").toList should contain only(Num(1), Num(2), Null)
          }
          "alias is used" excludeES(allEs6xBelowEs65x, rorProxy) in {
            val result = adminSqlManager.execute("""SELECT * FROM bookshop""")
            result.isSuccess should be(true)
            result.queryResult.size should be(4)
            result.columnNames should contain only("author", "name", "price", "release_date")
            result.rows.size should be(3)
            result.column("author").toList should contain only(Str("James S.A. Corey"), Str("Dan Simmons"), Str("Frank Herbert"))
            result.column("price").toList should contain only(Num(100), Num(200), Num(50))
          }
        }
        "user has access to given index" when {
          "full index name is used" excludeES(allEs6xBelowEs65x, rorProxy) in {
            val result = dev3SqlManager.execute("""SELECT * FROM bookstore""")
            result.isSuccess should be(true)
            result.queryResult.size should be(3)
            result.columnNames should contain only("author", "name", "release_date")
            result.rows.size should be(3)
            result.column("author").toList should contain only(Str("James S.A. Corey"), Str("Dan Simmons"), Str("Frank Herbert"))
          }
          "full indices names are used and one of them is not allowed" excludeES(allEs6xBelowEs65x, rorProxy) in {
            val result = dev3SqlManager.execute("""SELECT * FROM \"bookstore,library\"""")
            result.isSuccess should be(true)
            result.queryResult.size should be(3)
            result.columnNames should contain only("author", "name", "release_date")
            result.rows.size should be(3)
            result.column("author").toList should contain only(Str("James S.A. Corey"), Str("Dan Simmons"), Str("Frank Herbert"))
          }
          "wildcard is used" excludeES(allEs6xBelowEs65x, rorProxy) in {
            val result = dev3SqlManager.execute("""SELECT * FROM \"book*\"""")
            result.isSuccess should be(true)
            result.queryResult.size should be(3)
            result.columnNames should contain only("author", "name", "release_date")
            result.rows.size should be(3)
            result.column("author").toList should contain only(Str("James S.A. Corey"), Str("Dan Simmons"), Str("Frank Herbert"))
          }
          "alias is used" excludeES(allEs6xBelowEs65x, rorProxy) in {
            val result = dev3SqlManager.execute("""SELECT * FROM \"bookshop\"""")
            result.isSuccess should be(true)
            result.queryResult.size should be(3)
            result.columnNames should contain only("author", "name", "release_date")
            result.rows.size should be(3)
            result.column("author").toList should contain only(Str("James S.A. Corey"), Str("Dan Simmons"), Str("Frank Herbert"))
          }
          "filter in rule is used" excludeES(allEs6xBelowEs65x, rorProxy) in {
            val result = dev5SqlManager.execute("""SELECT * FROM bookstore""")
            result.isSuccess should be(true)
            result.queryResult.size should be(4)
            result.columnNames should contain only("author", "name", "price", "release_date")
            result.rows.size should be(1)
            result.column("author").toList should contain only Str("Frank Herbert")
          }
        }
        "sql query is malformed" excludeES(allEs6xBelowEs65x, rorProxy) in {
          val result = adminSqlManager.execute("""SELECT * FROM unescaped-index.name""")
          result.isBadRequest should be(true)
        }
      }
      "be forbidden" when {
        "user doesn't have access to given index" when {
          "full index name is used" excludeES(allEs6xBelowEs65x, rorProxy) in {
            val result = dev4SqlManager.execute("""SELECT * FROM bookstore""")
            result.isBadRequest should be(true)
            result.responseJson("error").obj("reason").str should include("Unknown index")
          }
          "wildcard is used" excludeES(allEs6xBelowEs65x, rorProxy) in {
            val result = dev4SqlManager.execute("""SELECT * FROM \"book*\"""")
            result.isBadRequest should be(true)
            result.responseJson("error").obj("reason").str should include("Unknown index")
          }
          "alias is used" excludeES(allEs6xBelowEs65x, rorProxy) in {
            val result = dev4SqlManager.execute("""SELECT * FROM bookshop""")
            result.isBadRequest should be(true)
            result.responseJson("error").obj("reason").str should include("Unknown index")
          }
          "not-existent index name is used" excludeES(allEs6xBelowEs65x, rorProxy) in {
            val result = dev4SqlManager.execute("""SELECT * FROM flea_market""")
            result.isBadRequest should be(true)
            result.responseJson("error").obj("reason").str should include("Unknown index")
          }
        }
      }
      "be malformed" when {
        "user rule is not used" when {
          "not-existent index name is used" excludeES(allEs6xBelowEs65x, rorProxy) in {
            val result = adminSqlManager.execute("""SELECT * FROM unknown""")
            result.isSuccess should be(false)
            result.responseCode should be(400)
          }
        }
      }
    }
    "DESCRIBE TABLE command is used" should {
      "be allowed" when {
        "user has no indices rule (has access to any index)" when {
          "full index name is used" excludeES(allEs6xBelowEs65x, rorProxy) in {
            val result = adminSqlManager.execute("""DESCRIBE library""")
            result.isSuccess should be(true)
            result.queryResult.keys should contain allOf("column", "type")
            result.column("column").map(_.str) should contain only(
              "author", "author.keyword", "internal_id", "name", "name.keyword", "release_date"
            )
          }
          "full indices names are used" excludeES(allEs6xBelowEs65x, rorProxy) in {
            val result = adminSqlManager.execute("""DESCRIBE \"bookstore,library\"""")
            result.isSuccess should be(true)
            result.queryResult.keys should contain allOf("column", "type")
            result.column("column").map(_.str) should contain only(
              "author", "author.keyword", "internal_id", "name", "name.keyword", "price", "release_date"
            )
          }
          "wildcard is used" excludeES(allEs6xBelowEs65x, rorProxy) in {
            val result = adminSqlManager.execute("""DESCRIBE \"*\"""")
            result.isSuccess should be(true)
            result.queryResult.keys should contain allOf("column", "type")
            result.column("column").map(_.str) should contain only(
              "author", "author.keyword", "internal_id", "name", "name.keyword", "price", "release_date"
            )
          }
          "alias is used" excludeES(allEs6xBelowEs65x, rorProxy) in {
            val result = adminSqlManager.execute("""DESCRIBE bookshop""")
            result.isSuccess should be(true)
            result.queryResult.keys should contain allOf("column", "type")
            result.column("column").map(_.str) should contain only(
              "author", "author.keyword", "name", "name.keyword", "price", "release_date"
            )
          }
          "not-existent index name is used" excludeES(allEs6xBelowEs65x, rorProxy) in {
            val result = adminSqlManager.execute("""DESCRIBE unknown""")
            result.isSuccess should be(true)
            result.queryResult.size should be(0)
          }
        }
        "user has access to given index" when {
          "full index name is used" excludeES(allEs6xBelowEs65x, rorProxy) in {
            val result = dev3SqlManager.execute("""DESCRIBE bookstore""")
            result.isSuccess should be(true)
            result.queryResult.keys should contain allOf("column", "type")
            result.column("column").map(_.str) should contain only(
              "author", "author.keyword", "name", "name.keyword", "price", "release_date"
            )
          }
          "full indices names are used and one of them is not allowed" excludeES(allEs6xBelowEs65x, rorProxy) in {
            val result = dev3SqlManager.execute("""DESCRIBE \"bookstore,library\"""")
            result.isSuccess should be(true)
            result.queryResult.keys should contain allOf("column", "type")
            result.column("column").map(_.str) should contain only(
              "author", "author.keyword", "name", "name.keyword", "price", "release_date"
            )
          }
          "wildcard is used" excludeES(allEs6xBelowEs65x, rorProxy) in {
            val result = dev3SqlManager.execute("""DESCRIBE \"*\"""")
            result.isSuccess should be(true)
            result.queryResult.keys should contain allOf("column", "type")
            result.column("column").map(_.str) should contain only(
              "author", "author.keyword", "name", "name.keyword", "price", "release_date"
            )
          }
          "alias is used" excludeES(allEs6xBelowEs65x, rorProxy) in {
            val result = dev3SqlManager.execute("""DESCRIBE \"bookshop\"""")
            result.isSuccess should be(true)
            result.queryResult.keys should contain allOf("column", "type")
            result.column("column").map(_.str) should contain only(
              "author", "author.keyword", "name", "name.keyword", "price", "release_date"
            )
          }
        }
      }
      "be forbidden" when {
        "user doesn't have access to given index" when {
          "full index name is used" excludeES(allEs6xBelowEs65x, rorProxy) in {
            val result = dev4SqlManager.execute("""DESCRIBE bookstore""")
            result.isSuccess should be(true)
            result.queryResult.size should be(0)
          }
          "wildcard is used" excludeES(allEs6xBelowEs65x, rorProxy) in {
            val result = dev4SqlManager.execute("""DESCRIBE \"book*\"""")
            result.isSuccess should be(true)
            result.queryResult.size should be(0)
          }
          "alias is used" excludeES(allEs6xBelowEs65x, rorProxy) in {
            val result = dev4SqlManager.execute("""DESCRIBE bookshop""")
            result.isSuccess should be(true)
            result.queryResult.size should be(0)
          }
          "not-existent index name is used" excludeES(allEs6xBelowEs65x, rorProxy) in {
            val result = dev4SqlManager.execute("""DESCRIBE flea_market""")
            result.isSuccess should be(true)
            result.queryResult.size should be(0)
          }
        }
      }
    }
    "SHOW COLUMNS command is used" should {
      "be allowed" when {
        "user has no indices rule (has access to any index)" when {
          "full index name is used" excludeES(allEs6xBelowEs65x, rorProxy) in {
            val result = adminSqlManager.execute("""SHOW COLUMNS IN library""")
            result.isSuccess should be(true)
            result.queryResult.keys should contain allOf("column", "type")
            result.column("column").map(_.str) should contain only(
              "author", "author.keyword", "internal_id", "name", "name.keyword", "release_date"
            )
          }
          "full indices names are used" excludeES(allEs6xBelowEs65x, rorProxy) in {
            val result = adminSqlManager.execute("""SHOW COLUMNS IN \"bookstore,library\"""")
            result.isSuccess should be(true)
            result.queryResult.keys should contain allOf("column", "type")
            result.column("column").map(_.str) should contain only(
              "author", "author.keyword", "internal_id", "name", "name.keyword", "price", "release_date"
            )
          }
          "wildcard is used" excludeES(allEs6xBelowEs65x, rorProxy) in {
            val result = adminSqlManager.execute("""SHOW COLUMNS IN \"*\"""")
            result.isSuccess should be(true)
            result.queryResult.keys should contain allOf("column", "type")
            result.column("column").map(_.str) should contain only(
              "author", "author.keyword", "internal_id", "name", "name.keyword", "price", "release_date"
            )
          }
          "alias is used" excludeES(allEs6xBelowEs65x, rorProxy) in {
            val result = adminSqlManager.execute("""SHOW COLUMNS IN bookshop""")
            result.isSuccess should be(true)
            result.queryResult.keys should contain allOf("column", "type")
            result.column("column").map(_.str) should contain only(
              "author", "author.keyword", "name", "name.keyword", "price", "release_date"
            )
          }
          "not-existent index name is used" excludeES(allEs6xBelowEs65x, rorProxy) in {
            val result = adminSqlManager.execute("""SHOW COLUMNS IN unknown""")
            result.isSuccess should be(true)
            result.queryResult.size should be(0)
          }
        }
        "user has access to given index" when {
          "full index name is used" excludeES(allEs6xBelowEs65x, rorProxy) in {
            val result = dev3SqlManager.execute("""SHOW COLUMNS IN bookstore""")
            result.isSuccess should be(true)
            result.queryResult.keys should contain allOf("column", "type")
            result.column("column").map(_.str) should contain only(
              "author", "author.keyword", "name", "name.keyword", "price", "release_date"
            )
          }
          "full indices names are used and one of them is not allowed" excludeES(allEs6xBelowEs65x, rorProxy) in {
            val result = dev3SqlManager.execute("""SHOW COLUMNS FROM \"bookstore,library\"""")
            result.isSuccess should be(true)
            result.queryResult.keys should contain allOf("column", "type")
            result.column("column").map(_.str) should contain only(
              "author", "author.keyword", "name", "name.keyword", "price", "release_date"
            )
          }
          "wildcard is used" excludeES(allEs6xBelowEs65x, rorProxy) in {
            val result = dev3SqlManager.execute("""SHOW COLUMNS FROM \"*\"""")
            result.isSuccess should be(true)
            result.queryResult.keys should contain allOf("column", "type")
            result.column("column").map(_.str) should contain only(
              "author", "author.keyword", "name", "name.keyword", "price", "release_date"
            )
          }
          "alias is used" excludeES(allEs6xBelowEs65x, rorProxy) in {
            val result = dev3SqlManager.execute("""SHOW COLUMNS FROM \"bookshop\"""")
            result.isSuccess should be(true)
            result.queryResult.keys should contain allOf("column", "type")
            result.column("column").map(_.str) should contain only(
              "author", "author.keyword", "name", "name.keyword", "price", "release_date"
            )
          }
        }
      }
      "be forbidden" when {
        "user doesn't have access to given index" when {
          "full index name is used" excludeES(allEs6xBelowEs65x, rorProxy) in {
            val result = dev4SqlManager.execute("""SHOW COLUMNS FROM bookstore""")
            result.isSuccess should be(true)
            result.queryResult.size should be(0)
          }
          "wildcard is used" excludeES(allEs6xBelowEs65x, rorProxy) in {
            val result = dev4SqlManager.execute("""SHOW COLUMNS FROM \"book*\"""")
            result.isSuccess should be(true)
            result.queryResult.size should be(0)
          }
          "alias is used" excludeES(allEs6xBelowEs65x, rorProxy) in {
            val result = dev4SqlManager.execute("""SHOW COLUMNS FROM bookshop""")
            result.isSuccess should be(true)
            result.queryResult.size should be(0)
          }
          "not-existent index name is used" excludeES(allEs6xBelowEs65x, rorProxy) in {
            val result = dev4SqlManager.execute("""SHOW COLUMNS FROM flea_market""")
            result.isSuccess should be(true)
            result.queryResult.size should be(0)
          }
        }
      }
    }
    "SHOW TABLES command is used" should {
      "be allowed" when {
        "user has no indices rule (has access to any index)" when {
          "full index name is used" excludeES(allEs6xBelowEs65x, rorProxy) in {
            val result = adminSqlManager.execute("""SHOW TABLES library""")
            result.isSuccess should be(true)
            result.column("name").map(_.str).headOption should be(Some("library"))
          }
          "full indices names are used" excludeES(allEs6xBelowEs65x, rorProxy) in {
            val result = adminSqlManager.execute("""SHOW TABLES \"bookstore,library\"""")
            result.isSuccess should be(true)
            result.column("name").map(_.str) should contain only("bookstore", "library")
          }
          "wildcard is used" excludeES(allEs6xBelowEs65x, rorProxy) in {
            val result = adminSqlManager.execute("""SHOW TABLES \"*\"""")
            result.isSuccess should be(true)
            result.column("name").map(_.str) should contain only("bookshop", "bookstore", "library")
          }
          "all tables are requested" excludeES(allEs6xBelowEs65x, rorProxy) in {
            val result = adminSqlManager.execute("""SHOW TABLES""")
            result.isSuccess should be(true)
            result.column("name").map(_.str) should contain only("bookshop", "bookstore", "library")
          }
          "alias is used" excludeES(allEs6xBelowEs65x, rorProxy) in {
            val result = adminSqlManager.execute("""SHOW TABLES bookshop""")
            result.isSuccess should be(true)
            result.column("name").map(_.str).headOption should be(Some("bookshop"))
          }
          "not-existent index name is used" excludeES(allEs6xBelowEs65x, rorProxy) in {
            val result = adminSqlManager.execute("""SHOW TABLES unknown""")
            result.isSuccess should be(true)
            result.queryResult.size should be(0)
          }
        }
        "user has access to given index" when {
          "full index name is used" excludeES(allEs6xBelowEs65x, rorProxy) in {
            val result = dev3SqlManager.execute("""SHOW TABLES bookstore""")
            result.isSuccess should be(true)
            result.column("name").map(_.str).headOption should be(Some("bookstore"))
          }
          "full indices names are used and one of them is not allowed" excludeES(allEs6xBelowEs65x, rorProxy) in {
            val result = dev3SqlManager.execute("""SHOW TABLES \"bookstore,library\"""")
            result.isSuccess should be(true)
            result.column("name").map(_.str).headOption should be(Some("bookstore"))
          }
          "wildcard is used" excludeES(allEs6xBelowEs65x, rorProxy) in {
            val result = dev3SqlManager.execute("""SHOW TABLES \"*\"""")
            result.isSuccess should be(true)
            result.column("name").map(_.str).headOption should be(Some("bookstore"))
          }
          "all tables are requested" excludeES(allEs6xBelowEs65x, rorProxy) in {
            val result = dev3SqlManager.execute("""SHOW TABLES""")
            result.isSuccess should be(true)
            result.column("name").map(_.str).headOption should be(Some("bookstore"))
          }
          "alias is used" excludeES(allEs6xBelowEs65x, rorProxy) in {
            val result = dev3SqlManager.execute("""SHOW TABLES \"bookshop\"""")
            result.isSuccess should be(true)
            result.column("name").map(_.str).headOption should be(Some("bookstore"))
          }
        }
      }
      "be forbidden" when {
        "user doesn't have access to given index" when {
          "full index name is used" excludeES(allEs6xBelowEs65x, rorProxy) in {
            val result = dev4SqlManager.execute("""SHOW TABLES bookstore""")
            result.isSuccess should be(true)
            result.queryResult.size should be(0)
          }
          "wildcard is used" excludeES(allEs6xBelowEs65x, rorProxy) in {
            val result = dev4SqlManager.execute("""SHOW TABLES \"book*\"""")
            result.isSuccess should be(true)
            result.queryResult.size should be(0)
          }
          "alias is used" excludeES(allEs6xBelowEs65x, rorProxy) in {
            val result = dev4SqlManager.execute("""SHOW TABLES bookshop""")
            result.isSuccess should be(true)
            result.queryResult.size should be(0)
          }
          "not-existent index name is used" excludeES(allEs6xBelowEs65x, rorProxy) in {
            val result = dev4SqlManager.execute("""SHOW TABLES flea_market""")
            result.isSuccess should be(true)
            result.queryResult.size should be(0)
          }
        }
      }
    }
    "SHOW FUNCTIONS command is used" should {
      "be allowed" when {
        "user has no indices rule (has access to any index)" excludeES(allEs6xBelowEs65x, rorProxy) in {
          val result = adminSqlManager.execute("""SHOW FUNCTIONS""")
          result.isSuccess should be(true)
        }
        "user has one index" excludeES(allEs6xBelowEs65x, rorProxy) in {
          val result = dev4SqlManager.execute("""SHOW FUNCTIONS""")
          result.isSuccess should be(true)
        }
      }
    }
  }
}

object XpackApiSuite {

  private def nodeDataInitializer(): ElasticsearchNodeDataInitializer = (esVersion, adminRestClient: RestClient) => {
    val documentManager = new DocumentManager(adminRestClient, esVersion)
    val indexManager = new IndexManager(adminRestClient, esVersion)

    createDocs(documentManager)
    storeScriptTemplate(adminRestClient)
    configureBookstore(documentManager, indexManager)
    configureLibrary(documentManager)
  }

  private def createDocs(documentManager: DocumentManager): Unit = {
    documentManager.createDoc("test1_index_a", 1, ujson.read("""{"hello":"world"}""")).force()
    documentManager.createDoc("test1_index_b", 1, ujson.read("""{"hello":"world"}""")).force()

    documentManager.createDoc("test2_index", 1, ujson.read("""{"name":"john", "age":33}""")).force()
    documentManager.createDoc("test2_index", 2, ujson.read("""{"name":"bill", "age":50}""")).force()

    documentManager.createDoc("test3_index_a", 1, ujson.read("""{"timestamp":"2020-01-01", "count": 10}""")).force()
    documentManager.createDoc("test3_index_b", 1, ujson.read("""{"timestamp":"2020-02-01", "count": 100}""")).force()

    documentManager.createDoc("test4_index_a", 1, ujson.read("""{"timestamp":"2020-01-01", "count": 10}""")).force()
    documentManager.createDoc("test4_index_b", 1, ujson.read("""{"timestamp":"2020-02-01", "count": 100}""")).force()

    documentManager.createDoc("test5_index_a", 1, ujson.read("""{"timestamp":"2020-01-01", "count": 10}""")).force()
    documentManager.createDoc("test5_index_b", 1, ujson.read("""{"timestamp":"2020-02-01", "count": 100}""")).force()

    documentManager.createDoc("test6_index_a", 1, ujson.read("""{"timestamp":"2020-01-01", "count": 10}""")).force()
    documentManager.createDoc("test6_index_b", 1, ujson.read("""{"timestamp":"2020-02-01", "count": 100}""")).force()

    documentManager.createDoc("test7_index", 1, ujson.read("""{"content":{ "app": "a1" }}""")).force()
    documentManager.createDoc("test7_index", 2, ujson.read("""{"content":{ "app": "a2" }}""")).force()
  }

  private def storeScriptTemplate(adminRestClient: RestClient): Unit = {
    val scriptManager = new ScriptManager(adminRestClient)
    val script =
      """
        |{
        |    "script": {
        |        "lang": "mustache",
        |        "source": {
        |            "query": {
        |                "match": {
        |                    "hello": "{{query_string}}"
        |                }
        |            }
        |        }
        |    }
        |}
      """.stripMargin
    scriptManager.store(s"/_scripts/template1", script).force()
  }

  private def configureBookstore(documentManager: DocumentManager, indexManager: IndexManager): Unit = {
    documentManager.createDocAndAssert("bookstore", "stock", 1, ujson.read(
      s"""{"name": "Leviathan Wakes", "author": "James S.A. Corey", "release_date": "2011-06-02", "price": 100}"""
    ))
    documentManager.createDocAndAssert("bookstore", "stock", 2, ujson.read(
      s"""{"name": "Hyperion", "author": "Dan Simmons", "release_date": "1989-05-26", "price": 200}"""
    ))
    documentManager.createDocAndAssert("bookstore", "stock", 3, ujson.read(
      s"""{"name": "Dune", "author": "Frank Herbert", "release_date": "1965-06-01", "price": 50}"""
    ))
    indexManager.createAliasOf("bookstore", "bookshop").force()
  }

  private def configureLibrary(documentManager: DocumentManager): Unit = {
    documentManager.createDocAndAssert("library", "book", 1, ujson.read(
      s"""{"name": "Leviathan Wakes", "author": "James S.A. Corey", "release_date": "2011-06-02", "internal_id": 1}"""
    ))
    documentManager.createDocAndAssert("library", "book", 2, ujson.read(
      s"""{"name": "Hyperion", "author": "Dan Simmons", "release_date": "1989-05-26", "internal_id": 2}"""
    ))
  }

  private object NextRollupJobName {
    private val currentId = Atomic(0)

    def get: String = s"job${currentId.incrementAndGet()}"
  }
}<|MERGE_RESOLUTION|>--- conflicted
+++ resolved
@@ -24,14 +24,9 @@
 import tech.beshu.ror.integration.suites.base.support.{BaseEsClusterIntegrationTest, SingleClientSupport}
 import tech.beshu.ror.integration.utils.ESVersionSupportForAnyWordSpecLike
 import tech.beshu.ror.utils.containers.EsClusterSettings.ClusterType
-<<<<<<< HEAD
-import tech.beshu.ror.utils.containers.images.ReadonlyRestWithEnabledXpackSecurityPlugin.Config.{Attributes, Enabled, InternodeSsl}
-import tech.beshu.ror.utils.containers.{ElasticsearchNodeDataInitializer, EsClusterContainer, EsClusterSettings, EsContainerCreator}
-=======
 import tech.beshu.ror.utils.containers.EsClusterSettings.ClusterType.RorCluster
 import tech.beshu.ror.utils.containers.images.ReadonlyRestPlugin.Config.Attributes
 import tech.beshu.ror.utils.containers.{ElasticsearchNodeDataInitializer, EsClusterContainer, EsClusterProvider, EsClusterSettings}
->>>>>>> cfc2698c
 import tech.beshu.ror.utils.elasticsearch._
 import tech.beshu.ror.utils.httpclient.RestClient
 import ujson.{Null, Num, Str}
@@ -53,16 +48,10 @@
     EsClusterSettings(
       name = "ROR1",
       nodeDataInitializer = XpackApiSuite.nodeDataInitializer(),
-<<<<<<< HEAD
-      clusterType = ClusterType.RorWithXpackSecurityCluster(Attributes.default.copy(
-        restSsl = Enabled.No,
-        internodeSsl = Enabled.Yes(InternodeSsl.Es)
-=======
       clusterType = ClusterType.RorCluster(Attributes.default.copy(
         rorConfigFileName = rorConfigFileName,
         restSslEnabled = false,
         internodeSslEnabled = true
->>>>>>> cfc2698c
       ))
     )
   )
