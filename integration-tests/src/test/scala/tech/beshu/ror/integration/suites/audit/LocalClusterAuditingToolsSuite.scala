--- conflicted
+++ resolved
@@ -280,16 +280,10 @@
 
   private def updateRorConfig(replacements: Map[String, String]): Unit = {
     val initialConfig = getResourceContent(rorConfigFileName)
-<<<<<<< HEAD
-    val modifiedConfig = initialConfig.replace(originalString, newString)
-    rorApiManager.updateRorInIndexSettings(modifiedConfig).forceOKStatusOrSettingsAlreadyLoaded()
-    rorApiManager.reloadRorSettings().force()
-=======
     val modifiedConfig = replacements.foldLeft(initialConfig) { case (soFar, (originalString, newString)) =>
       soFar.replace(originalString, newString)
     }
-    rorApiManager.updateRorInIndexConfig(modifiedConfig).forceOKStatusOrConfigAlreadyLoaded()
-    rorApiManager.reloadRorConfig().force()
->>>>>>> f04122cd
+    rorApiManager.updateRorInIndexSettings(modifiedConfig).forceOKStatusOrSettingsAlreadyLoaded()
+    rorApiManager.reloadRorSettings().force()
   }
 }