--- conflicted
+++ resolved
@@ -38,25 +38,9 @@
       case Succeeded =>
         val tasks = adminCatManager.tasks().results
         Try {
-<<<<<<< HEAD
-          tasks.map(_ ("action").str).toSet should containAtMostElementsFrom(Set(
-            """^internal:.*$""".r,
-            """^cluster:monitor/.*$""".r,
-            """^indices:monitor/.*$""".r,
-            """^indices:admin/.*$""".r,
-            """^indices:data/read/get""".r,
-            """^indices:data/read/get\[s\]$""".r,
-            """^retention_lease_sync$""".r,
-            """^retention_lease_background_sync$""".r,
-            """^xpack/rollup/.*$""".r,
-            """^cluster:monitor/tasks/lists$""".r,
-            """^cluster:monitor/tasks/lists\[n\]$""".r,
-            """^cluster:admin/tasks/cancel$""".r
-=======
           tasks.map(_ ("action").str).toSet should notContainElementsFrom(Set(
             """^cluster:admin/rrconfig/.*$""".r,
             """^cluster:admin/rradmin/.*$""".r
->>>>>>> 409f91bc
           ))
         } match {
           case Failure(exception) => Failed(exception)
