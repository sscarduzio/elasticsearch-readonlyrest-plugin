--- conflicted
+++ resolved
@@ -20,11 +20,7 @@
 import org.scalatest.{BeforeAndAfterEach, Matchers, WordSpec}
 import tech.beshu.ror.integration.suites.base.support.{BaseEsClusterIntegrationTest, SingleClientSupport}
 import tech.beshu.ror.utils.containers.{ElasticsearchNodeDataInitializer, EsClusterContainer, EsClusterSettings, EsContainerCreator}
-<<<<<<< HEAD
-import tech.beshu.ror.utils.elasticsearch.{AuditIndexManager, ElasticsearchTweetsInitializer, IndexManager}
-=======
-import tech.beshu.ror.utils.elasticsearch.{AuditIndexManagerJ, ElasticsearchTweetsInitializer, IndexManager, RorApiManager}
->>>>>>> 1b86fd6c
+import tech.beshu.ror.utils.elasticsearch.{AuditIndexManager, ElasticsearchTweetsInitializer, IndexManager, RorApiManager}
 import tech.beshu.ror.utils.httpclient.RestClient
 import ujson.Str
 
@@ -67,14 +63,15 @@
         result.responseJson("x-ror-username").str should be("user1-proxy-id")
         result.responseJson("x-ror-current-group").str should be("group1")
         result.responseJson("x-ror-available-groups").arr.toList should be(List(Str("group1")))
-        val auditEntries = auditIndexManager.auditIndexSearch().getEntries
+
+        val auditEntries = auditIndexManager.getEntries.jsons
         auditEntries.size shouldBe 1
 
-        val firstEntry = auditEntries.get(0)
-        firstEntry.get("user") should be("user1-proxy-id")
-        firstEntry.get("final_state") shouldBe "ALLOWED"
-        firstEntry.get("block").asInstanceOf[String].contains("""name: 'Allowed only for group1'""") shouldBe true
-        firstEntry.get("content") shouldBe ""
+        val firstEntry = auditIndexManager.getEntries.jsons(0)
+        firstEntry("user") should be("user1-proxy-id")
+        firstEntry("final_state") shouldBe "ALLOWED"
+        firstEntry("block").asInstanceOf[String].contains("""name: 'Allowed only for group1'""") shouldBe true
+        firstEntry("content") shouldBe ""
       }
       "rule 1 is matching" in {
         val indexManager = new IndexManager(basicAuthClient("user", "dev"))
@@ -84,18 +81,11 @@
         val auditEntries = auditIndexManager.getEntries.jsons
         auditEntries.size shouldBe 1
 
-<<<<<<< HEAD
         val firstEntry = auditEntries(0)
+        firstEntry("user") should be ("user")
         firstEntry("final_state").str shouldBe "ALLOWED"
         firstEntry("block").str should include ("name: 'Rule 1'")
         firstEntry("content").str shouldBe ""
-=======
-        val firstEntry = auditEntries.get(0)
-        firstEntry.get("user") should be ("user")
-        firstEntry.get("final_state") shouldBe "ALLOWED"
-        firstEntry.get("block").asInstanceOf[String].contains("name: 'Rule 1'") shouldBe true
-        firstEntry.get("content") shouldBe ""
->>>>>>> 1b86fd6c
       }
 
       "no rule is matching" in {
