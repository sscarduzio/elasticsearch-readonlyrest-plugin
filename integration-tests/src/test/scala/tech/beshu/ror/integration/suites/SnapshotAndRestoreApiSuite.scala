/*
 *    This file is part of ReadonlyREST.
 *
 *    ReadonlyREST is free software: you can redistribute it and/or modify
 *    it under the terms of the GNU General Public License as published by
 *    the Free Software Foundation, either version 3 of the License, or
 *    (at your option) any later version.
 *
 *    ReadonlyREST is distributed in the hope that it will be useful,
 *    but WITHOUT ANY WARRANTY; without even the implied warranty of
 *    MERCHANTABILITY or FITNESS FOR A PARTICULAR PURPOSE.  See the
 *    GNU General Public License for more details.
 *
 *    You should have received a copy of the GNU General Public License
 *    along with ReadonlyREST.  If not, see http://www.gnu.org/licenses/
 */
package tech.beshu.ror.integration.suites

import monix.execution.atomic.Atomic
import org.scalatest.concurrent.{Eventually, IntegrationPatience}
import org.scalatest.BeforeAndAfterEach
import org.scalatest.matchers.should.Matchers
import org.scalatest.wordspec.AnyWordSpec
import tech.beshu.ror.integration.suites.SnapshotAndRestoreApiSuite.{RepositoryNameGenerator, SnapshotNameGenerator}
import tech.beshu.ror.integration.suites.base.support.BaseSingleNodeEsClusterTest
import tech.beshu.ror.integration.utils.ESVersionSupport
import tech.beshu.ror.utils.containers.{ElasticsearchNodeDataInitializer, EsContainerCreator}
import tech.beshu.ror.utils.elasticsearch.{DocumentManager, IndexManager, SnapshotManager}
import tech.beshu.ror.utils.httpclient.RestClient

trait SnapshotAndRestoreApiSuite
  extends AnyWordSpec
    with BaseSingleNodeEsClusterTest
    with Eventually
    with IntegrationPatience
    with BeforeAndAfterEach
    with Matchers
    with ESVersionSupport {
  this: EsContainerCreator =>

  override implicit val rorConfigFileName = "/snapshot_and_restore_api/readonlyrest.yml"

  override def nodeDataInitializer = Some(SnapshotAndRestoreApiSuite.nodeDataInitializer())

  private lazy val adminSnapshotManager = new SnapshotManager(basicAuthClient("admin", "container"))
  private lazy val adminIndexManager = new IndexManager(basicAuthClient("admin", "container"))
  private lazy val dev1SnapshotManager = new SnapshotManager(basicAuthClient("dev1", "test"))
  private lazy val dev2SnapshotManager = new SnapshotManager(basicAuthClient("dev2", "test"))
  private lazy val dev3SnapshotManager = new SnapshotManager(basicAuthClient("dev3", "test"))
  private lazy val dev4SnapshotManager = new SnapshotManager(basicAuthClient("dev4", "test"))

  "Snapshot repository management API" when {
    "user creates a repository" should {
      "allow him to do so" when {
        "block doesn't contain 'repositories' rule" in {
          val uniqueRepositoryName = RepositoryNameGenerator.next("dev1-repo")
          val result = dev1SnapshotManager.putRepository(uniqueRepositoryName)

          result.responseCode should be (200)
        }
        "user has access to repository name" in {
          val uniqueRepositoryName = RepositoryNameGenerator.next("dev2-repo")
          val result = dev2SnapshotManager.putRepository(uniqueRepositoryName)

          result.responseCode should be (200)
        }
      }
      "not allow him to do so" when {
        "user has no access to repository name" in {
          val uniqueRepositoryName = RepositoryNameGenerator.next("dev1-repo")
          val result = dev2SnapshotManager.putRepository(uniqueRepositoryName)

          result.responseCode should be (403)
        }
      }
    }
    "user deletes a repository" should {
      "allow him to do so" when {
        "block doesn't contains 'repositories' rule" in {
          val uniqueRepositoryName = RepositoryNameGenerator.next("dev1-repo")
          adminSnapshotManager.putRepository(uniqueRepositoryName).force()

          val result = dev1SnapshotManager.deleteRepository(uniqueRepositoryName)

          result.responseCode should be (200)
        }
        "user has access to repository name" in {
          val uniqueRepositoryName = RepositoryNameGenerator.next("dev2-repo")
          adminSnapshotManager.putRepository(uniqueRepositoryName).force()

          val result = dev2SnapshotManager.deleteRepository(uniqueRepositoryName)

          result.responseCode should be (200)
        }
        "user has access to wider repository pattern name than the passed one" in {
          adminSnapshotManager.putRepository(RepositoryNameGenerator.next("dev2-repo-delete")).force()
          adminSnapshotManager.putRepository(RepositoryNameGenerator.next("dev2-repo-delete")).force()

          val result = dev2SnapshotManager.deleteRepository("dev2-repo-delete*")

          result.responseCode should be (200)

          val verificationResult = adminSnapshotManager.getRepository("dev2-repo-delete*")
          verificationResult.repositories.keys.toList should be (List.empty)
        }
        "user has access to narrowed repository pattern name than the passed one" in {
          adminSnapshotManager.putRepository(RepositoryNameGenerator.next("dev2-repo-delete")).force()
          val notAccessibleRepoName = RepositoryNameGenerator.next("dev2-forbid-delete")
          adminSnapshotManager.putRepository(notAccessibleRepoName).force()

          val result = dev2SnapshotManager.deleteRepository("dev2*")

          result.responseCode should be (200)

          val verificationResult = adminSnapshotManager.getRepository("dev2*")
          verificationResult.repositories.keys.toList should be (List(notAccessibleRepoName))
        }
      }
      "not allow him to do so" when {
        "user has no access to repository name" in {
          val uniqueRepositoryName = RepositoryNameGenerator.next("dev1-repo")
          adminSnapshotManager.putRepository(uniqueRepositoryName).force()

          val result = dev2SnapshotManager.deleteRepository(uniqueRepositoryName)

          result.responseCode should be (403)
        }
      }
    }
    "user verifies a repository" should {
      "allow him to do so" when {
        "block doesn't contains 'repositories' rule" in {
          val uniqueRepositoryName = RepositoryNameGenerator.next("dev1-repo")
          adminSnapshotManager.putRepository(uniqueRepositoryName).force()

          val result = dev1SnapshotManager.verifyRepository(uniqueRepositoryName)

          result.responseCode should be (200)
        }
        "user has access to repository name" in {
          val uniqueRepositoryName = RepositoryNameGenerator.next("dev2-repo")
          adminSnapshotManager.putRepository(uniqueRepositoryName).force()

          val result = dev2SnapshotManager.verifyRepository(uniqueRepositoryName)

          result.responseCode should be (200)
        }
      }
      "not allow him to do so" when {
        "user has no access to repository name" in {
          val uniqueRepositoryName = RepositoryNameGenerator.next("dev1-repo")
          adminSnapshotManager.putRepository(uniqueRepositoryName).force()

          val result = dev2SnapshotManager.verifyRepository(uniqueRepositoryName)

          result.responseCode should be (403)
        }
      }
    }
    "user cleans up a repository" should {
      "allow him to do so" when {
        "block doesn't contains 'repositories' rule" excludeES(allEs5x, allEs6x, allEs7xBelowEs74x) in {
          val uniqueRepositoryName = RepositoryNameGenerator.next("dev1-repo")
          adminSnapshotManager.putRepository(uniqueRepositoryName).force()

          val result = dev1SnapshotManager.cleanUpRepository(uniqueRepositoryName)

          result.responseCode should be (200)
        }
        "user has access to repository name" excludeES(allEs5x, allEs6x, allEs7xBelowEs74x) in {
          val uniqueRepositoryName = RepositoryNameGenerator.next("dev2-repo")
          adminSnapshotManager.putRepository(uniqueRepositoryName).force()

          val result = dev2SnapshotManager.cleanUpRepository(uniqueRepositoryName)

          result.responseCode should be (200)
        }
      }
      "not allow him to do so" when {
        "user has no access to repository name" excludeES(allEs5x, allEs6x, allEs7xBelowEs74x) in {
          val uniqueRepositoryName = RepositoryNameGenerator.next("dev1-repo")
          adminSnapshotManager.putRepository(uniqueRepositoryName).force()

          val result = dev2SnapshotManager.cleanUpRepository(uniqueRepositoryName)

          result.responseCode should be (403)
        }
      }
    }
    "user gets repositories" should {
      "allow him to do so" when {
        "block doesn't contain 'repositories' rule" in {
          val uniqueRepositoryName = RepositoryNameGenerator.next("dev1-repo")
          adminSnapshotManager.putRepository(uniqueRepositoryName).force()

          val result = dev1SnapshotManager.getRepository(uniqueRepositoryName)

          result.responseCode should be (200)
          result.repositories.keys.toList should be (List(uniqueRepositoryName))
        }
        "all repositories are requested (calling _all explicitly)" in {
          val uniqueRepositoryName = RepositoryNameGenerator.next("dev2-repo")
          adminSnapshotManager.putRepository(uniqueRepositoryName).force()
          adminSnapshotManager.putRepository(RepositoryNameGenerator.next("dev1-repo")).force()
          adminSnapshotManager.putRepository(RepositoryNameGenerator.next("dev3-repo")).force()

          val result = dev2SnapshotManager.getRepository("_all")

          result.responseCode should be (200)
          all(result.repositories.keys) should startWith ("dev2-repo")
        }
        "all repositories are requested (without calling _all explicitly)" in {
          val uniqueRepositoryName = RepositoryNameGenerator.next("dev2-repo")
          adminSnapshotManager.putRepository(uniqueRepositoryName).force()
          adminSnapshotManager.putRepository(RepositoryNameGenerator.next("dev1-repo")).force()
          adminSnapshotManager.putRepository(RepositoryNameGenerator.next("dev3-repo")).force()

          val result = dev2SnapshotManager.getAllRepositories

          result.responseCode should be (200)
          all(result.repositories.keys) should startWith ("dev2-repo")
        }
        "user has access to repository name" in {
          val uniqueRepositoryName = RepositoryNameGenerator.next("dev2-repo")
          adminSnapshotManager.putRepository(uniqueRepositoryName).force()

          val result = dev2SnapshotManager.getRepository(uniqueRepositoryName)

          result.responseCode should be (200)
          result.repositories.keys.toList should be (List(uniqueRepositoryName))
        }
        "user has access to full repository pattern" in {
          val uniqueRepositoryName1 = RepositoryNameGenerator.next("dev2-repo")
          adminSnapshotManager.putRepository(uniqueRepositoryName1).force()
          val uniqueRepositoryName2 = RepositoryNameGenerator.next("dev2-test")
          adminSnapshotManager.putRepository(uniqueRepositoryName2).force()

          val result = dev2SnapshotManager.getRepository("dev2*")

          result.responseCode should be (200)
          all(result.repositories.keys) should startWith ("dev2-repo-")
        }
        "requested repository pattern has to be narrowed" in {
          val uniqueRepositoryName1 = RepositoryNameGenerator.next("dev2-repo")
          adminSnapshotManager.putRepository(uniqueRepositoryName1).force()
          val uniqueRepositoryName2 = RepositoryNameGenerator.next("dev2-test")
          adminSnapshotManager.putRepository(uniqueRepositoryName2).force()

          val result = dev2SnapshotManager.getRepository("dev2-repo-*")

          result.responseCode should be (200)
          all(result.repositories.keys) should startWith ("dev2-repo-")
        }
      }
      "return 404" when {
        "user has no access to repository name" in {
          val uniqueRepositoryName = RepositoryNameGenerator.next("dev2-repo")
          adminSnapshotManager.putRepository(uniqueRepositoryName).force()

          val result = dev1SnapshotManager.getRepository("dev2-repo-5")

          result.responseCode should be (404)
        }
        "there are no such repository" in {
          val result = dev2SnapshotManager.getRepository(RepositoryNameGenerator.next("dev2-repo"))

          result.responseCode should be (404)
        }
      }
      "not allow him to do so" when {
        "user has no access to repository name pattern" in {
          val uniqueRepositoryName = RepositoryNameGenerator.next("dev3-repo")
          adminSnapshotManager.putRepository(uniqueRepositoryName).force()

          val result = dev2SnapshotManager.getRepository("dev3*")

          result.responseCode should be (403)
        }
      }
    }
  }

  "Snapshot management API" when {
    "user creates a snapshot" should {
      "allow him to do so" when {
        "block doesn't contain 'repositories' and 'snapshots' rules" in {
          val repositoryName = RepositoryNameGenerator.next("dev1")
          adminSnapshotManager.putRepository(repositoryName).force()

          val snapshotName = SnapshotNameGenerator.next("dev1")
          val response = dev1SnapshotManager.putSnapshot(repositoryName, snapshotName, "index1")

          response.responseCode should be (200)
        }
        "user has access to repository and snapshot name and all related indices" in {
          val repositoryName = RepositoryNameGenerator.next("dev2-repo-")
          adminSnapshotManager.putRepository(repositoryName).force()

          val snapshotName = SnapshotNameGenerator.next("dev2-snap-")
          val response = dev2SnapshotManager.putSnapshot(repositoryName, snapshotName, "index2")

          response.responseCode should be (200)
        }
        "user has access to repository and snapshot name and the index pattern" in {
          val repositoryName = RepositoryNameGenerator.next("dev2-repo-")
          adminSnapshotManager.putRepository(repositoryName).force()

          val snapshotName = SnapshotNameGenerator.next("dev2-snap-")
          val response = dev2SnapshotManager.putSnapshot(repositoryName, snapshotName, "index2*")

          response.responseCode should be (200)
        }
      }
      "not allow him to do so" when {
        "user has no access to repository" in {
          val repositoryName = RepositoryNameGenerator.next("dev1-repo-")
          adminSnapshotManager.putRepository(repositoryName).force()

          val snapshotName = SnapshotNameGenerator.next("dev2-snap-")
          val response = dev2SnapshotManager.putSnapshot(repositoryName, snapshotName, "index2")

          response.responseCode should be (403)
        }
        "user has no access to snapshot" in {
          val repositoryName = RepositoryNameGenerator.next("dev2-repo-")
          adminSnapshotManager.putRepository(repositoryName).force()

          val snapshotName = SnapshotNameGenerator.next("dev1-snap-")
          val response = dev2SnapshotManager.putSnapshot(repositoryName, snapshotName, "index2")

          response.responseCode should be (403)
        }
        "user has no access to at least one index" in {
          val repositoryName = RepositoryNameGenerator.next("dev2-repo-")
          adminSnapshotManager.putRepository(repositoryName).force()

          val snapshotName = SnapshotNameGenerator.next("dev2-snap-")
          val response = dev2SnapshotManager.putSnapshot(repositoryName, snapshotName, "index2", "index1")

          response.responseCode should be (403)
        }
        "user has access to narrowed index pattern than the one in request" in {
          val repositoryName = RepositoryNameGenerator.next("dev2-repo-")
          adminSnapshotManager.putRepository(repositoryName).force()

          val snapshotName = SnapshotNameGenerator.next("dev2-snap-")
          val response = dev2SnapshotManager.putSnapshot(repositoryName, snapshotName, "index*")

          response.responseCode should be (403)

        }
      }
    }
    "user gets snapshots" should {
      "allow him to do so" when {
        "block doesn't contain repositories, snapshots, indices rules" in {
          val repositoryName = RepositoryNameGenerator.next("dev3-repo-")
          adminSnapshotManager.putRepository(repositoryName).force()

          val snapshotName1 = SnapshotNameGenerator.next("dev3-snap-")
          adminSnapshotManager.putSnapshot(repositoryName, snapshotName1, "index*").force()

          val snapshotName2 = SnapshotNameGenerator.next("dev3-snap-")
          adminSnapshotManager.putSnapshot(repositoryName, snapshotName2, "index1").force()

          val result = dev3SnapshotManager.getAllSnapshotsOf(repositoryName)

          result.responseCode should be (200)
          result.snapshots.map(_ ("snapshot").str) should be (List(snapshotName1, snapshotName2))
        }
        "user has access to repository name" when {
          "has also access to snapshot name" in {
            val repositoryName = RepositoryNameGenerator.next("dev2-repo")
            adminSnapshotManager.putRepository(repositoryName).force()

            val snapshotName1 = SnapshotNameGenerator.next("dev2-snap")
            adminSnapshotManager.putSnapshot(repositoryName, snapshotName1, "index2").force()

            val snapshotName2 = SnapshotNameGenerator.next("dev1-snap")
            adminSnapshotManager.putSnapshot(repositoryName, snapshotName2, "index1").force()

            val result = dev2SnapshotManager.getSnapshotsOf(repositoryName, snapshotName1)

            result.responseCode should be (200)
            result.snapshots.map(_ ("snapshot").str) should be (List(snapshotName1))
          }
          "has also access to one of requested snapshot names" in {
            val repositoryName = RepositoryNameGenerator.next("dev2-repo")
            adminSnapshotManager.putRepository(repositoryName).force()

            val snapshotName1 = SnapshotNameGenerator.next("dev2-snap")
            adminSnapshotManager.putSnapshot(repositoryName, snapshotName1, "index2").force()

            val snapshotName2 = SnapshotNameGenerator.next("dev1-snap")
            adminSnapshotManager.putSnapshot(repositoryName, snapshotName2, "index1").force()

            val result = dev2SnapshotManager.getSnapshotsOf(repositoryName, snapshotName1, snapshotName2)

            result.responseCode should be (200)
            result.snapshots.map(_ ("snapshot").str) should be (List(snapshotName1))
          }
          "snapshot pattern has to be narrowed" in {
            val repositoryName = RepositoryNameGenerator.next("dev2-repo")
            adminSnapshotManager.putRepository(repositoryName).force()

            val snapshotName1 = SnapshotNameGenerator.next("dev2-snap")
            adminSnapshotManager.putSnapshot(repositoryName, snapshotName1, "index2").force()

            val snapshotName2 = SnapshotNameGenerator.next("dev2-forbidden")
            adminSnapshotManager.putSnapshot(repositoryName, snapshotName2, "index2").force()

            val result = dev2SnapshotManager.getSnapshotsOf(repositoryName, "dev2*")

            result.responseCode should be (200)
            result.snapshots.map(_ ("snapshot").str) should be (List(snapshotName1))
          }
          "snapshot pattern doesn't have to be narrowed" in {
            val repositoryName = RepositoryNameGenerator.next("dev2-repo")
            adminSnapshotManager.putRepository(repositoryName).force()

            val snapshotName1 = SnapshotNameGenerator.next("dev2-snap")
            adminSnapshotManager.putSnapshot(repositoryName, snapshotName1, "index2").force()

            val snapshotName2 = SnapshotNameGenerator.next("dev2-forbidden")
            adminSnapshotManager.putSnapshot(repositoryName, snapshotName2, "index2").force()

            val result = dev2SnapshotManager.getSnapshotsOf(repositoryName, "dev2-snap-*")

            result.responseCode should be (200)
            result.snapshots.map(_ ("snapshot").str) should be (List(snapshotName1))
          }
          "one of requested snapshot patterns is allowed" in {
            val repositoryName = RepositoryNameGenerator.next("dev2-repo")
            adminSnapshotManager.putRepository(repositoryName).force()

            val snapshotName1 = SnapshotNameGenerator.next("dev2-snap")
            adminSnapshotManager.putSnapshot(repositoryName, snapshotName1, "index2").force()

            val snapshotName2 = SnapshotNameGenerator.next("dev2-forbidden")
            adminSnapshotManager.putSnapshot(repositoryName, snapshotName2, "index2").force()

            val result = dev2SnapshotManager.getSnapshotsOf(repositoryName, "dev2*", "dev1*")

            result.responseCode should be (200)
            result.snapshots.map(_ ("snapshot").str) should be (List(snapshotName1))
          }
          "has access to index from snapshot, but _all snapshots are called" in {
            val repositoryName = "dev4-repo"
            adminSnapshotManager.putRepository(repositoryName).force()

            val snapshotName1 = SnapshotNameGenerator.next("dev4-snap-")
            adminSnapshotManager.putSnapshot(repositoryName, snapshotName1, "index1").force()

            val snapshotName2 = SnapshotNameGenerator.next("dev4-snap-")
            adminSnapshotManager.putSnapshot(repositoryName, snapshotName2, "index2*").force()

            val result = dev4SnapshotManager.getAllSnapshotsOf(repositoryName)

            result.responseCode should be (200)
            result.snapshots.map(_ ("snapshot").str) should be (List(snapshotName1, snapshotName2))
            result.snapshots.flatMap(_ ("indices").arr.map(_.str).toList) should be (List("index1"))
          }
        }
      }
      "not allow him to do so" when {
        "user has no access to repository" in {
          val repositoryName = RepositoryNameGenerator.next("dev1-repo")
          adminSnapshotManager.putRepository(repositoryName).force()

          val snapshotName1 = SnapshotNameGenerator.next("dev1-snap")
          adminSnapshotManager.putSnapshot(repositoryName, snapshotName1, "index2").force()

          val snapshotName2 = SnapshotNameGenerator.next("dev1-snap")
          adminSnapshotManager.putSnapshot(repositoryName, snapshotName2, "index2").force()

          val result = dev2SnapshotManager.getSnapshotsOf(repositoryName, "dev1*")

          result.responseCode should be (403)
        }
        "user has no access to snapshot" in {
          val repositoryName = RepositoryNameGenerator.next("dev2-repo")
          adminSnapshotManager.putRepository(repositoryName).force()

          val snapshotName1 = SnapshotNameGenerator.next("dev1-snap")
          adminSnapshotManager.putSnapshot(repositoryName, snapshotName1, "index2").force()

          val snapshotName2 = SnapshotNameGenerator.next("dev2-snap")
          adminSnapshotManager.putSnapshot(repositoryName, snapshotName2, "index2").force()

          val result = dev2SnapshotManager.getSnapshotsOf(repositoryName, snapshotName1)

          result.responseCode should be (403)
        }
        "user has no access to snapshot pattern" in {
          val repositoryName = RepositoryNameGenerator.next("dev2-repo")
          adminSnapshotManager.putRepository(repositoryName).force()

          val snapshotName1 = SnapshotNameGenerator.next("dev1-snap")
          adminSnapshotManager.putSnapshot(repositoryName, snapshotName1, "index2").force()

          val snapshotName2 = SnapshotNameGenerator.next("dev1-snap")
          adminSnapshotManager.putSnapshot(repositoryName, snapshotName2, "index2").force()

          val result = dev2SnapshotManager.getSnapshotsOf(repositoryName, "dev1*")

          result.responseCode should be (403)
        }
      }
    }
    "user gets snapshot statuses" should {
      "allow him to do so" when {
        "user has access to repository name" when {
          "has also access to snapshot name" in {
            val repositoryName = RepositoryNameGenerator.next("dev2-repo")
            adminSnapshotManager.putRepository(repositoryName).force()

            val snapshotName1 = SnapshotNameGenerator.next("dev2-snap")
            adminSnapshotManager.putSnapshot(repositoryName, snapshotName1, "index2").force()

            val snapshotName2 = SnapshotNameGenerator.next("dev1-snap")
            adminSnapshotManager.putSnapshot(repositoryName, snapshotName2, "index1").force()

            val result = dev2SnapshotManager.getAllSnapshotStatusesOf(repositoryName, snapshotName1)

            result.responseCode should be (200)
            result.snapshots.map(_ ("snapshot").str) should be (List(snapshotName1))
          }
          "has also access to one of requested snapshot names" in {
            val repositoryName = RepositoryNameGenerator.next("dev2-repo")
            adminSnapshotManager.putRepository(repositoryName).force()

            val snapshotName1 = SnapshotNameGenerator.next("dev2-snap")
            adminSnapshotManager.putSnapshot(repositoryName, snapshotName1, "index2").force()

            val snapshotName2 = SnapshotNameGenerator.next("dev1-snap")
            adminSnapshotManager.putSnapshot(repositoryName, snapshotName2, "index1").force()

            val result = dev2SnapshotManager.getAllSnapshotStatusesOf(repositoryName, snapshotName1, snapshotName2)

            result.responseCode should be (200)
            result.snapshots.map(_ ("snapshot").str) should be (List(snapshotName1))
          }
        }
        "user asks about all statuses" when {
          "he has access to one of them" in {
            val repositoryName = RepositoryNameGenerator.next("dev2-repo")
            adminSnapshotManager.putRepository(repositoryName).force()

            val snapshotName1 = SnapshotNameGenerator.next("dev2-snap")
            adminSnapshotManager.putSnapshot(repositoryName, snapshotName1, "index2").force()

            val snapshotName2 = SnapshotNameGenerator.next("dev1-snap")
            adminSnapshotManager.putSnapshot(repositoryName, snapshotName2, "index1").force()

            val result = dev2SnapshotManager.getAllSnapshotStatuses()

            result.responseCode should be(200)
<<<<<<< HEAD
            result.snapshots.map(_ ("snapshot").str) should be(List(snapshotName1))
=======
            result.snapshots.map(_ ("snapshot").str) should contain theSameElementsAs List(snapshotName1)
>>>>>>> 584b0257
          }
          "he has access to all of them" in {
            val repositoryName = RepositoryNameGenerator.next("dev2-repo")
            adminSnapshotManager.putRepository(repositoryName).force()

            val snapshotName1 = SnapshotNameGenerator.next("dev2-snap")
            adminSnapshotManager.putSnapshot(repositoryName, snapshotName1, "index2").force()

            val snapshotName2 = SnapshotNameGenerator.next("dev1-snap")
            adminSnapshotManager.putSnapshot(repositoryName, snapshotName2, "index1").force()

            val result = adminSnapshotManager.getAllSnapshotStatuses()

            result.responseCode should be(200)
<<<<<<< HEAD
            result.snapshots.map(_ ("snapshot").str) should be(List(snapshotName1, snapshotName2))
=======
            result.snapshots.map(_ ("snapshot").str) should contain theSameElementsAs List(snapshotName1, snapshotName2)
>>>>>>> 584b0257
          }
        }
      }
      "not allow him to do so" when {
        "user has no access to repository" in {
          val repositoryName = RepositoryNameGenerator.next("dev1-repo")
          adminSnapshotManager.putRepository(repositoryName).force()

          val snapshotName1 = SnapshotNameGenerator.next("dev1-snap")
          adminSnapshotManager.putSnapshot(repositoryName, snapshotName1, "index2").force()

          val snapshotName2 = SnapshotNameGenerator.next("dev1-snap")
          adminSnapshotManager.putSnapshot(repositoryName, snapshotName2, "index2").force()

          val result = dev2SnapshotManager.getAllSnapshotStatusesOf(repositoryName, "dev1*")

          result.responseCode should be (403)
        }
        "user has no access to snapshot" in {
          val repositoryName = RepositoryNameGenerator.next("dev2-repo")
          adminSnapshotManager.putRepository(repositoryName).force()

          val snapshotName1 = SnapshotNameGenerator.next("dev1-snap")
          adminSnapshotManager.putSnapshot(repositoryName, snapshotName1, "index2").force()

          val snapshotName2 = SnapshotNameGenerator.next("dev2-snap")
          adminSnapshotManager.putSnapshot(repositoryName, snapshotName2, "index2").force()

          val result = dev2SnapshotManager.getAllSnapshotStatusesOf(repositoryName, snapshotName1)

          result.responseCode should be (403)
        }
      }
    }
    "user deletes snapshots" should {
      "be able to do so" when {
        "block doesn't contain repositories, snapshots, indices rules" when {
          "one snapshot is being removed" in {
            val repositoryName = RepositoryNameGenerator.next("dev3-repo")
            adminSnapshotManager.putRepository(repositoryName).force()

            val snapshotName = SnapshotNameGenerator.next("dev3-snap")
            adminSnapshotManager.putSnapshot(repositoryName, snapshotName, "index1").force()

            val result = dev3SnapshotManager.deleteSnapshotsOf(repositoryName, snapshotName)

            result.responseCode should be (200)
            val verification = adminSnapshotManager.getAllSnapshotsOf(repositoryName)
            verification.snapshots.map(_("snapshot").str) should be (List.empty)
          }
          "many snapshots are being removed" excludeES(allEs5x, allEs6x, allEs7xBelowEs78x) in {
            val repositoryName = RepositoryNameGenerator.next("dev3-repo")
            adminSnapshotManager.putRepository(repositoryName).force()

            val snapshotName1 = SnapshotNameGenerator.next("dev3-snap")
            adminSnapshotManager.putSnapshot(repositoryName, snapshotName1, "index*").force()

            val snapshotName2 = SnapshotNameGenerator.next("dev3-snap")
            adminSnapshotManager.putSnapshot(repositoryName, snapshotName2, "index1").force()

            val result = dev3SnapshotManager.deleteSnapshotsOf(repositoryName, snapshotName1, snapshotName2)

            result.responseCode should be (200)
            val verification = adminSnapshotManager.getAllSnapshotsOf(repositoryName)
            verification.snapshots.map(_("snapshot").str) should be (List.empty)
          }
        }
        "user has access to repository name" when {
          "user has access to all requested snapshots" when {
            "one snapshot is being removed" in {
              val repositoryName = RepositoryNameGenerator.next("dev2-repo")
              adminSnapshotManager.putRepository(repositoryName).force()

              val snapshotName = SnapshotNameGenerator.next("dev2-snap")
              adminSnapshotManager.putSnapshot(repositoryName, snapshotName, "index2").force()

              val result = dev2SnapshotManager.deleteSnapshotsOf(repositoryName, snapshotName)

              result.responseCode should be(200)
              val verification = adminSnapshotManager.getAllSnapshotsOf(repositoryName)
              verification.snapshots.map(_ ("snapshot").str) should be(List.empty)
            }
            "many snapshots are being removed" excludeES (allEs5x, allEs6x, allEs7xBelowEs78x) in {
              val repositoryName = RepositoryNameGenerator.next("dev2-repo")
              adminSnapshotManager.putRepository(repositoryName).force()

              val snapshotName1 = SnapshotNameGenerator.next("dev2-snap")
              adminSnapshotManager.putSnapshot(repositoryName, snapshotName1, "index*").force()

              val snapshotName2 = SnapshotNameGenerator.next("dev2-snap")
              adminSnapshotManager.putSnapshot(repositoryName, snapshotName2, "index1").force()

              val result = dev2SnapshotManager.deleteSnapshotsOf(repositoryName, snapshotName1, snapshotName2)

              result.responseCode should be(200)
              val verification = adminSnapshotManager.getAllSnapshotsOf(repositoryName)
              verification.snapshots.map(_ ("snapshot").str) should be(List.empty)
            }
          }
          "user has access to requested snapshot pattern" excludeES(allEs5x, allEs6x, allEs7xBelowEs78x) in {
            val repositoryName = RepositoryNameGenerator.next("dev2-repo")
            adminSnapshotManager.putRepository(repositoryName).force()

            val snapshotName1 = SnapshotNameGenerator.next("dev2-snap")
            adminSnapshotManager.putSnapshot(repositoryName, snapshotName1, "index*").force()

            val snapshotName2 = SnapshotNameGenerator.next("dev2-snap")
            adminSnapshotManager.putSnapshot(repositoryName, snapshotName2, "index1").force()

            val result = dev2SnapshotManager.deleteSnapshotsOf(repositoryName, "dev2-snap-*")

            result.responseCode should be(200)
            val verification = adminSnapshotManager.getAllSnapshotsOf(repositoryName)
            verification.snapshots.map(_ ("snapshot").str) should be(List.empty)
          }
        }
      }
      "not be able to do so" when {
        "user has no access to repository name" in {
          val repositoryName = RepositoryNameGenerator.next("dev3-repo")
          adminSnapshotManager.putRepository(repositoryName).force()

          val snapshotName1 = SnapshotNameGenerator.next("dev2-snap")
          adminSnapshotManager.putSnapshot(repositoryName, snapshotName1, "index*").force()

          val snapshotName2 = SnapshotNameGenerator.next("dev2-snap")
          adminSnapshotManager.putSnapshot(repositoryName, snapshotName2, "index1").force()

          val result = dev2SnapshotManager.deleteSnapshotsOf(repositoryName, snapshotName1, snapshotName2)

          result.responseCode should be (403)
          val verification = adminSnapshotManager.getAllSnapshotsOf(repositoryName)
          verification.snapshots.map(_("snapshot").str) should be (List(snapshotName1, snapshotName2))
        }
        "user has no access to at least one requested snapshot name" when {
          "one snapshot is being removed" in {
            val repositoryName = RepositoryNameGenerator.next("dev2-repo")
            adminSnapshotManager.putRepository(repositoryName).force()

            val snapshotName = SnapshotNameGenerator.next("dev3-snap")
            adminSnapshotManager.putSnapshot(repositoryName, snapshotName, "index1").force()

            val result = dev2SnapshotManager.deleteSnapshotsOf(repositoryName, snapshotName)

            result.responseCode should be(403)
            val verification = adminSnapshotManager.getAllSnapshotsOf(repositoryName)
            verification.snapshots.map(_ ("snapshot").str) should be(List(snapshotName))
          }
          "many snapshots are being removed" excludeES(allEs5x, allEs6x, allEs7xBelowEs78x) in {
            val repositoryName = RepositoryNameGenerator.next("dev2-repo")
            adminSnapshotManager.putRepository(repositoryName).force()

            val snapshotName1 = SnapshotNameGenerator.next("dev2-snap")
            adminSnapshotManager.putSnapshot(repositoryName, snapshotName1, "index*").force()

            val snapshotName2 = SnapshotNameGenerator.next("dev3-snap")
            adminSnapshotManager.putSnapshot(repositoryName, snapshotName2, "index1").force()

            val result = dev2SnapshotManager.deleteSnapshotsOf(repositoryName, snapshotName1, snapshotName2)

            result.responseCode should be(403)
            val verification = adminSnapshotManager.getAllSnapshotsOf(repositoryName)
            verification.snapshots.map(_ ("snapshot").str) should be(List(snapshotName1, snapshotName2))
          }
        }
        "user has no access to requested snapshot name pattern" in {
          val repositoryName = RepositoryNameGenerator.next("dev2-repo")
          adminSnapshotManager.putRepository(repositoryName).force()

          val snapshotName1 = SnapshotNameGenerator.next("dev2-snap")
          adminSnapshotManager.putSnapshot(repositoryName, snapshotName1, "index*").force()

          val snapshotName2 = SnapshotNameGenerator.next("dev2-snap")
          adminSnapshotManager.putSnapshot(repositoryName, snapshotName2, "index1").force()

          val result = dev2SnapshotManager.deleteSnapshotsOf(repositoryName, "dev2*")

          result.responseCode should be (403)
          val verification = adminSnapshotManager.getAllSnapshotsOf(repositoryName)
          verification.snapshots.map(_("snapshot").str) should be (List(snapshotName1, snapshotName2))
        }
      }
    }
    "user restores snapshot" should {
      "be able to do so" when {
        "block doesn't contain repositories, snapshots, indices rules" in {
          val repositoryName = RepositoryNameGenerator.next("dev3-repo")
          adminSnapshotManager.putRepository(repositoryName).force()

          val snapshotName1 = SnapshotNameGenerator.next("dev3-snap")
          adminSnapshotManager.putSnapshot(repositoryName, snapshotName1, "index1").force()

          val snapshotName2 = SnapshotNameGenerator.next("dev3-snap")
          adminSnapshotManager.putSnapshot(repositoryName, snapshotName2, "index2").force()

          val result = dev3SnapshotManager.restoreSnapshot(repositoryName, snapshotName1)

          result.responseCode should be (200)
          val verification1 = adminIndexManager.getIndex("restored_index1")
          verification1.responseCode should be (200)
          val verification2 = adminIndexManager.getIndex("restored_index2")
          verification2.responseCode should be (404)
        }
        "user has access to repository and snapshot name" when {
          "all indices from snapshot are restored" in {
            val repositoryName = RepositoryNameGenerator.next("dev2-repo")
            adminSnapshotManager.putRepository(repositoryName).force()

            val snapshotName1 = SnapshotNameGenerator.next("dev2-snap")
            adminSnapshotManager.putSnapshot(repositoryName, snapshotName1, "index2*").force()

            val result = dev2SnapshotManager.restoreSnapshot(repositoryName, snapshotName1, "index2*")

            result.responseCode should be (200)
            val verification1 = adminIndexManager.getIndex("restored_index1")
            verification1.responseCode should be (404)
            val verification2 = adminIndexManager.getIndex("restored_index2")
            verification2.responseCode should be (200)
          }
          "only one index from snapshot is restored" in {
            val repositoryName = RepositoryNameGenerator.next("dev2-repo")
            adminSnapshotManager.putRepository(repositoryName).force()

            val snapshotName1 = SnapshotNameGenerator.next("dev2-snap")
            adminSnapshotManager.putSnapshot(repositoryName, snapshotName1, "*").force()

            val result = dev2SnapshotManager.restoreSnapshot(repositoryName, snapshotName1, "index2")

            result.responseCode should be (200)
            val verification1 = adminIndexManager.getIndex("restored_index1")
            verification1.responseCode should be (404)
            val verification2 = adminIndexManager.getIndex("restored_index2")
            verification2.responseCode should be (200)
          }
        }
      }
      "not be able to do so" when {
        "user has no access to repository name" in {
          val repositoryName = RepositoryNameGenerator.next("dev1-repo")
          adminSnapshotManager.putRepository(repositoryName).force()

          val snapshotName1 = SnapshotNameGenerator.next("dev2-snap")
          adminSnapshotManager.putSnapshot(repositoryName, snapshotName1, "index2*").force()

          val result = dev2SnapshotManager.restoreSnapshot(repositoryName, snapshotName1, "index2*")

          result.responseCode should be (403)
        }
        "user has no access to snapshot name" in {
          val repositoryName = RepositoryNameGenerator.next("dev2-repo")
          adminSnapshotManager.putRepository(repositoryName).force()

          val snapshotName1 = SnapshotNameGenerator.next("dev1-snap")
          adminSnapshotManager.putSnapshot(repositoryName, snapshotName1, "index2*").force()

          val result = dev2SnapshotManager.restoreSnapshot(repositoryName, snapshotName1, "index2*")

          result.responseCode should be (403)
        }
        "user has no access to index name" in {
          val repositoryName = RepositoryNameGenerator.next("dev2-repo")
          adminSnapshotManager.putRepository(repositoryName).force()

          val snapshotName1 = SnapshotNameGenerator.next("dev2-snap")
          adminSnapshotManager.putSnapshot(repositoryName, snapshotName1, "index1").force()

          val result = dev2SnapshotManager.restoreSnapshot(repositoryName, snapshotName1, "index1")

          result.responseCode should be (403)
        }
        "user has no access to index pattern" in {
          val repositoryName = RepositoryNameGenerator.next("dev2-repo")
          adminSnapshotManager.putRepository(repositoryName).force()

          val snapshotName1 = SnapshotNameGenerator.next("dev2-snap")
          adminSnapshotManager.putSnapshot(repositoryName, snapshotName1, "*").force()

          val result = dev2SnapshotManager.restoreSnapshot(repositoryName, snapshotName1, "*")

          result.responseCode should be (403)
        }
      }
    }
  }

  override protected def beforeEach(): Unit = {
    adminSnapshotManager.deleteAllSnapshots()
    adminSnapshotManager.deleteAllRepositories().force()
    adminIndexManager.removeIndex("restored_index1")
    adminIndexManager.removeIndex("restored_index2")
  }
}

object SnapshotAndRestoreApiSuite {

  private def nodeDataInitializer(): ElasticsearchNodeDataInitializer = (esVersion, adminRestClient: RestClient) => {
    val documentManager = new DocumentManager(adminRestClient, esVersion)
    documentManager.createFirstDoc("index1", ujson.read("""{"hello":"world"}""")).force()
    documentManager.createFirstDoc("index2", ujson.read("""{"hello":"world"}""")).force()
  }

  private object RepositoryNameGenerator {
    private val uniquePart = Atomic(0)
    def next(prefix: String): String = s"$prefix-${uniquePart.incrementAndGet()}"
  }
  private object SnapshotNameGenerator {
    private val uniquePart = Atomic(0)
    def next(prefix: String): String = s"$prefix-${uniquePart.incrementAndGet()}"
  }
}<|MERGE_RESOLUTION|>--- conflicted
+++ resolved
@@ -555,11 +555,7 @@
             val result = dev2SnapshotManager.getAllSnapshotStatuses()
 
             result.responseCode should be(200)
-<<<<<<< HEAD
-            result.snapshots.map(_ ("snapshot").str) should be(List(snapshotName1))
-=======
             result.snapshots.map(_ ("snapshot").str) should contain theSameElementsAs List(snapshotName1)
->>>>>>> 584b0257
           }
           "he has access to all of them" in {
             val repositoryName = RepositoryNameGenerator.next("dev2-repo")
@@ -574,11 +570,7 @@
             val result = adminSnapshotManager.getAllSnapshotStatuses()
 
             result.responseCode should be(200)
-<<<<<<< HEAD
-            result.snapshots.map(_ ("snapshot").str) should be(List(snapshotName1, snapshotName2))
-=======
             result.snapshots.map(_ ("snapshot").str) should contain theSameElementsAs List(snapshotName1, snapshotName2)
->>>>>>> 584b0257
           }
         }
       }
