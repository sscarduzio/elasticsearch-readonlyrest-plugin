package tech.beshu.ror.integration.suites

import monix.execution.atomic.Atomic
import org.scalatest.concurrent.{Eventually, IntegrationPatience}
import org.scalatest.{BeforeAndAfterEach, Matchers, WordSpec}
import tech.beshu.ror.integration.suites.SnapshotAndRestoreApiSuite.{RepositoryNameGenerator, SnapshotNameGenerator}
import tech.beshu.ror.integration.suites.base.support.BaseSingleNodeEsClusterTest
import tech.beshu.ror.utils.containers.{ElasticsearchNodeDataInitializer, EsContainerCreator}
import tech.beshu.ror.utils.elasticsearch.{DocumentManager, SnapshotManager}
import tech.beshu.ror.utils.httpclient.RestClient

trait SnapshotAndRestoreApiSuite
  extends WordSpec
    with BaseSingleNodeEsClusterTest
    with Eventually
    with IntegrationPatience
    with BeforeAndAfterEach
    with Matchers {
  this: EsContainerCreator =>

  override implicit val rorConfigFileName = "/snapshot_and_restore_api/readonlyrest.yml"

  override def nodeDataInitializer = Some(SnapshotAndRestoreApiSuite.nodeDataInitializer())

  private lazy val adminSnapshotManager = new SnapshotManager(basicAuthClient("admin", "container"))
  private lazy val dev1SnapshotManager = new SnapshotManager(basicAuthClient("dev1", "test"))
  private lazy val dev2SnapshotManager = new SnapshotManager(basicAuthClient("dev2", "test"))

  "Snapshot repository management API" when {
    "user creates a repository" should {
      "allow him to do so" when {
        "block doesn't contain 'repositories' rule" in {
          val uniqueRepositoryName = RepositoryNameGenerator.next("dev1-repo")
          val result = dev1SnapshotManager.putRepository(uniqueRepositoryName)

          result.responseCode should be (200)
        }
        "user has access to repository name" in {
          val uniqueRepositoryName = RepositoryNameGenerator.next("dev2-repo")
          val result = dev2SnapshotManager.putRepository(uniqueRepositoryName)

          result.responseCode should be (200)
        }
      }
      "not allow him to do so" when {
        "user has no access to repository name" in {
          val uniqueRepositoryName = RepositoryNameGenerator.next("dev1-repo")
          val result = dev2SnapshotManager.putRepository(uniqueRepositoryName)

          result.responseCode should be (403)
        }
      }
    }
    "user deletes a repository" should {
      "allow him to do so" when {
        "block doesn't contains 'repositories' rule" in {
          val uniqueRepositoryName = RepositoryNameGenerator.next("dev1-repo")
          adminSnapshotManager.putRepository(uniqueRepositoryName).force()

          val result = dev1SnapshotManager.deleteRepository(uniqueRepositoryName)

          result.responseCode should be (200)
        }
        "user has access to repository name" in {
          val uniqueRepositoryName = RepositoryNameGenerator.next("dev2-repo")
          adminSnapshotManager.putRepository(uniqueRepositoryName).force()

          val result = dev2SnapshotManager.deleteRepository(uniqueRepositoryName)

          result.responseCode should be (200)
        }
        "user has access to wider repository pattern name than the passed one" in {
          adminSnapshotManager.putRepository(RepositoryNameGenerator.next("dev2-repo-delete")).force()
          adminSnapshotManager.putRepository(RepositoryNameGenerator.next("dev2-repo-delete")).force()

          val result = dev2SnapshotManager.deleteRepository("dev2-repo-delete*")

          result.responseCode should be (200)

          val verificationResult = adminSnapshotManager.getRepository("dev2-repo-delete*")
          verificationResult.repositories.keys.toList should be (List.empty)
        }
        "user has access to narrowed repository pattern name than the passed one" in {
          adminSnapshotManager.putRepository(RepositoryNameGenerator.next("dev2-repo-delete")).force()
          val notAccessibleRepoName = RepositoryNameGenerator.next("dev2-forbid-delete")
          adminSnapshotManager.putRepository(notAccessibleRepoName).force()

          val result = dev2SnapshotManager.deleteRepository("dev2*")

          result.responseCode should be (200)

          val verificationResult = adminSnapshotManager.getRepository("dev2*")
          verificationResult.repositories.keys.toList should be (List(notAccessibleRepoName))
        }
      }
      "not allow him to do so" when {
        "user has no access to repository name" in {
          val uniqueRepositoryName = RepositoryNameGenerator.next("dev1-repo")
          adminSnapshotManager.putRepository(uniqueRepositoryName).force()

          val result = dev2SnapshotManager.deleteRepository(uniqueRepositoryName)

          result.responseCode should be (403)
        }
      }
    }
    "user verifies a repository" should {
      "allow him to do so" when {
        "block doesn't contains 'repositories' rule" in {
          val uniqueRepositoryName = RepositoryNameGenerator.next("dev1-repo")
          adminSnapshotManager.putRepository(uniqueRepositoryName).force()

          val result = dev1SnapshotManager.verifyRepository(uniqueRepositoryName)

          result.responseCode should be (200)
        }
        "user has access to repository name" in {
          val uniqueRepositoryName = RepositoryNameGenerator.next("dev2-repo")
          adminSnapshotManager.putRepository(uniqueRepositoryName).force()

          val result = dev2SnapshotManager.verifyRepository(uniqueRepositoryName)

          result.responseCode should be (200)
        }
      }
      "not allow him to do so" when {
        "user has no access to repository name" in {
          val uniqueRepositoryName = RepositoryNameGenerator.next("dev1-repo")
          adminSnapshotManager.putRepository(uniqueRepositoryName).force()

          val result = dev2SnapshotManager.verifyRepository(uniqueRepositoryName)

          result.responseCode should be (403)
        }
      }
    }
    "user cleans up a repository" should {
      "allow him to do so" when {
        "block doesn't contains 'repositories' rule" in {
          val uniqueRepositoryName = RepositoryNameGenerator.next("dev1-repo")
          adminSnapshotManager.putRepository(uniqueRepositoryName).force()

          val result = dev1SnapshotManager.cleanUpRepository(uniqueRepositoryName)

          result.responseCode should be (200)
        }
        "user has access to repository name" in {
          val uniqueRepositoryName = RepositoryNameGenerator.next("dev2-repo")
          adminSnapshotManager.putRepository(uniqueRepositoryName).force()

          val result = dev2SnapshotManager.cleanUpRepository(uniqueRepositoryName)

          result.responseCode should be (200)
        }
      }
      "not allow him to do so" when {
        "user has no access to repository name" in {
          val uniqueRepositoryName = RepositoryNameGenerator.next("dev1-repo")
          adminSnapshotManager.putRepository(uniqueRepositoryName).force()

          val result = dev2SnapshotManager.cleanUpRepository(uniqueRepositoryName)

          result.responseCode should be (403)
        }
      }
    }
    "user gets repositories" should {
      "allow him to do so" when {
        "block doesn't contain 'repositories' rule" in {
          val uniqueRepositoryName = RepositoryNameGenerator.next("dev1-repo")
          adminSnapshotManager.putRepository(uniqueRepositoryName).force()

          val result = dev1SnapshotManager.getRepository(uniqueRepositoryName)

          result.responseCode should be (200)
          result.repositories.keys.toList should be (List(uniqueRepositoryName))
        }
        "all repositories are requested" in {
          val uniqueRepositoryName = RepositoryNameGenerator.next("dev2-repo")
          adminSnapshotManager.putRepository(uniqueRepositoryName).force()
          adminSnapshotManager.putRepository(RepositoryNameGenerator.next("dev1-repo")).force()
          adminSnapshotManager.putRepository(RepositoryNameGenerator.next("dev3-repo")).force()

          val result = dev2SnapshotManager.getAllRepositories

          result.responseCode should be (200)
          all(result.repositories.keys) should startWith ("dev2-repo")
        }
        "user has access to repository name" in {
          val uniqueRepositoryName = RepositoryNameGenerator.next("dev2-repo")
          adminSnapshotManager.putRepository(uniqueRepositoryName).force()

          val result = dev2SnapshotManager.getRepository(uniqueRepositoryName)

          result.responseCode should be (200)
          result.repositories.keys.toList should be (List(uniqueRepositoryName))
        }
        "user has access to full repository pattern" in {
          val uniqueRepositoryName1 = RepositoryNameGenerator.next("dev2-repo")
          adminSnapshotManager.putRepository(uniqueRepositoryName1).force()
          val uniqueRepositoryName2 = RepositoryNameGenerator.next("dev2-test")
          adminSnapshotManager.putRepository(uniqueRepositoryName2).force()

          val result = dev2SnapshotManager.getRepository("dev2*")

          result.responseCode should be (200)
          all(result.repositories.keys) should startWith ("dev2-repo-")
        }
        "requested repository pattern has to be narrowed" in {
          val uniqueRepositoryName1 = RepositoryNameGenerator.next("dev2-repo")
          adminSnapshotManager.putRepository(uniqueRepositoryName1).force()
          val uniqueRepositoryName2 = RepositoryNameGenerator.next("dev2-test")
          adminSnapshotManager.putRepository(uniqueRepositoryName2).force()

          val result = dev2SnapshotManager.getRepository("dev2-repo-*")

          result.responseCode should be (200)
          all(result.repositories.keys) should startWith ("dev2-repo-")
        }
      }
      "return 404" when {
        "user has no access to repository name" in {
          val uniqueRepositoryName = RepositoryNameGenerator.next("dev2-repo")
          adminSnapshotManager.putRepository(uniqueRepositoryName).force()

          val result = dev1SnapshotManager.getRepository("dev2-repo-5")

          result.responseCode should be (404)
        }
        "there are no such repository" in {
          val result = dev2SnapshotManager.getRepository(RepositoryNameGenerator.next("dev2-repo"))

          result.responseCode should be (404)
        }
      }
      "not allow him to do so" when {
        "user has no access to repository name pattern" in {
          val uniqueRepositoryName = RepositoryNameGenerator.next("dev3-repo")
          adminSnapshotManager.putRepository(uniqueRepositoryName).force()

          val result = dev2SnapshotManager.getRepository("dev3*")

          result.responseCode should be (403)
        }
      }
    }
  }

  "Snapshot management API" when {
    "user creates a snapshot" should {
      "allow him to do so" when {
        "block doesn't contain 'repositories' and 'snapshots' rules" in {
          val repositoryName = RepositoryNameGenerator.next("dev1")
          adminSnapshotManager.putRepository(repositoryName).force()

          val snapshotName = SnapshotNameGenerator.next("dev1")
<<<<<<< HEAD
          val response = dev1SnapshotManager.putSnapshot(snapshotName, repositoryName, "index1")
=======
          val response = dev1SnapshotManager.putSnapshot(repositoryName, snapshotName, "index1")
>>>>>>> b8284950

          response.responseCode should be (200)
        }
        "user has access to repository and snapshot name and all related indices" in {
          val repositoryName = RepositoryNameGenerator.next("dev2-repo-")
          adminSnapshotManager.putRepository(repositoryName).force()

          val snapshotName = SnapshotNameGenerator.next("dev2-snap-")
<<<<<<< HEAD
          val response = dev2SnapshotManager.putSnapshot(snapshotName, repositoryName, "index2")
=======
          val response = dev2SnapshotManager.putSnapshot(repositoryName, snapshotName, "index2")

          response.responseCode should be (200)
        }
        "user has access to repository and snapshot name and the index pattern" in {
          val repositoryName = RepositoryNameGenerator.next("dev2-repo-")
          adminSnapshotManager.putRepository(repositoryName).force()

          val snapshotName = SnapshotNameGenerator.next("dev2-snap-")
          val response = dev2SnapshotManager.putSnapshot(repositoryName, snapshotName, "index2*")
>>>>>>> b8284950

          response.responseCode should be (200)
        }
      }
      "not allow him to do so" when {
        "user has no access to repository" in {
          val repositoryName = RepositoryNameGenerator.next("dev1-repo-")
          adminSnapshotManager.putRepository(repositoryName).force()

          val snapshotName = SnapshotNameGenerator.next("dev2-snap-")
<<<<<<< HEAD
          val response = dev2SnapshotManager.putSnapshot(snapshotName, repositoryName, "index2")
=======
          val response = dev2SnapshotManager.putSnapshot(repositoryName, snapshotName, "index2")
>>>>>>> b8284950

          response.responseCode should be (403)
        }
        "user has no access to snapshot" in {
          val repositoryName = RepositoryNameGenerator.next("dev2-repo-")
          adminSnapshotManager.putRepository(repositoryName).force()

          val snapshotName = SnapshotNameGenerator.next("dev1-snap-")
<<<<<<< HEAD
          val response = dev2SnapshotManager.putSnapshot(snapshotName, repositoryName, "index2")
=======
          val response = dev2SnapshotManager.putSnapshot(repositoryName, snapshotName, "index2")
>>>>>>> b8284950

          response.responseCode should be (403)
        }
        "user has no access to at least one index" in {
          val repositoryName = RepositoryNameGenerator.next("dev2-repo-")
          adminSnapshotManager.putRepository(repositoryName).force()

          val snapshotName = SnapshotNameGenerator.next("dev2-snap-")
<<<<<<< HEAD
          val response = dev2SnapshotManager.putSnapshot(snapshotName, repositoryName, "index2", "index1")

          response.responseCode should be (403)
        }
=======
          val response = dev2SnapshotManager.putSnapshot(repositoryName, snapshotName, "index2", "index1")

          response.responseCode should be (403)
        }
        "user has access to narrowed index pattern than the one in request" in {
          val repositoryName = RepositoryNameGenerator.next("dev2-repo-")
          adminSnapshotManager.putRepository(repositoryName).force()

          val snapshotName = SnapshotNameGenerator.next("dev2-snap-")
          val response = dev2SnapshotManager.putSnapshot(repositoryName, snapshotName, "index*")

          response.responseCode should be (403)

        }
      }
    }
    "user gets snapshots" should {
      "allow him to do so" when {
        "block doesn't contain repositories, snapshots, indices rules" in {

        }
        "all snapshots are requested" in {

        }
        "user has access to repository name" when {
          "has also access to snapshot name" in {

          }
          "snapshot pattern have to be narrowed" in {

          }
          "snapshot pattern doesn't have to be narrowed" in{

          }
        }
        "user has access to full requested repository pattern" when {
          "has also access to snapshot name" in {

          }
          "snapshot pattern have to be narrowed" in {

          }
          "snapshot pattern doesn't have to be narrowed" in{

          }
        }
        "user has access to narrowed repository pattern" when {
          "has also access to snapshot name" in {

          }
          "snapshot pattern have to be narrowed" in {

          }
          "snapshot pattern doesn't have to be narrowed" in{

          }
        }
      }
      "return empty list" when {

>>>>>>> b8284950
      }
    }
  }

  override protected def beforeEach(): Unit = {
    adminSnapshotManager.deleteAllSnapshots().force()
    super.beforeEach()
  }
}

object SnapshotAndRestoreApiSuite {
  private def nodeDataInitializer(): ElasticsearchNodeDataInitializer = (esVersion, adminRestClient: RestClient) => {
    val documentManager = new DocumentManager(adminRestClient, esVersion)
    documentManager.createFirstDoc("index1", ujson.read("""{"hello":"world"}""")).force()
    documentManager.createFirstDoc("index2", ujson.read("""{"hello":"world"}""")).force()
  }

  private object RepositoryNameGenerator {
    private val uniquePart = Atomic(0)
    def next(prefix: String): String = s"$prefix-${uniquePart.incrementAndGet()}"
  }
  private object SnapshotNameGenerator {
    private val uniquePart = Atomic(0)
    def next(prefix: String): String = s"$prefix-${uniquePart.incrementAndGet()}"
  }
}<|MERGE_RESOLUTION|>--- conflicted
+++ resolved
@@ -254,11 +254,7 @@
           adminSnapshotManager.putRepository(repositoryName).force()
 
           val snapshotName = SnapshotNameGenerator.next("dev1")
-<<<<<<< HEAD
-          val response = dev1SnapshotManager.putSnapshot(snapshotName, repositoryName, "index1")
-=======
           val response = dev1SnapshotManager.putSnapshot(repositoryName, snapshotName, "index1")
->>>>>>> b8284950
 
           response.responseCode should be (200)
         }
@@ -267,9 +263,6 @@
           adminSnapshotManager.putRepository(repositoryName).force()
 
           val snapshotName = SnapshotNameGenerator.next("dev2-snap-")
-<<<<<<< HEAD
-          val response = dev2SnapshotManager.putSnapshot(snapshotName, repositoryName, "index2")
-=======
           val response = dev2SnapshotManager.putSnapshot(repositoryName, snapshotName, "index2")
 
           response.responseCode should be (200)
@@ -280,7 +273,6 @@
 
           val snapshotName = SnapshotNameGenerator.next("dev2-snap-")
           val response = dev2SnapshotManager.putSnapshot(repositoryName, snapshotName, "index2*")
->>>>>>> b8284950
 
           response.responseCode should be (200)
         }
@@ -291,11 +283,7 @@
           adminSnapshotManager.putRepository(repositoryName).force()
 
           val snapshotName = SnapshotNameGenerator.next("dev2-snap-")
-<<<<<<< HEAD
-          val response = dev2SnapshotManager.putSnapshot(snapshotName, repositoryName, "index2")
-=======
           val response = dev2SnapshotManager.putSnapshot(repositoryName, snapshotName, "index2")
->>>>>>> b8284950
 
           response.responseCode should be (403)
         }
@@ -304,11 +292,7 @@
           adminSnapshotManager.putRepository(repositoryName).force()
 
           val snapshotName = SnapshotNameGenerator.next("dev1-snap-")
-<<<<<<< HEAD
-          val response = dev2SnapshotManager.putSnapshot(snapshotName, repositoryName, "index2")
-=======
           val response = dev2SnapshotManager.putSnapshot(repositoryName, snapshotName, "index2")
->>>>>>> b8284950
 
           response.responseCode should be (403)
         }
@@ -317,12 +301,6 @@
           adminSnapshotManager.putRepository(repositoryName).force()
 
           val snapshotName = SnapshotNameGenerator.next("dev2-snap-")
-<<<<<<< HEAD
-          val response = dev2SnapshotManager.putSnapshot(snapshotName, repositoryName, "index2", "index1")
-
-          response.responseCode should be (403)
-        }
-=======
           val response = dev2SnapshotManager.putSnapshot(repositoryName, snapshotName, "index2", "index1")
 
           response.responseCode should be (403)
@@ -383,7 +361,6 @@
       }
       "return empty list" when {
 
->>>>>>> b8284950
       }
     }
   }
