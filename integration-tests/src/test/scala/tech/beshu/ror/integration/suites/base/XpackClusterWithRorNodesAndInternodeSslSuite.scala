/*
 *    This file is part of ReadonlyREST.
 *
 *    ReadonlyREST is free software: you can redistribute it and/or modify
 *    it under the terms of the GNU General Public License as published by
 *    the Free Software Foundation, either version 3 of the License, or
 *    (at your option) any later version.
 *
 *    ReadonlyREST is distributed in the hope that it will be useful,
 *    but WITHOUT ANY WARRANTY; without even the implied warranty of
 *    MERCHANTABILITY or FITNESS FOR A PARTICULAR PURPOSE.  See the
 *    GNU General Public License for more details.
 *
 *    You should have received a copy of the GNU General Public License
 *    along with ReadonlyREST.  If not, see http://www.gnu.org/licenses/
 */
package tech.beshu.ror.integration.suites.base

import cats.data.NonEmptyList
import org.scalatest.BeforeAndAfterAll
import org.scalatest.concurrent.Eventually
import org.scalatest.wordspec.AnyWordSpec
import tech.beshu.ror.integration.suites.base.support.{BaseEsClusterIntegrationTest, SingleClientSupport}
import tech.beshu.ror.integration.utils.{ESVersionSupportForAnyWordSpecLike, PluginTestSupport}
import tech.beshu.ror.utils.containers.*
import tech.beshu.ror.utils.containers.EsClusterSettings.{NodeType, positiveInt}
import tech.beshu.ror.utils.containers.SecurityType.{RorSecurity, XPackSecurity}
import tech.beshu.ror.utils.containers.images.ReadonlyRestPlugin.Config.{InternodeSsl, RestSsl}
import tech.beshu.ror.utils.containers.images.domain.{Enabled, SourceFile}
import tech.beshu.ror.utils.containers.images.{ReadonlyRestPlugin, XpackSecurityPlugin}
import tech.beshu.ror.utils.elasticsearch.*
import tech.beshu.ror.utils.misc.CustomScalaTestMatchers
import tech.beshu.ror.utils.misc.Resources.getResourceContent

trait XpackClusterWithRorNodesAndInternodeSslSuite
  extends AnyWordSpec
    with BaseEsClusterIntegrationTest
    with PluginTestSupport
    with ESVersionSupportForAnyWordSpecLike
    with SingleClientSupport
    with BeforeAndAfterAll
    with Eventually
    with CustomScalaTestMatchers {

  override def clusterContainer: EsClusterContainer = generalClusterContainer

  override def targetEs: EsContainer = generalClusterContainer.nodes.head

  lazy val generalClusterContainer: EsClusterContainer = createLocalClusterContainer {
<<<<<<< HEAD
    if (executedOn(allEs6xExceptEs67x)) {
      EsClusterSettings.create(
        clusterName = "ror_cluster",
        numberOfInstances = positiveInt(3),
        securityType = RorSecurity(ReadonlyRestPlugin.Config.Attributes.default.copy(
          rorConfigFileName = rorConfigFileName,
          restSsl = Enabled.Yes(RestSsl.Ror(SourceFile.RorFile)),
          internodeSsl = Enabled.Yes(InternodeSsl.Ror(SourceFile.RorFile))
        ))
      )
    } else {
      EsClusterSettings.createMixedCluster(
        clusterName = "ror_xpack_cluster",
        nodeTypes = NonEmptyList.of(
          NodeType(
            securityType = RorSecurity(ReadonlyRestPlugin.Config.Attributes.default.copy(
              rorConfigFileName = rorConfigFileName,
              restSsl = Enabled.Yes(RestSsl.Ror(SourceFile.RorFile)),
              internodeSsl = Enabled.Yes(InternodeSsl.Ror(SourceFile.RorFile))
            )),
            numberOfInstances = positiveInt(1)
          ),
          NodeType(
            securityType = XPackSecurity(XpackSecurityPlugin.Config.Attributes.default.copy(
              restSslEnabled = true,
              internodeSslEnabled = true
            )),
            numberOfInstances = positiveInt(2)
          )
=======
    EsClusterSettings.createMixedCluster(
      clusterName = "ror_xpack_cluster",
      nodeTypes = NonEmptyList.of(
        NodeType(
          securityType = RorSecurity(ReadonlyRestPlugin.Config.Attributes.default.copy(
            rorConfigFileName = rorConfigFileName,
            restSsl = Enabled.Yes(RestSsl.Ror(SourceFile.RorFile)),
            internodeSsl = Enabled.Yes(InternodeSsl.Ror(SourceFile.RorFile))
          )),
          numberOfInstances = 1
        ),
        NodeType(
          securityType = XPackSecurity(XpackSecurityPlugin.Config.Attributes.default.copy(
            restSslEnabled = true,
            internodeSslEnabled = true
          )),
          numberOfInstances = 2
>>>>>>> 519e6001
        )
      )
    )
  }

  "Health check works" in {
    val rorClusterAdminStateManager = new CatManager(clusterContainer.nodes.head.adminClient, esVersion = esVersionUsed)

    val response = rorClusterAdminStateManager.healthCheck()

    response should have statusCode 200
  }
  "ROR config reload can be done" in {
    val rorApiManager = new RorApiManager(clusterContainer.nodes.head.adminClient, esVersion = esVersionUsed)

    val updateResult = rorApiManager
      .updateRorInIndexConfig(getResourceContent("/xpack_cluster_with_ror_nodes_and_internode_ssl/readonlyrest_update.yml"))

    updateResult should have statusCode 200
    updateResult.responseJson("status").str should be("ok")

    val indexManager = new IndexManager(basicAuthClient("user1", "test"), esVersion = esVersionUsed)
    indexManager.createIndex("test").force()

    val getIndexResult = indexManager.getIndex("test")

    getIndexResult should have statusCode 200
    getIndexResult.indicesAndAliases.keys.toList should be(List("test"))
  }
  "Field caps request works" in {
    val documentManager = new DocumentManager(clusterContainer.nodes.head.adminClient, esVersion = esVersionUsed)
    documentManager.createDoc("user2_index", 1, ujson.read("""{ "data1": 1, "data2": 2 }""")).force()

    eventually {
      val searchManager = new SearchManager(basicAuthClient("user2", "test"), esVersionUsed)
      val result = searchManager.fieldCaps(indices = "user2_index" :: Nil, fields = "data1" :: Nil)

      result should have statusCode 200
    }
  }
}<|MERGE_RESOLUTION|>--- conflicted
+++ resolved
@@ -47,37 +47,6 @@
   override def targetEs: EsContainer = generalClusterContainer.nodes.head
 
   lazy val generalClusterContainer: EsClusterContainer = createLocalClusterContainer {
-<<<<<<< HEAD
-    if (executedOn(allEs6xExceptEs67x)) {
-      EsClusterSettings.create(
-        clusterName = "ror_cluster",
-        numberOfInstances = positiveInt(3),
-        securityType = RorSecurity(ReadonlyRestPlugin.Config.Attributes.default.copy(
-          rorConfigFileName = rorConfigFileName,
-          restSsl = Enabled.Yes(RestSsl.Ror(SourceFile.RorFile)),
-          internodeSsl = Enabled.Yes(InternodeSsl.Ror(SourceFile.RorFile))
-        ))
-      )
-    } else {
-      EsClusterSettings.createMixedCluster(
-        clusterName = "ror_xpack_cluster",
-        nodeTypes = NonEmptyList.of(
-          NodeType(
-            securityType = RorSecurity(ReadonlyRestPlugin.Config.Attributes.default.copy(
-              rorConfigFileName = rorConfigFileName,
-              restSsl = Enabled.Yes(RestSsl.Ror(SourceFile.RorFile)),
-              internodeSsl = Enabled.Yes(InternodeSsl.Ror(SourceFile.RorFile))
-            )),
-            numberOfInstances = positiveInt(1)
-          ),
-          NodeType(
-            securityType = XPackSecurity(XpackSecurityPlugin.Config.Attributes.default.copy(
-              restSslEnabled = true,
-              internodeSslEnabled = true
-            )),
-            numberOfInstances = positiveInt(2)
-          )
-=======
     EsClusterSettings.createMixedCluster(
       clusterName = "ror_xpack_cluster",
       nodeTypes = NonEmptyList.of(
@@ -87,15 +56,14 @@
             restSsl = Enabled.Yes(RestSsl.Ror(SourceFile.RorFile)),
             internodeSsl = Enabled.Yes(InternodeSsl.Ror(SourceFile.RorFile))
           )),
-          numberOfInstances = 1
+          numberOfInstances = positiveInt(1)
         ),
         NodeType(
           securityType = XPackSecurity(XpackSecurityPlugin.Config.Attributes.default.copy(
             restSslEnabled = true,
             internodeSslEnabled = true
           )),
-          numberOfInstances = 2
->>>>>>> 519e6001
+          numberOfInstances = positiveInt(2)
         )
       )
     )
