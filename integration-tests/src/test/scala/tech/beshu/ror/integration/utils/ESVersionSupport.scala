--- conflicted
+++ resolved
@@ -64,12 +64,8 @@
   val allEs7xBelowEs714x = "^es7(0?[0-9]|1[0-3])x$".r
   val allEs7xBelowEs711x = "^es7(0?[0-9]|10)x$".r
   val allEs8x = "^es8\\d+x$".r
-<<<<<<< HEAD
-=======
   val allEs8xBelowEs87x = "^es8[0-6]x$".r
   val allEs8xAboveEs86x = "^es8([7-9]|[1-9][0-9])*x$".r
-  val rorProxy = "^proxy$".r
->>>>>>> 87aa50e1
 
   protected def stringTaggedAs(string: String, firstTestTag: Tag, otherTestTags: Tag*): T
 
