/*
 *    This file is part of ReadonlyREST.
 *
 *    ReadonlyREST is free software: you can redistribute it and/or modify
 *    it under the terms of the GNU General Public License as published by
 *    the Free Software Foundation, either version 3 of the License, or
 *    (at your option) any later version.
 *
 *    ReadonlyREST is distributed in the hope that it will be useful,
 *    but WITHOUT ANY WARRANTY; without even the implied warranty of
 *    MERCHANTABILITY or FITNESS FOR A PARTICULAR PURPOSE.  See the
 *    GNU General Public License for more details.
 *
 *    You should have received a copy of the GNU General Public License
 *    along with ReadonlyREST.  If not, see http://www.gnu.org/licenses/
 */
package tech.beshu.ror.integration.suites

import org.scalatest.BeforeAndAfterAll
import org.scalatest.wordspec.AnyWordSpec
import tech.beshu.ror.integration.suites.base.support.{BaseEsClusterIntegrationTest, SingleClientSupport}
import tech.beshu.ror.integration.utils.ESVersionSupportForAnyWordSpecLike
import tech.beshu.ror.utils.containers.EsClusterSettings.ClusterType.RorCluster
import tech.beshu.ror.utils.containers._
import tech.beshu.ror.utils.containers.images.ReadonlyRestPlugin.Config.Attributes
import tech.beshu.ror.utils.elasticsearch.CatManager

trait FipsSslSuite
  extends AnyWordSpec
    with BaseEsClusterIntegrationTest
    with ESVersionSupportForAnyWordSpecLike
    with SingleClientSupport
    with BeforeAndAfterAll {
  this: EsClusterProvider =>

  override implicit val rorConfigFileName = "/fips_ssl/readonlyrest.yml"

  override def clusterContainer: EsClusterContainer = generalClusterContainer
  override def targetEs: EsContainer = generalClusterContainer.nodes.head

  lazy val generalClusterContainer: EsClusterContainer = createLocalClusterContainer(
    EsClusterSettings(
      name = "fips_cluster",
      numberOfInstances = 2,
      clusterType = RorCluster(Attributes.default.copy(
<<<<<<< HEAD
=======
        rorConfigFileName = rorConfigFileName,
>>>>>>> cfc2698c
        internodeSslEnabled = true,
        isFipsEnabled = true
      ))
    )
  )

  private lazy val rorClusterAdminStateManager = new CatManager(clients.last.adminClient, esVersion = esVersionUsed)

  if(!executedOn(allEs6xBelowEs65x)) {
    "Health check" should {
      "be successful" when {
        "internode ssl is enabled" in {
          val response = rorClusterAdminStateManager.healthCheck()

          response.responseCode should be(200)
        }
      }
    }
  }
}<|MERGE_RESOLUTION|>--- conflicted
+++ resolved
@@ -43,10 +43,7 @@
       name = "fips_cluster",
       numberOfInstances = 2,
       clusterType = RorCluster(Attributes.default.copy(
-<<<<<<< HEAD
-=======
         rorConfigFileName = rorConfigFileName,
->>>>>>> cfc2698c
         internodeSslEnabled = true,
         isFipsEnabled = true
       ))
