--- conflicted
+++ resolved
@@ -57,18 +57,10 @@
 
   private lazy val rorClusterAdminStateManager = new CatManager(clients.last.adminClient, esVersion = esVersionUsed)
 
-<<<<<<< HEAD
-  if (isCurrentModuleNotExcluded(allEs6xBelowEs65x)) {
-    "Health check" should {
-      "be successful" when {
-        "internode ssl is enabled" in {
-          val response = rorClusterAdminStateManager.healthCheck()
-=======
   "Health check" should {
     "be successful" when {
       "internode ssl is enabled" in {
         val response = rorClusterAdminStateManager.healthCheck()
->>>>>>> 519e6001
 
         response should have statusCode 200
       }
