--- conflicted
+++ resolved
@@ -332,7 +332,6 @@
              |        {
              |          "id": "JohnDoe",
              |          "groups": [
-<<<<<<< HEAD
              |            "DeveloperGroup",
              |            "DevOpsGroup"
              |          ],
@@ -343,18 +342,6 @@
              |            },
              |            {
              |              "id": "DevOpsGroup",
-=======
-             |            "Developer",
-             |            "DevOps"
-             |          ],
-             |          "userGroups": [
-             |            {
-             |              "id": "Developer",
-             |              "name": "Developer"
-             |            },
-             |            {
-             |              "id": "DevOps",
->>>>>>> be1af205
              |              "name": "DevOps"
              |            }
              |          ]
@@ -362,19 +349,11 @@
              |        {
              |          "id": "RobertSmith",
              |          "groups": [
-<<<<<<< HEAD
              |            "ManagerGroup"
              |          ],
              |          "userGroups": [
              |            {
              |              "id": "ManagerGroup",
-=======
-             |            "Manager"
-             |          ],
-             |          "userGroups": [
-             |            {
-             |              "id": "Manager",
->>>>>>> be1af205
              |              "name": "Manager"
              |            }
              |          ]
@@ -386,19 +365,11 @@
              |        {
              |          "id": "JohnDoe",
              |          "groups": [
-<<<<<<< HEAD
              |            "DevOpsGroup"
              |          ],
              |          "userGroups": [
              |            {
              |              "id": "DevOpsGroup",
-=======
-             |            "DevOps"
-             |          ],
-             |          "userGroups": [
-             |            {
-             |              "id": "DevOps",
->>>>>>> be1af205
              |              "name": "DevOps"
              |            }
              |          ]
@@ -406,19 +377,11 @@
              |        {
              |          "id": "JudyBrown",
              |          "groups": [
-<<<<<<< HEAD
              |            "CustomerGroup"
              |          ],
              |          "userGroups": [
              |            {
              |              "id": "CustomerGroup",
-=======
-             |            "Customer"
-             |          ],
-             |          "userGroups": [
-             |            {
-             |              "id": "Customer",
->>>>>>> be1af205
              |              "name": "Customer"
              |            }
              |          ]
@@ -579,7 +542,6 @@
              |        {
              |          "id": "JohnDoe",
              |          "groups": [
-<<<<<<< HEAD
              |            "DeveloperGroup",
              |            "DevOpsGroup"
              |          ],
@@ -590,18 +552,6 @@
              |            },
              |            {
              |              "id": "DevOpsGroup",
-=======
-             |            "Developer",
-             |            "DevOps"
-             |          ],
-             |          "userGroups": [
-             |            {
-             |              "id": "Developer",
-             |              "name": "Developer"
-             |            },
-             |            {
-             |              "id": "DevOps",
->>>>>>> be1af205
              |              "name": "DevOps"
              |            }
              |          ]
@@ -609,19 +559,11 @@
              |        {
              |          "id": "RobertSmith",
              |          "groups": [
-<<<<<<< HEAD
              |            "ManagerGroup"
              |          ],
              |          "userGroups": [
              |            {
              |              "id": "ManagerGroup",
-=======
-             |            "Manager"
-             |          ],
-             |          "userGroups": [
-             |            {
-             |              "id": "Manager",
->>>>>>> be1af205
              |              "name": "Manager"
              |            }
              |          ]
@@ -633,19 +575,11 @@
              |        {
              |          "id": "JohnDoe",
              |          "groups": [
-<<<<<<< HEAD
              |            "DevOpsGroup"
              |          ],
              |          "userGroups": [
              |            {
              |              "id": "DevOpsGroup",
-=======
-             |            "DevOps"
-             |          ],
-             |          "userGroups": [
-             |            {
-             |              "id": "DevOps",
->>>>>>> be1af205
              |              "name": "DevOps"
              |            }
              |          ]
@@ -653,19 +587,11 @@
              |        {
              |          "id": "JudyBrown",
              |          "groups": [
-<<<<<<< HEAD
              |            "CustomerGroup"
              |          ],
              |          "userGroups": [
              |            {
              |              "id": "CustomerGroup",
-=======
-             |            "Customer"
-             |          ],
-             |          "userGroups": [
-             |            {
-             |              "id": "Customer",
->>>>>>> be1af205
              |              "name": "Customer"
              |            }
              |          ]
@@ -698,19 +624,11 @@
              |        {
              |          "id": "JaimeRhynes",
              |          "groups": [
-<<<<<<< HEAD
              |            "CustomerGroup"
              |          ],
              |          "userGroups": [
              |            {
              |              "id": "CustomerGroup",
-=======
-             |            "Customer"
-             |          ],
-             |          "userGroups": [
-             |            {
-             |              "id": "Customer",
->>>>>>> be1af205
              |              "name": "Customer"
              |            }
              |          ]
@@ -722,19 +640,11 @@
              |        {
              |          "id": "Martian",
              |          "groups": [
-<<<<<<< HEAD
              |            "VisitorGroup"
              |          ],
              |          "userGroups": [
              |            {
              |              "id": "VisitorGroup",
-=======
-             |            "Visitor"
-             |          ],
-             |          "userGroups": [
-             |            {
-             |              "id": "Visitor",
->>>>>>> be1af205
              |              "name": "Visitor"
              |            }
              |          ]
@@ -871,7 +781,6 @@
              |        {
              |          "name": "JohnDoe",
              |          "groups": [
-<<<<<<< HEAD
              |            {
              |              "id": "DeveloperGroup",
              |              "name": "DeveloperGroup"
@@ -880,23 +789,15 @@
              |              "id": "DevOpsGroup",
              |              "name": "DevOpsGroup"
              |            }
-=======
-             |            "DeveloperGroup",
-             |            "DevOpsGroup"
->>>>>>> be1af205
              |          ]
              |        },
              |        {
              |          "name": "RobertSmith",
              |          "groups": [
-<<<<<<< HEAD
              |            {
              |              "id": "ManagerGroup",
              |              "name": "ManagerGroup"
              |            }
-=======
-             |            "ManagerGroup"
->>>>>>> be1af205
              |          ]
              |        }
              |      ]
@@ -910,27 +811,19 @@
              |        {
              |          "name": "JohnDoe",
              |          "groups": [
-<<<<<<< HEAD
              |            {
              |              "id": "DevOpsGroup",
              |              "name": "DevOpsGroup"
              |            }
-=======
-             |            "DevOpsGroup"
->>>>>>> be1af205
              |          ]
              |        },
              |        {
              |          "name": "JudyBrown",
              |          "groups": [
-<<<<<<< HEAD
              |            {
              |              "id": "CustomerGroup",
              |              "name": "CustomerGroup"
              |            }
-=======
-             |            "CustomerGroup"
->>>>>>> be1af205
              |          ]
              |        }
              |      ]
@@ -969,14 +862,10 @@
              |        {
              |          "name": "JaimeRhynes",
              |          "groups": [
-<<<<<<< HEAD
              |            {
              |              "id": "CustomerGroup",
              |              "name": "CustomerGroup"
              |            }
-=======
-             |            "CustomerGroup"
->>>>>>> be1af205
              |          ]
              |        }
              |      ]
@@ -990,14 +879,10 @@
              |        {
              |          "name": "Martian",
              |          "groups": [
-<<<<<<< HEAD
              |            {
              |              "id": "VisitorGroup",
              |              "name": "VisitorGroup"
              |            }
-=======
-                          "VisitorGroup"
->>>>>>> be1af205
              |          ]
              |        }
              |      ]
