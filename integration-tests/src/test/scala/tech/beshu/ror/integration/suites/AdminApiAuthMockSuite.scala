--- conflicted
+++ resolved
@@ -77,33 +77,6 @@
   private val testSettingsEsDocumentId = "2"
 
   "An admin Auth Mock REST API" should {
-<<<<<<< HEAD
-    // fixme: these tests are not deterministic
-//    "return info that test settings are not configured" when {
-//      "get current mocks" in {
-//        val response = rorApiManager.currentMockedServices()
-//        response.responseCode should be(200)
-//        response.responseJson("status").str should be("TEST_SETTINGS_NOT_CONFIGURED")
-//        response.responseJson("message").str should be("ROR Test settings are not configured. To use Auth Services Mock ROR has to have Test settings active.")
-//      }
-//      "update mocks" in {
-//        val payloadServices = ujson.read(
-//          s"""
-//             |[
-//             |  {
-//             |    "type": "LDAP",
-//             |    "name": "ldap1",
-//             |    "mock": "NOT_CONFIGURED"
-//             |  }
-//             |]
-//             |""".stripMargin)
-//        val response = rorApiManager.configureImpersonationMocks(updateMocksPayload(payloadServices))
-//        response.responseCode should be(200)
-//        response.responseJson("status").str should be("TEST_SETTINGS_NOT_CONFIGURED")
-//        response.responseJson("message").str should be("ROR Test settings are not configured. To use Auth Services Mock ROR has to have Test settings active.")
-//      }
-//    }
-=======
     "return info that test settings are not configured" when {
       "get current mocks" in {
         rorClients.foreach { rorApiManager =>
@@ -130,7 +103,6 @@
         }
       }
     }
->>>>>>> ef0d43fe
     "provide a method for get current mocked services" which {
       "return info that test settings are invalidated" when {
         "get current test settings" in {
