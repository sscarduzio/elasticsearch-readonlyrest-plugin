--- conflicted
+++ resolved
@@ -31,21 +31,12 @@
 
 trait RemoteReindexSuite
   extends AnyWordSpec
-<<<<<<< HEAD
-    with BaseManyEsClustersIntegrationTest
-    with MultipleClientsSupport
-    with BeforeAndAfterEach
-    with ESVersionSupportForAnyWordSpecLike
-    with Matchers {
-  this: EsContainerCreator =>
-=======
   with BaseManyEsClustersIntegrationTest
   with MultipleClientsSupport
   with BeforeAndAfterEach
   with ESVersionSupportForAnyWordSpecLike
   with Matchers {
   this: EsClusterProvider =>
->>>>>>> cfc2698c
 
   override implicit val rorConfigFileName = "/reindex_multi_containers/readonlyrest_dest_es.yml"
   private val sourceEsRorConfigFileName = "/reindex_multi_containers/readonlyrest_source_es.yml"
@@ -56,16 +47,10 @@
       nodeDataInitializer = RemoteReindexSuite.sourceEsDataInitializer(),
       esVersion = EsVersion.SpecificVersion("es60x"),
       clusterType = ClusterType.RorCluster(Attributes.default.copy(
-<<<<<<< HEAD
-        restSslEnabled = false
-      ))
-    )(sourceEsRorConfigFileName)
-=======
         restSslEnabled = false,
         rorConfigFileName = RemoteReindexSuite.this.sourceEsRorConfigFileName
       ))
     )
->>>>>>> cfc2698c
   )
 
   private lazy val destEsCluster = createLocalClusterContainer(
@@ -76,16 +61,10 @@
         additionalElasticsearchYamlEntries = Map("reindex.remote.whitelist" -> "\"*:9200\"")
       ),
       clusterType = ClusterType.RorCluster(Attributes.default.copy(
-<<<<<<< HEAD
-        restSslEnabled = false
-      ))
-    )(rorConfigFileName)
-=======
         restSslEnabled = false,
         rorConfigFileName = RemoteReindexSuite.this.rorConfigFileName
       ))
     )
->>>>>>> cfc2698c
   )
 
   private lazy val destEsIndexManager = new IndexManager(clients.last.basicAuthClient("dev1", "test"), esVersionUsed)
