--- conflicted
+++ resolved
@@ -31,26 +31,19 @@
     EsClusterSettings(
       name = "ROR1",
       numberOfInstances = 2,
-<<<<<<< HEAD
-=======
       clusterType = RorCluster(Attributes.default.copy(
         rorConfigFileName = rorConfigFileName
       )),
->>>>>>> cfc2698c
       nodeDataInitializer = nodeDataInitializer()
     )
   )
 
   override protected lazy val rorWithNoIndexConfig = createLocalClusterContainer(
     EsClusterSettings(
-<<<<<<< HEAD
-      name = "ROR2"
-=======
       name = "ROR2",
       clusterType = RorCluster(Attributes.default.copy(
         rorConfigFileName = rorConfigFileName
       )),
->>>>>>> cfc2698c
     )
   )
 }