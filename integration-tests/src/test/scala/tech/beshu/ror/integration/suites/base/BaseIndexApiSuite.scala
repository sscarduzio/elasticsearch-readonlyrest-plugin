/*
 *    This file is part of ReadonlyREST.
 *
 *    ReadonlyREST is free software: you can redistribute it and/or modify
 *    it under the terms of the GNU General Public License as published by
 *    the Free Software Foundation, either version 3 of the License, or
 *    (at your option) any later version.
 *
 *    ReadonlyREST is distributed in the hope that it will be useful,
 *    but WITHOUT ANY WARRANTY; without even the implied warranty of
 *    MERCHANTABILITY or FITNESS FOR A PARTICULAR PURPOSE.  See the
 *    GNU General Public License for more details.
 *
 *    You should have received a copy of the GNU General Public License
 *    along with ReadonlyREST.  If not, see http://www.gnu.org/licenses/
 */
package tech.beshu.ror.integration.suites.base

import org.scalatest.wordspec.AnyWordSpec
import tech.beshu.ror.integration.suites.base.support.BaseSingleNodeEsClusterTest
import tech.beshu.ror.integration.utils.ESVersionSupportForAnyWordSpecLike
import tech.beshu.ror.utils.containers.{ElasticsearchNodeDataInitializer, EsClusterProvider}
import tech.beshu.ror.utils.elasticsearch.{DocumentManager, IndexManager}
import tech.beshu.ror.utils.httpclient.RestClient

trait BaseIndexApiSuite
  extends AnyWordSpec
    with BaseSingleNodeEsClusterTest
    with ESVersionSupportForAnyWordSpecLike {
  this: EsClusterProvider =>

  protected def notFoundIndexStatusReturned: Int
  protected def forbiddenStatusReturned: Int

  override def nodeDataInitializer = Some(BaseIndexApiSuite.nodeDataInitializer())

  private lazy val dev1IndexManager = new IndexManager(basicAuthClient("dev1", "test"), esVersionUsed)
  private lazy val dev2IndexManager = new IndexManager(basicAuthClient("dev2", "test"), esVersionUsed)
  private lazy val dev3IndexManager = new IndexManager(basicAuthClient("dev3", "test"), esVersionUsed)
  private lazy val dev5IndexManager = new IndexManager(basicAuthClient("dev5", "test"), esVersionUsed)
  private lazy val dev6IndexManager = new IndexManager(basicAuthClient("dev6", "test"), esVersionUsed)
  private lazy val dev7IndexManager = new IndexManager(basicAuthClient("dev7", "test"), esVersionUsed)

  "ROR" when {
    "Get index API is used" should {
      "allow user to get index data" when {
        "he has access to it" when {
          "the index is called explicitly" in {
            val indexResponse = dev1IndexManager.getIndex("index1")

            indexResponse.responseCode should be(200)
            indexResponse.indicesAndAliases should be(Map(
              "index1" -> Set("index1_alias")
            ))
          }
          "its alias is called" in {
            val indexResponse = dev1IndexManager.getIndex("index1_alias")

            indexResponse.responseCode should be(200)
            indexResponse.indicesAndAliases should be(Map(
              "index1" -> Set("index1_alias")
            ))
          }
          "the index name with wildcard is used" when {
            "there is a matching index" in {
              val indexResponse = dev1IndexManager.getIndex("index*")

              indexResponse.responseCode should be(200)
              indexResponse.indicesAndAliases should be(Map(
                "index1" -> Set("index1_alias")
              ))
            }
          }
          "the alias name with wildcard is used" when {
            "there is a matching alias" in {
              val indexResponse = dev1IndexManager.getIndex("index1_a*")

              indexResponse.responseCode should be(200)
              indexResponse.indicesAndAliases should be(Map(
                "index1" -> Set("index1_alias")
              ))
            }
          }
          "one of called indices doesn't exist" in {
            val indexResponse = dev1IndexManager.getIndex("index1", "index3")

            indexResponse.responseCode should be(200)
            indexResponse.indicesAndAliases should be(Map(
              "index1" -> Set("index1_alias")
            ))
          }
        }
        "he has access to its alias" when {
          "the alias is called" in {
            val indexResponse = dev2IndexManager.getIndex("index2_alias")

            indexResponse.responseCode should be(200)
            indexResponse.indicesAndAliases should be(Map(
              "index2" -> Set("index2_alias")
            ))
          }
        }
      }
      "return empty response" when {
        "the index name with wildcard is used" when {
          "there is no matching index" in {
            val indexResponse = dev1IndexManager.getIndex("my_index*")

            indexResponse.responseCode should be(200)
            indexResponse.indicesAndAliases should be(Map.empty)
          }
        }
        "the alias name with wildcard is used" when {
          "there is no matching alias" in {
            val indexResponse = dev1IndexManager.getIndex("my_index1_a*")

            indexResponse.responseCode should be(200)
            indexResponse.indicesAndAliases should be(Map.empty)
          }
        }
      }
      "pretend that index doesn't exist" when {
        "called index really doesn't exist" in {
          val indexResponse = dev1IndexManager.getIndex("index3")

          indexResponse.responseCode should be(notFoundIndexStatusReturned)
        }
        "called index exists, but the user has no access to it" in {
          val indexResponse = dev1IndexManager.getIndex("index2")

          indexResponse.responseCode should be(notFoundIndexStatusReturned)
        }
        "the index is called explicitly when user has configured alias in indices rule" in {
          val indexResponse = dev6IndexManager.getIndex("index2")

          indexResponse.responseCode should be(notFoundIndexStatusReturned)
        }
      }
      "filter out one not allowed alias" in {
        val indexResponse = dev7IndexManager.getIndex("index7*")

        indexResponse.responseCode should be(200)
        indexResponse.indicesAndAliases should be(Map(
          "index7-000001" -> Set("index7"),
          "index7-000002" -> Set.empty
        ))
      }
    }
    "Get index alias API is used" should {
      "allow user to get aliases" when {
        "/_alias API is used" in {
          val aliasResponse = dev1IndexManager.getAliases

          aliasResponse.responseCode should be(200)
          aliasResponse.aliasesOfIndices should be(Map(
            "index1" -> Set("index1_alias")
          ))
        }
        "/[index]/_alias API is used" when {
          "index full name is passed" in {
            val aliasResponse = dev1IndexManager.getAlias("index1")

            aliasResponse.responseCode should be(200)
            aliasResponse.aliasesOfIndices should be(Map(
              "index1" -> Set("index1_alias")
            ))
          }
          "index name has wildcard" in {
            val aliasResponse = dev1IndexManager.getAlias("index*")

            aliasResponse.responseCode should be(200)
            aliasResponse.aliasesOfIndices should be(Map(
              "index1" -> Set("index1_alias")
            ))
          }
          "one of passed indices doesn't exist" in {
            val aliasResponse = dev1IndexManager.getAlias(indices = "index1", "nonexistent")

            aliasResponse.responseCode should be(200)
            aliasResponse.aliasesOfIndices should be(Map(
              "index1" -> Set("index1_alias")
            ))
          }
          "one index has no aliases" in {
            val aliasResponse = dev7IndexManager.getAlias("index7*")

            aliasResponse.responseCode should be(200)
            aliasResponse.aliasesOfIndices should be(Map(
              "index7-000001" -> Set("index7"),
              "index7-000002" -> Set.empty
            ))
          }
        }
        "/[index]/_alias/[alias] API is used" when {
          "alias full name is passed" in {
            val aliasResponse = dev1IndexManager.getAliasByName("index1", "index1_alias")

            aliasResponse.responseCode should be(200)
            aliasResponse.aliasesOfIndices should be(Map(
              "index1" -> Set("index1_alias")
            ))
          }
          "alias name has wildcard" in {
            val aliasResponse = dev1IndexManager.getAliasByName("index1", "index1*")

            aliasResponse.responseCode should be(200)
            aliasResponse.aliasesOfIndices should be(Map(
              "index1" -> Set("index1_alias")
            ))
          }
        }
      }
      "return empty response" when {
        "the index name with wildcard is used" when {
          "there is no matching index" in {
            val aliasResponse = dev1IndexManager.getAlias("nonexistent*")

            aliasResponse.responseCode should be(200)
            aliasResponse.aliasesOfIndices should be(Map.empty)
          }
        }
        "the alias name with wildcard is used" when {
          "there is no matching alias" excludeES (allEs6xExceptEs67x) in {
            val aliasResponse = dev1IndexManager.getAliasByName("index1", "nonexistent*")

            aliasResponse.responseCode should be(200)
            aliasResponse.aliasesOfIndices should be(Map.empty)
          }
        }
      }
      "pretend that index doesn't exist" when {
        "called index really doesn't exist" in {
          val aliasResponse = dev1IndexManager.getAlias("nonexistent")

          aliasResponse.responseCode should be(notFoundIndexStatusReturned)
        }
        "called index exists, but the user has no access to it" in {
          val aliasResponse = dev1IndexManager.getAlias("index2")

          aliasResponse.responseCode should be(notFoundIndexStatusReturned)
        }
        "the alias name with wildcard is used" when {
          "there is no matching alias" excludeES("^es67x$".r, allEs7x, allEs8x) in {
            val aliasResponse = dev1IndexManager.getAliasByName("index1", "nonexistent*")

            aliasResponse.responseCode should be(404)
          }
        }
      }
      "return alias not found" when {
        "full alias name is used and the alias doesn't exist" in {
          val aliasResponse = dev1IndexManager.getAliasByName("index1", "nonexistent")

          aliasResponse.responseCode should be(notFoundIndexStatusReturned)
        }
      }
    }
    "Get settings API is used" should {
      "allow user to get index settings" when {
        "he has access to the index" when {
          "the index is called explicitly" in {
            val indexResponse = dev1IndexManager.getSettings("index1")

            indexResponse.responseCode should be(200)
            indexResponse.responseJson.obj.size should be(1)
            indexResponse.responseJson("index1")
          }
          "_all is used" in {
            val indexResponse = dev1IndexManager.getAllSettings

            indexResponse.responseCode should be(200)
            indexResponse.responseJson.obj.size should be(1)
            indexResponse.responseJson("index1")
          }
          "its alias is called" in {
            val indexResponse = dev1IndexManager.getSettings("index1_alias")

            indexResponse.responseCode should be(200)
            indexResponse.responseJson.obj.size should be(1)
            indexResponse.responseJson("index1")
          }
          "the index name with wildcard is used" when {
            "there is a matching index" in {
              val indexResponse = dev1IndexManager.getSettings("index*")

              indexResponse.responseCode should be(200)
              indexResponse.responseJson.obj.size should be(1)
              indexResponse.responseJson("index1")
            }
          }
          "the alias name with wildcard is used" when {
            "there is a matching alias" in {
              val indexResponse = dev1IndexManager.getSettings("index1_a*")

              indexResponse.responseCode should be(200)
              indexResponse.responseJson.obj.size should be(1)
              indexResponse.responseJson("index1")
            }
          }
          "one of called indices doesn't exist" in {
            val indexResponse = dev1IndexManager.getSettings("index1", "index3")

            indexResponse.responseCode should be(200)
            indexResponse.responseJson.obj.size should be(1)
            indexResponse.responseJson("index1")
          }
        }
        "he has access to the index's alias" when {
          "the alias is called" in {
            val indexResponse = dev2IndexManager.getSettings("index2_alias")

            indexResponse.responseCode should be(200)
            indexResponse.responseJson.obj.size should be(1)
            indexResponse.responseJson("index2")
          }
        }
      }
      "return empty response" when {
        "the index name with wildcard is used" when {
          "there is no matching index" in {
            val indexResponse = dev1IndexManager.getSettings("my_index*")

            indexResponse.responseCode should be(200)
            indexResponse.responseJson.obj.size should be(0)
          }
        }
        "the alias name with wildcard is used" when {
          "there is no matching alias" in {
            val indexResponse = dev1IndexManager.getSettings("my_index1_a*")

            indexResponse.responseCode should be(200)
            indexResponse.responseJson.obj.size should be(0)
          }
        }
        "_all settings is used and user doesn't have indices" in {
          val indexResponse = dev3IndexManager.getAllSettings

          indexResponse.responseCode should be(200)
          indexResponse.responseJson.obj.size should be(0)
        }
      }
      "pretend that index doesn't exist" when {
        "called index really doesn't exist" in {
          val indexResponse = dev1IndexManager.getSettings("index3")

          indexResponse.responseCode should be(notFoundIndexStatusReturned)
        }
        "called index exists, but the user has no access to it" in {
          val indexResponse = dev1IndexManager.getSettings("index2")

          indexResponse.responseCode should be(notFoundIndexStatusReturned)
        }
        "the index is called explicitly when user has configured alias in indices rule" in {
          val indexResponse = dev6IndexManager.getSettings("index2")

          indexResponse.responseCode should be(notFoundIndexStatusReturned)
        }
      }
    }
    "Rollover API is used" should {
      "be allowed" when {
        "user has access to rollover target and rollover index (defined)" in {
          val result = dev5IndexManager.rollover("index5", "index5-000010")

          result.responseCode should be(200)
        }
        "user gas access to rollover target (rollover index not defined)" in {
          val result = dev5IndexManager.rollover("index5")

          result.responseCode should be(200)
        }
      }
      "not be allowed" when {
        "user has no access to rollover target" in {
          val result = dev5IndexManager.rollover("index1")

          result.responseCode should be(forbiddenStatusReturned)
        }
        "user has no access to rollover index" in {
          val result = dev5IndexManager.rollover("index5", "index1")

          result.responseCode should be(forbiddenStatusReturned)
        }
      }
    }
    "Resolve index API is used" should {
      "be allowed" when {
        "user has access to the requested index" excludeES(allEs6x, allEs7xBelowEs79x) in {
          val result = dev7IndexManager.resolve("index7-000001")

          result.responseCode should be(200)

          result.indices.size should be(1)
          result.indices.head.name should be("index7-000001")
          result.indices.head.aliases should be(List("index7"))

          result.aliases.size should be(0)
        }
        "user has access to the requested index pattern" excludeES(allEs6x, allEs7xBelowEs79x) in {
          val result = dev7IndexManager.resolve("index7*")

          result.responseCode should be(200)

          result.indices.size should be(2)
          result.indices.head.name should be("index7-000001")
          result.indices.head.aliases should be(List("index7"))
          result.indices(1).name should be("index7-000002")
          result.indices(1).aliases should be(List.empty)

          result.aliases.size should be(1)
          result.aliases.head.name should be("index7")
          result.aliases.head.indices should be(List("index7-000001"))
        }
<<<<<<< HEAD
        "user has access to narrowed index pattern" excludeES(allEs6x, allEs7xBelowEs79x) in {
=======
        "user has access to the narrowed index pattern" excludeES (allEs6x, allEs7xBelowEs79x) in {
>>>>>>> 87aa50e1
          val result = dev7IndexManager.resolve("*")

          result.responseCode should be(200)

          result.indices.size should be(2)
          result.indices.head.name should be("index7-000001")
          result.indices.head.aliases should be(List("index7"))
          result.indices(1).name should be("index7-000002")
          result.indices(1).aliases should be(List.empty)

          result.aliases.size should be(1)
          result.aliases.head.name should be("index7")
          result.aliases.head.indices should be(List("index7-000001"))
        }
      }
      "return empty result" when {
<<<<<<< HEAD
        "user has no access to requested index pattern" excludeES(allEs6x, allEs7xBelowEs79x) in {
=======
        "user has no access to the requested index pattern" excludeES (allEs6x, allEs7xBelowEs79x) in {
>>>>>>> 87aa50e1
          val result = dev7IndexManager.resolve("index2*")

          result.responseCode should be(200)
          result.indices.size should be(0)
          result.aliases.size should be(0)
        }
<<<<<<< HEAD
        "user has no access to the requested index" excludeES(allEs6x, allEs7xBelowEs79x) in {
=======
        "user has no access to the requested index" excludeES (allEs6x, allEs7xBelowEs79x, allEs8xAboveEs86x) in {
>>>>>>> 87aa50e1
          val result = dev7IndexManager.resolve("index2")

          result.responseCode should be(200)
          result.indices.size should be(0)
          result.aliases.size should be(0)
        }
      }
      "return 404" when {
        "user has no access to the requested index" excludeES (allEs6x, allEs7x, allEs8xBelowEs87x) in {
          val result = dev7IndexManager.resolve("index2")

          result.responseCode should be (404)
        }
      }
    }
  }
}

object BaseIndexApiSuite {

  private def nodeDataInitializer(): ElasticsearchNodeDataInitializer = (esVersion, adminRestClient: RestClient) => {
    val documentManager = new DocumentManager(adminRestClient, esVersion)
    val indexManager = new IndexManager(adminRestClient, esVersion)

    documentManager.createDoc("index1", 1, ujson.read("""{"hello":"world"}""")).force()
    indexManager.createAliasOf("index1", "index1_alias").force()

    documentManager.createDoc("index2", 1, ujson.read("""{"hello":"world"}""")).force()
    indexManager.createAliasOf("index2", "index2_alias").force()

    documentManager.createDoc("index5-000001", 1, ujson.read("""{"hello":"world"}""")).force()
    indexManager.createAliasOf("index5-000001", "index5").force()

    documentManager.createDoc("index7-000001", 1, ujson.read("""{"hello":"world"}""")).force()
    indexManager.createAliasOf("index7-000001", "index7").force()
    indexManager.createAliasOf("index7-000001", "special_index7").force()
    documentManager.createDoc("index7-000002", 1, ujson.read("""{"hello":"world"}""")).force()
  }
}<|MERGE_RESOLUTION|>--- conflicted
+++ resolved
@@ -411,11 +411,7 @@
           result.aliases.head.name should be("index7")
           result.aliases.head.indices should be(List("index7-000001"))
         }
-<<<<<<< HEAD
-        "user has access to narrowed index pattern" excludeES(allEs6x, allEs7xBelowEs79x) in {
-=======
         "user has access to the narrowed index pattern" excludeES (allEs6x, allEs7xBelowEs79x) in {
->>>>>>> 87aa50e1
           val result = dev7IndexManager.resolve("*")
 
           result.responseCode should be(200)
@@ -432,22 +428,14 @@
         }
       }
       "return empty result" when {
-<<<<<<< HEAD
-        "user has no access to requested index pattern" excludeES(allEs6x, allEs7xBelowEs79x) in {
-=======
         "user has no access to the requested index pattern" excludeES (allEs6x, allEs7xBelowEs79x) in {
->>>>>>> 87aa50e1
           val result = dev7IndexManager.resolve("index2*")
 
           result.responseCode should be(200)
           result.indices.size should be(0)
           result.aliases.size should be(0)
         }
-<<<<<<< HEAD
-        "user has no access to the requested index" excludeES(allEs6x, allEs7xBelowEs79x) in {
-=======
         "user has no access to the requested index" excludeES (allEs6x, allEs7xBelowEs79x, allEs8xAboveEs86x) in {
->>>>>>> 87aa50e1
           val result = dev7IndexManager.resolve("index2")
 
           result.responseCode should be(200)
