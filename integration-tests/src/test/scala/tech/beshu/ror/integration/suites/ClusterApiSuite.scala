/*
 *    This file is part of ReadonlyREST.
 *
 *    ReadonlyREST is free software: you can redistribute it and/or modify
 *    it under the terms of the GNU General Public License as published by
 *    the Free Software Foundation, either version 3 of the License, or
 *    (at your option) any later version.
 *
 *    ReadonlyREST is distributed in the hope that it will be useful,
 *    but WITHOUT ANY WARRANTY; without even the implied warranty of
 *    MERCHANTABILITY or FITNESS FOR A PARTICULAR PURPOSE.  See the
 *    GNU General Public License for more details.
 *
 *    You should have received a copy of the GNU General Public License
 *    along with ReadonlyREST.  If not, see http://www.gnu.org/licenses/
 */
package tech.beshu.ror.integration.suites

import org.scalatest.wordspec.AnyWordSpec
import tech.beshu.ror.integration.suites.base.support.{BaseEsClusterIntegrationTest, SingleClientSupport}
import tech.beshu.ror.integration.utils.ESVersionSupportForAnyWordSpecLike
import tech.beshu.ror.utils.containers.EsClusterSettings.ClusterType.RorCluster
import tech.beshu.ror.utils.containers.images.ReadonlyRestPlugin.Config.Attributes
import tech.beshu.ror.utils.containers.{ElasticsearchNodeDataInitializer, EsClusterContainer, EsClusterProvider, EsClusterSettings}
import tech.beshu.ror.utils.elasticsearch.{CatManager, ClusterManager, DocumentManager, IndexManager}
import tech.beshu.ror.utils.httpclient.RestClient
import tech.beshu.ror.utils.misc.ScalaUtils.waitForCondition

trait ClusterApiSuite
  extends AnyWordSpec
    with BaseEsClusterIntegrationTest
    with SingleClientSupport 
    with ESVersionSupportForAnyWordSpecLike {
  this: EsClusterProvider =>

  override implicit val rorConfigFileName = "/cluster_api/readonlyrest.yml"
  override lazy val targetEs = container.nodes.head

  override lazy val clusterContainer: EsClusterContainer = createLocalClusterContainer(
    EsClusterSettings(
      name = "ROR1",
      numberOfInstances = 2,
<<<<<<< HEAD
=======
      clusterType = RorCluster(Attributes.default.copy(
        rorConfigFileName = rorConfigFileName
      )),
>>>>>>> cfc2698c
      nodeDataInitializer = ClusterApiSuite.nodeDataInitializer()
    )
  )

  private lazy val adminCatManager = new CatManager(basicAuthClient("admin", "container"), esVersion = esVersionUsed)
  private lazy val adminClusterManager = new ClusterManager(basicAuthClient("admin", "container"), esVersion = esVersionUsed)
  private lazy val dev1ClusterManager = new ClusterManager(basicAuthClient("dev1", "test"), esVersion = esVersionUsed)
  private lazy val dev2ClusterManager = new ClusterManager(basicAuthClient("dev2", "test"), esVersion = esVersionUsed)
  private lazy val dev3ClusterManager = new ClusterManager(basicAuthClient("dev3", "test"), esVersion = esVersionUsed)
  private lazy val dev4ClusterManager = new ClusterManager(basicAuthClient("dev4", "test"), esVersion = esVersionUsed)

  "Cluster allocation explain API" should {
    "allow to be used" when {
      "user has access to given index" in {
        val result = dev1ClusterManager.allocationExplain("test1_index")
        result.responseCode should be(200)
      }
      "no index is passed and block without no `indices` rule was matched" in {
        val result = dev4ClusterManager.allocationExplain()
        result.responseCode should not be(403)
      }
    }
    "not allow to be used (pretend that index doesn't exist)" when {
      "user doesn't have an access to given index" when {
        "the index doesn't exist" in {
          val result = dev2ClusterManager.allocationExplain("test3_index")
          result.responseCode should be(404)
        }
        "the index does exist" in {
          val result = dev2ClusterManager.allocationExplain("test1_index")
          result.responseCode should be(404)
        }
      }
    }
    "not be allowed" when {
      "no index is passed" in {
        val result = dev1ClusterManager.allocationExplain()
        result.responseCode should be(403)
      }
    }
  }

  "Cluster health API" should {
    "allow to be used" when {
      "no index is specified" in {
        val result = dev1ClusterManager.health()
        result.responseCode should be(200)
        result.responseJson("status").str should not be "red"
      }
      "index is specified and user has access to it" in {
        val result = dev1ClusterManager.health("test1_index")
        result.responseCode should be(200)
        result.responseJson("status").str should not be "red"
      }
    }
    "not allow to be used (pretend that index doesn't exist)" when {
      "user doesn't have an access to specified existing index" in {
        val result = dev2ClusterManager.health("test1_index")
        result.responseCode should be(408)
        result.responseJson("status").str should be("red")
      }
      "user doesn't have an access to specified index which doesn't exist" in {
        val result = dev2ClusterManager.health("test3_index")
        result.responseCode should be(408)
        result.responseJson("status").str should be("red")
      }
    }
  }

  "Cluster reroute API" should {
    "allow to be used" when {
      "command with index is used and the user has access to given index" in {
        val indexName = "test1_index"

        waitForCondition(s"$indexName index node is STARTED") {
          val test1IndexNodeState = adminCatManager.shards().ofIndex(indexName).get("state").str
          test1IndexNodeState == "STARTED"
        }

        val shardsResponse = adminCatManager.shards()
        val nodeOfIndex = shardsResponse.nodeOfIndex(indexName).get
        val shardOfIndex = shardsResponse.shardOfIndex(indexName).get
        val otherNode = adminCatManager.nodes().names.find(_ != nodeOfIndex).get

        val result = dev1ClusterManager.reroute(
          ujson.read(
            s"""{
               |  "move": {
               |    "index": "$indexName",
               |    "shard": $shardOfIndex,
               |    "from_node": "$nodeOfIndex",
               |    "to_node": "$otherNode"
               |  }
               |}""".stripMargin)
        )
        result.responseCode should be(200)
      }
    }
    "not allow to be used (pretend that index doesn't exist)" when {
      "user doesn't have an access to command index" when {
        "the index does exist" in {
          val indexName = "test2_index"
          waitForCondition(s"$indexName index node is STARTED") {
            val test1IndexNodeState = adminCatManager.shards().ofIndex(indexName).get("state").str
            test1IndexNodeState == "STARTED"
          }

          val shardsResponse = adminCatManager.shards()
          val nodeOfIndex = shardsResponse.nodeOfIndex(indexName).get
          val shardOfIndex = shardsResponse.shardOfIndex(indexName).get
          val otherNode = adminCatManager.nodes().names.find(_ != nodeOfIndex).get

          val result = dev1ClusterManager.reroute(
            ujson.read(
              s"""{
                 |  "move": {
                 |    "index": "$indexName",
                 |    "shard": $shardOfIndex,
                 |    "from_node": "$nodeOfIndex",
                 |    "to_node": "$otherNode"
                 |  }
                 |}""".stripMargin)
          )
          result.responseCode should be(403)
        }
        "the index doesn't exist" in {
          val result = dev1ClusterManager.reroute(
            ujson.read(
              s"""{
                 |  "move": {
                 |    "index": "test1_index_nonexistent",
                 |    "shard": 0,
                 |    "from_node": "${container.nodes(0).name}",
                 |    "to_node": "${container.nodes(1).name}"
                 |  }
                 |}""".stripMargin)
          )
          result.responseCode should be(403)
        }
      }
    }
  }

  "Cluster state API" should {
    "return info about indices" when {
      "user has access to all requested indices" in {
        val result = dev1ClusterManager.state("test1_index")
        result.responseCode should be(200)
        result.responseJson("routing_table")("indices").obj.keys.toSet should be(Set("test1_index"))
      }
      "user has access only to part of requested indices" in {
        val result = dev1ClusterManager.state("test1_index", "test2_index", "test3_index")
        result.responseCode should be(200)
        result.responseJson("routing_table")("indices").obj.keys.toSet should be(Set("test1_index"))
        result.responseJson should not(containKeyOrValue("test2_index"))
        result.responseJson should not(containKeyOrValue("test3_index"))
      }
      "user don't have access to all indices" in {
        val result = dev1ClusterManager.state()
        result.responseCode should be(200)
        result.responseJson("routing_table")("indices").obj.keys.toSet should be(Set("test1_index"))
      }
    }
    "return no info about indices" when {
      "user has access to only not existing ones" in {
        val result = dev3ClusterManager.state("test3_index")
        result.responseCode should be(200)
        result.responseJson should not(containKeyOrValue("test3_index"))
      }
    }
  }

  "Cluster settings API" should {
    "allow user to modify and get current settings" in {
      val settingsBeforePut = adminClusterManager.getSettings

      val response = adminClusterManager.putSettings(
        ujson.read(
          s"""{
             |  "persistent": {
             |    "cluster.routing.allocation.cluster_concurrent_rebalance": "30"
             |  }
             |}""".stripMargin
        )
      )
      response.responseCode should be(200)

      val settingsAfterPut = adminClusterManager.getSettings
      settingsAfterPut should not be settingsBeforePut
      settingsAfterPut.responseJson("persistent")("cluster")("routing")("allocation")("cluster_concurrent_rebalance").str should be("30")
    }
  }
}

object ClusterApiSuite {

  private def nodeDataInitializer(): ElasticsearchNodeDataInitializer = (esVersion, adminRestClient: RestClient) => {
    val indexManager = new IndexManager(adminRestClient, esVersion)
    val documentManager = new DocumentManager(adminRestClient, esVersion)

    documentManager.createFirstDoc("test1_index", ujson.read("""{"hello":"world"}"""))
    documentManager.createFirstDoc("test2_index", ujson.read("""{"hello":"world"}"""))
    indexManager.putAllSettings(numberOfReplicas = 0)
  }
}<|MERGE_RESOLUTION|>--- conflicted
+++ resolved
@@ -40,12 +40,9 @@
     EsClusterSettings(
       name = "ROR1",
       numberOfInstances = 2,
-<<<<<<< HEAD
-=======
       clusterType = RorCluster(Attributes.default.copy(
         rorConfigFileName = rorConfigFileName
       )),
->>>>>>> cfc2698c
       nodeDataInitializer = ClusterApiSuite.nodeDataInitializer()
     )
   )
