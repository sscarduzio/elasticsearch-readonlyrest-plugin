/*
 *    This file is part of ReadonlyREST.
 *
 *    ReadonlyREST is free software: you can redistribute it and/or modify
 *    it under the terms of the GNU General Public License as published by
 *    the Free Software Foundation, either version 3 of the License, or
 *    (at your option) any later version.
 *
 *    ReadonlyREST is distributed in the hope that it will be useful,
 *    but WITHOUT ANY WARRANTY; without even the implied warranty of
 *    MERCHANTABILITY or FITNESS FOR A PARTICULAR PURPOSE.  See the
 *    GNU General Public License for more details.
 *
 *    You should have received a copy of the GNU General Public License
 *    along with ReadonlyREST.  If not, see http://www.gnu.org/licenses/
 */
package tech.beshu.ror.integration.suites

import org.scalatest.{Matchers, WordSpec}
import tech.beshu.ror.integration.suites.base.support.{BaseEsClusterIntegrationTest, SingleClientSupport}
import tech.beshu.ror.integration.utils.ESVersionSupport
import tech.beshu.ror.utils.containers.{ElasticsearchNodeDataInitializer, EsClusterContainer, EsClusterSettings, EsContainerCreator}
import tech.beshu.ror.utils.elasticsearch.{DocumentManagerJ, ScriptManager, SearchManager}
import tech.beshu.ror.utils.httpclient.RestClient

trait MustacheLangSuite
  extends WordSpec
    with BaseEsClusterIntegrationTest
    with SingleClientSupport
    with ESVersionSupport
    with Matchers {
  this: EsContainerCreator =>

  override implicit val rorConfigFileName = "/plugin_indices/readonlyrest.yml"

  override lazy val targetEs = container.nodes.head

  override lazy val clusterContainer: EsClusterContainer = createLocalClusterContainer(
    EsClusterSettings(
      name = "ROR1",
      nodeDataInitializer = MustacheLangSuite.nodeDataInitializer(),
      xPackSupport = true
    )
  )

  "Search can be done" when {
    "user uses local auth rule" when {
<<<<<<< HEAD
      "mustache template can be used" in {
=======
      "mustache template can be used"  in {
>>>>>>> fbe40c4a
        val searchManager = new SearchManager(basicAuthClient("dev1", "test"))
        val query =
          s"""
             |{
             |    "id": "template1",
             |    "params": {
             |        "query_string": "world"
             |    }
             |}
          """.stripMargin
        val result = searchManager.search("/test1_index/_search/template", query)

        result.responseCode shouldEqual 200
        result.searchHits(0)("_source") should be(ujson.read("""{"hello":"world"}"""))
      }
    }
  }
  "Template rendering can be done" when {
<<<<<<< HEAD
    "user uses local auth rule" in {
=======
    "user uses local auth rule"  in {
>>>>>>> fbe40c4a
      val searchManager = new SearchManager(basicAuthClient("dev1", "test"))

      val result = searchManager.renderTemplate(
        s"""
           |{
           |    "id": "template1",
           |    "params": {
           |        "query_string": "world"
           |    }
           |}
          """.stripMargin
      )

      result.responseCode shouldEqual 200
      result.body should be("""{"template_output":{"query":{"match":{"hello":"world"}}}}""")
    }
  }
}

object MustacheLangSuite {
  private def nodeDataInitializer(): ElasticsearchNodeDataInitializer = (_, adminRestClient: RestClient) => {
    val documentManager = new DocumentManagerJ(adminRestClient)
    documentManager.insertDocAndWaitForRefresh("/test1_index/test/1", "{\"hello\":\"world\"}")

    val scriptManager = new ScriptManager(adminRestClient)
    val script =
      """
        |{
        |    "script": {
        |        "lang": "mustache",
        |        "source": {
        |            "query": {
        |                "match": {
        |                    "hello": "{{query_string}}"
        |                }
        |            }
        |        }
        |    }
        |}
      """.stripMargin
    scriptManager.store(s"/_scripts/template1", script)
  }
}<|MERGE_RESOLUTION|>--- conflicted
+++ resolved
@@ -45,11 +45,7 @@
 
   "Search can be done" when {
     "user uses local auth rule" when {
-<<<<<<< HEAD
-      "mustache template can be used" in {
-=======
       "mustache template can be used"  in {
->>>>>>> fbe40c4a
         val searchManager = new SearchManager(basicAuthClient("dev1", "test"))
         val query =
           s"""
@@ -68,11 +64,7 @@
     }
   }
   "Template rendering can be done" when {
-<<<<<<< HEAD
-    "user uses local auth rule" in {
-=======
     "user uses local auth rule"  in {
->>>>>>> fbe40c4a
       val searchManager = new SearchManager(basicAuthClient("dev1", "test"))
 
       val result = searchManager.renderTemplate(
