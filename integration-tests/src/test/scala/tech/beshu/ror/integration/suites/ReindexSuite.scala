--- conflicted
+++ resolved
@@ -39,21 +39,13 @@
 
   "A reindex request" should {
     "be able to proceed" when {
-<<<<<<< HEAD
-      "user has permission to source index and dest index" in {
-=======
       "user has permission to source index and dest index"  in {
->>>>>>> fbe40c4a
         val result = user1ActionManager.actionPost("_reindex", ReindexSuite.reindexPayload("test1_index"))
         assertEquals(200, result.getResponseCode)
       }
     }
     "not be able to proceed" when {
-<<<<<<< HEAD
-      "user has no permission to source index and dest index" in {
-=======
       "user has no permission to source index and dest index"  in {
->>>>>>> fbe40c4a
         val result = user1ActionManager.actionPost("_reindex", ReindexSuite.reindexPayload("test2_index"))
         assertEquals(401, result.getResponseCode)
       }
