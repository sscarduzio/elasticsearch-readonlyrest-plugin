/*
 *    This file is part of ReadonlyREST.
 *
 *    ReadonlyREST is free software: you can redistribute it and/or modify
 *    it under the terms of the GNU General Public License as published by
 *    the Free Software Foundation, either version 3 of the License, or
 *    (at your option) any later version.
 *
 *    ReadonlyREST is distributed in the hope that it will be useful,
 *    but WITHOUT ANY WARRANTY; without even the implied warranty of
 *    MERCHANTABILITY or FITNESS FOR A PARTICULAR PURPOSE.  See the
 *    GNU General Public License for more details.
 *
 *    You should have received a copy of the GNU General Public License
 *    along with ReadonlyREST.  If not, see http://www.gnu.org/licenses/
 */
package tech.beshu.ror.integration.plugin

import cats.data.NonEmptyList
import org.scalatest.BeforeAndAfterEach
import org.scalatest.wordspec.AnyWordSpec
import tech.beshu.ror.integration.plugin.LoadClusterConfigsWithNoRorNodeTest.IndexConfigInitializer
import tech.beshu.ror.integration.suites.base.support.{BaseEsClusterIntegrationTest, MultipleClientsSupport}
import tech.beshu.ror.integration.utils.{ESVersionSupportForAnyWordSpecLike, PluginTestSupport}
import tech.beshu.ror.utils.containers.EsClusterProvider.ClusterNodeData
import tech.beshu.ror.utils.containers.EsClusterSettings.ClusterType
import tech.beshu.ror.utils.containers._
import tech.beshu.ror.utils.containers.images.ReadonlyRestPlugin.Config.Attributes
import tech.beshu.ror.utils.elasticsearch.RorApiManager
import tech.beshu.ror.utils.httpclient.RestClient
import tech.beshu.ror.utils.misc.Resources.getResourceContent

final class LoadClusterConfigsWithNoRorNodeTest
  extends AnyWordSpec
    with BeforeAndAfterEach
    with PluginTestSupport
    with BaseEsClusterIntegrationTest
    with MultipleClientsSupport
    with ESVersionSupportForAnyWordSpecLike {
  this: EsClusterProvider =>

  override implicit val rorConfigFileName = "/admin_api/readonlyrest.yml"

  private val readonlyrestIndexName: String = ".readonlyrest"

  private lazy val ror1_1Node = container.nodes.head
  private lazy val ror1_2Node = container.nodes.tail.head

  override lazy val esTargets = NonEmptyList.of(ror1_1Node, ror1_2Node)

  override def clusterContainer: EsClusterContainer = createLocalClusterContainers(rorNode1, rorNode2)

  private lazy val rorNode1: ClusterNodeData = ClusterNodeData(
    name = "ror1",
    settings = EsClusterSettings(
      name = "ROR1",
      nodeDataInitializer = IndexConfigInitializer,
<<<<<<< HEAD
      numberOfInstances = 2
    )(rorConfigFileName)
=======
      numberOfInstances = 2,
      clusterType = ClusterType.RorCluster(
        Attributes.default.copy(rorConfigFileName = rorConfigFileName)
      )
    )
>>>>>>> cfc2698c
  )
  private lazy val rorNode2: ClusterNodeData = ClusterNodeData(
    name = "ror2",
    settings = EsClusterSettings(
      name = "ROR1",
<<<<<<< HEAD
      nodeDataInitializer = IndexConfigInitializer
    )(rorConfigFileName)
=======
      nodeDataInitializer = IndexConfigInitializer,
      clusterType = ClusterType.RorCluster(
        Attributes.default.copy(rorConfigFileName = rorConfigFileName)
      )
    )
>>>>>>> cfc2698c
  )

  private lazy val ror1WithIndexConfigAdminActionManager = new RorApiManager(clients.head.adminClient, esVersionUsed)

  "return index config, and a failure" excludeES (allEs8x) in {
    val result = ror1WithIndexConfigAdminActionManager.loadRorCurrentConfig()

    result.responseCode should be(200)
    val config = result.responseJson("config")
    config("indexName").str should be(readonlyrestIndexName)
    config("type").str should be("INDEX_CONFIG")
    config("raw").str should be(getResourceContent("/admin_api/readonlyrest_index.yml"))
    result.responseJson("warnings").arr.toList shouldBe Nil
  }
  "return timeout" in {
    val result = ror1WithIndexConfigAdminActionManager.loadRorCurrentConfig(Map("timeout" -> "1nanos"))

    result.responseCode should be(200)
    result.responseJson("config").isNull should be(true)
    result.responseJson("warnings").arr.toList shouldBe Nil
    result.responseJson("error").str shouldBe "current node response timeout"
  }

}

object LoadClusterConfigsWithNoRorNodeTest {

  private object IndexConfigInitializer extends ElasticsearchNodeDataInitializer {

    override def initialize(esVersion: String, adminRestClient: RestClient): Unit = {
      val rorApiManager = new RorApiManager(adminRestClient, esVersion)
      rorApiManager
        .updateRorInIndexConfig(getResourceContent("/admin_api/readonlyrest_index.yml"))
        .force()
    }
  }

}<|MERGE_RESOLUTION|>--- conflicted
+++ resolved
@@ -55,31 +55,21 @@
     settings = EsClusterSettings(
       name = "ROR1",
       nodeDataInitializer = IndexConfigInitializer,
-<<<<<<< HEAD
-      numberOfInstances = 2
-    )(rorConfigFileName)
-=======
       numberOfInstances = 2,
       clusterType = ClusterType.RorCluster(
         Attributes.default.copy(rorConfigFileName = rorConfigFileName)
       )
     )
->>>>>>> cfc2698c
   )
   private lazy val rorNode2: ClusterNodeData = ClusterNodeData(
     name = "ror2",
     settings = EsClusterSettings(
       name = "ROR1",
-<<<<<<< HEAD
-      nodeDataInitializer = IndexConfigInitializer
-    )(rorConfigFileName)
-=======
       nodeDataInitializer = IndexConfigInitializer,
       clusterType = ClusterType.RorCluster(
         Attributes.default.copy(rorConfigFileName = rorConfigFileName)
       )
     )
->>>>>>> cfc2698c
   )
 
   private lazy val ror1WithIndexConfigAdminActionManager = new RorApiManager(clients.head.adminClient, esVersionUsed)
