readonlyrest:
  ssl:
    enable: true
<<<<<<< HEAD
    keystore_file: "ror-keystore.jks"
=======
    keystore_file:  "ror-keystore.jks"
>>>>>>> cfc2698c
    keystore_pass: readonlyrest
    key_pass: readonlyrest

  access_control_rules:
    - name: Container housekeeping is allowed
      type: allow
      auth_key: admin:container

    - name: Valid JWT token is present
      type: allow
      jwt_auth: "jwt1"

    - name: Valid JWT token is present in custom header
      type: allow
      jwt_auth: "jwt2"

    - name: Valid JWT token is present with roles
      type: allow
      jwt_auth: 
        name: "jwt3"
        roles: ["role_viewer", "role_xyz"]

    - name: Valid JWT token is present in custom header and header prefix
      type: allow
      jwt_auth: "jwt4"

  jwt:
    - name: jwt1
      signature_key: "123456.123456.123456.123456.123456.123456.123456.123456.123456.123456.123456.123456.123456.123456.123456.123456"
      user_claim: user

    - name: jwt2
      header_name: x-custom-header
      header_prefix: ""
      signature_key: "123456.123456.123456.123456.123456.123456.123456.123456.123456.123456.123456.123456.123456.123456.123456.123456"
      user_claim: user

    - name: jwt3
      signature_key: "1234567890.1234567890.1234567890.1234567890.1234567890.1234567890.1234567890.1234567890.1234567890.1234567890.1234567890.1234567890.1234567890.1234567890.1234567890.1234567890.1234567890"
      user_claim: user
      roles_claim: roles

    - name: jwt4
      header_name: x-custom-header2
      header_prefix: x-custom-prefix
      signature_key: "123456.123456.123456.123456.123456.123456.123456.123456.123456.123456.123456.123456.123456.123456.123456.123456"
      user_claim: user


<|MERGE_RESOLUTION|>--- conflicted
+++ resolved
@@ -1,11 +1,7 @@
 readonlyrest:
   ssl:
     enable: true
-<<<<<<< HEAD
-    keystore_file: "ror-keystore.jks"
-=======
     keystore_file:  "ror-keystore.jks"
->>>>>>> cfc2698c
     keystore_pass: readonlyrest
     key_pass: readonlyrest
 
