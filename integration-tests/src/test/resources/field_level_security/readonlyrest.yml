--- conflicted
+++ resolved
@@ -17,16 +17,7 @@
       indices: ["testfiltera"]
       fields: ["_source","user1"]
 
-<<<<<<< HEAD
-    - name: getter_a_positive_with_variable
-      auth_key: "dummy:pass"
-      indices: ["testfiltera"]
-      fields: ["_source","@{acl:user}2"]
-
-    - name: getter_a_positive_wc
-=======
     - name: whitelist_with_variable
->>>>>>> 414a9139
       auth_key: "user2:pass"
       indices: ["testfiltera"]
       fields: ["_source","@{acl:user}"]
