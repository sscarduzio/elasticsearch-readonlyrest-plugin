readonlyrest:
  enable: false

  ssl:
    enable: true
<<<<<<< HEAD
    keystore_file: "ror-keystore.jks"
=======
    keystore_file:  "ror-keystore.jks"
>>>>>>> cfc2698c
    keystore_pass: readonlyrest
    key_pass: readonlyrest

  audit:
    collector: true

  access_control_rules:

    - name: "CONTAINER ADMIN - file"
      verbosity: "error"
      type: "allow"
      auth_key: "admin:container"<|MERGE_RESOLUTION|>--- conflicted
+++ resolved
@@ -3,11 +3,7 @@
 
   ssl:
     enable: true
-<<<<<<< HEAD
-    keystore_file: "ror-keystore.jks"
-=======
     keystore_file:  "ror-keystore.jks"
->>>>>>> cfc2698c
     keystore_pass: readonlyrest
     key_pass: readonlyrest
 
