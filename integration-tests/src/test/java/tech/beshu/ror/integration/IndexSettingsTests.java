/*
 *    This file is part of ReadonlyREST.
 *
 *    ReadonlyREST is free software: you can redistribute it and/or modify
 *    it under the terms of the GNU General Public License as published by
 *    the Free Software Foundation, either version 3 of the License, or
 *    (at your option) any later version.
 *
 *    ReadonlyREST is distributed in the hope that it will be useful,
 *    but WITHOUT ANY WARRANTY; without even the implied warranty of
 *    MERCHANTABILITY or FITNESS FOR A PARTICULAR PURPOSE.  See the
 *    GNU General Public License for more details.
 *
 *    You should have received a copy of the GNU General Public License
 *    along with ReadonlyREST.  If not, see http://www.gnu.org/licenses/
 */
package tech.beshu.ror.integration;

import org.apache.http.HttpHeaders;
import org.apache.http.HttpResponse;
import org.apache.http.client.methods.HttpGet;
import org.apache.http.client.methods.HttpHead;
import org.apache.http.client.methods.HttpPost;
import org.apache.http.client.methods.HttpPut;
import org.apache.http.entity.StringEntity;
import org.apache.http.util.EntityUtils;
import org.junit.Assert;
import tech.beshu.ror.utils.containers.ESWithReadonlyRestContainer;
import tech.beshu.ror.utils.elasticsearch.SearchManager;
import tech.beshu.ror.utils.gradle.RorPluginGradleProject;
import tech.beshu.ror.utils.httpclient.RestClient;
import org.junit.ClassRule;
import org.junit.Test;

import java.util.Map;
import java.util.Optional;

import static junit.framework.TestCase.assertEquals;
import static junit.framework.TestCase.assertTrue;
import static tech.beshu.ror.utils.assertions.EnhancedAssertion.assertNAttempts;
import static tech.beshu.ror.utils.containers.ESWithReadonlyRestContainer.create;
import static org.apache.commons.lang3.StringEscapeUtils.unescapeJava;

public class IndexSettingsTests {

<<<<<<< HEAD
  private final static String NEW_CONFIGURATION = "readonlyrest:\\r\\n    access_control_rules:\\r\\n\\r\\n    - name: \\\"CONTAINER ADMIN\\\"\\r\\n      type: allow\\r\\n      auth_key: admin:container\\r\\n\\r\\n    - name: \\\"User 2\\\"\\r\\n      type: allow\\r\\n      auth_key_unix: \\\"logstash:$6$rounds=65535$d07dnv4N$jh8an.nDSXG6PZlfVh5ehigYL8.5gtV.9yoXAOYFHTQvwPWhBdEIOxnS8tpbuIAk86shjJiqxeap5o0A1PoFI/\\\"";
=======
  private final static String NEW_CONFIGURATION = "readonlyrest:\\r\\n    access_control_rules:\\r\\n\\r\\n    - name: \\\"CONTAINER ADMIN\\\"\\r\\n      type: allow\\r\\n      auth_key: admin:container\\r\\n\\r\\n    - name: \\\"User 2\\\"\\r\\n      type: allow\\r\\n      auth_key: user2:dev\\r\\n\\r\\n    - name: \\\"User 3\\\"\\r\\n      type: allow\\r\\n      auth_key_unix: \\\"logstash:$6$rounds=65535$d07dnv4N$jh8an.nDSXG6PZlfVh5ehigYL8.5gtV.9yoXAOYFHTQvwPWhBdEIOxnS8tpbuIAk86shjJiqxeap5o0A1PoFI/\\\"";
>>>>>>> c3d6c1eb

  @ClassRule
  public static ESWithReadonlyRestContainer container =
    create(
      RorPluginGradleProject.fromSystemProperty(), "/index_settings/elasticsearch.yml",
      Optional.of(
        new ESWithReadonlyRestContainer.ESInitalizer() {
          @Override
          public void initialize(RestClient adminClient) {
            try {
              HttpPut request = new HttpPut(adminClient.from("/.readonlyrest/settings/1"));
              request.setHeader("refresh", "true");
              request.setHeader("timeout", "50s");
              request.setHeader(HttpHeaders.CONTENT_TYPE, "application/json");
              request.setEntity(new StringEntity("{\"settings\":\"" + NEW_CONFIGURATION + "\" }"));
              System.out.println(body(adminClient.execute(request)));

            } catch (Exception e) {
              e.printStackTrace();
              throw new IllegalStateException("Cannot configure test case", e);
            }

            try {
              HttpResponse response;
              do {
                HttpHead request = new HttpHead(adminClient.from("/.readonlyrest/settings/1"));
                response = adminClient.execute(request);
                EntityUtils.consume(response.getEntity());
              } while (response.getStatusLine().getStatusCode() != 200);

              HttpPost refreshReq = new HttpPost(adminClient.from("/_readonlyrest/admin/refreshconfig"));
              refreshReq.setHeader(HttpHeaders.CONTENT_TYPE, "application/json");
              response = adminClient.execute(refreshReq);
              System.out.println(body(response));
              assert (200 == response.getStatusLine().getStatusCode());

            } catch (Exception e) {
              e.printStackTrace();
              throw new IllegalStateException("Cannot configure test case", e);
            }
          }
        }
      )
    );

  private static String body(HttpResponse r) throws Exception {
    return EntityUtils.toString(r.getEntity());
  }

  @Test
  public void testUser2OK() throws Exception {
    RestClient user2client = getUser2();
    checkOK(user2client.execute(new HttpGet(user2client.from("/_cluster/health"))));
  }

  @Test
  public void testUser1KO() throws Exception {
    RestClient user1client = getUser1();
    checkKO(user1client.execute(new HttpGet(user1client.from("/_cluster/health"))));
  }

  @Test
  public void testConfigStoredInIndexIsTheSameAsPassedToRestRealodEndpoint() {
    SearchManager searchManager = new SearchManager(container.getAdminClient());
<<<<<<< HEAD
    SearchManager.SearchResult searchResult = searchManager.search("/.readonlyrest/_search");
    assertEquals(200, searchResult.getResponseCode());
    Map<String, String> source = (Map<String, String>) searchResult.getResults().get(0).get("_source");
    assertEquals(unescapeJava(NEW_CONFIGURATION), source.get("settings"));
=======
    assertNAttempts(3, () -> {
      SearchManager.SearchResult searchResult = searchManager.search("/.readonlyrest/_search");
      assertEquals(200, searchResult.getResponseCode());
      assertEquals(1, searchResult.getResults().size());
      Map<String, String> source = (Map<String, String>) searchResult.getResults().get(0).get("_source");
      assertEquals(unescapeJava(NEW_CONFIGURATION), source.get("settings"));
      return null;
    });
>>>>>>> c3d6c1eb
  }

  private String checkOK(HttpResponse resp) throws Exception {
    assertTrue(resp.getStatusLine().getStatusCode() <= 201);
    return EntityUtils.toString(resp.getEntity());
  }

  private String checkKO(HttpResponse resp) throws Exception {
    assertTrue(resp.getStatusLine().getStatusCode() > 299);
    return EntityUtils.toString(resp.getEntity());
  }

  private RestClient getUser1() {
    return container.getBasicAuthClient("user1", "dev");
  }

  private RestClient getUser2() {
    return container.getBasicAuthClient("user2", "dev");
  }

}<|MERGE_RESOLUTION|>--- conflicted
+++ resolved
@@ -24,7 +24,6 @@
 import org.apache.http.client.methods.HttpPut;
 import org.apache.http.entity.StringEntity;
 import org.apache.http.util.EntityUtils;
-import org.junit.Assert;
 import tech.beshu.ror.utils.containers.ESWithReadonlyRestContainer;
 import tech.beshu.ror.utils.elasticsearch.SearchManager;
 import tech.beshu.ror.utils.gradle.RorPluginGradleProject;
@@ -43,11 +42,7 @@
 
 public class IndexSettingsTests {
 
-<<<<<<< HEAD
-  private final static String NEW_CONFIGURATION = "readonlyrest:\\r\\n    access_control_rules:\\r\\n\\r\\n    - name: \\\"CONTAINER ADMIN\\\"\\r\\n      type: allow\\r\\n      auth_key: admin:container\\r\\n\\r\\n    - name: \\\"User 2\\\"\\r\\n      type: allow\\r\\n      auth_key_unix: \\\"logstash:$6$rounds=65535$d07dnv4N$jh8an.nDSXG6PZlfVh5ehigYL8.5gtV.9yoXAOYFHTQvwPWhBdEIOxnS8tpbuIAk86shjJiqxeap5o0A1PoFI/\\\"";
-=======
   private final static String NEW_CONFIGURATION = "readonlyrest:\\r\\n    access_control_rules:\\r\\n\\r\\n    - name: \\\"CONTAINER ADMIN\\\"\\r\\n      type: allow\\r\\n      auth_key: admin:container\\r\\n\\r\\n    - name: \\\"User 2\\\"\\r\\n      type: allow\\r\\n      auth_key: user2:dev\\r\\n\\r\\n    - name: \\\"User 3\\\"\\r\\n      type: allow\\r\\n      auth_key_unix: \\\"logstash:$6$rounds=65535$d07dnv4N$jh8an.nDSXG6PZlfVh5ehigYL8.5gtV.9yoXAOYFHTQvwPWhBdEIOxnS8tpbuIAk86shjJiqxeap5o0A1PoFI/\\\"";
->>>>>>> c3d6c1eb
 
   @ClassRule
   public static ESWithReadonlyRestContainer container =
@@ -112,12 +107,6 @@
   @Test
   public void testConfigStoredInIndexIsTheSameAsPassedToRestRealodEndpoint() {
     SearchManager searchManager = new SearchManager(container.getAdminClient());
-<<<<<<< HEAD
-    SearchManager.SearchResult searchResult = searchManager.search("/.readonlyrest/_search");
-    assertEquals(200, searchResult.getResponseCode());
-    Map<String, String> source = (Map<String, String>) searchResult.getResults().get(0).get("_source");
-    assertEquals(unescapeJava(NEW_CONFIGURATION), source.get("settings"));
-=======
     assertNAttempts(3, () -> {
       SearchManager.SearchResult searchResult = searchManager.search("/.readonlyrest/_search");
       assertEquals(200, searchResult.getResponseCode());
@@ -126,7 +115,6 @@
       assertEquals(unescapeJava(NEW_CONFIGURATION), source.get("settings"));
       return null;
     });
->>>>>>> c3d6c1eb
   }
 
   private String checkOK(HttpResponse resp) throws Exception {
