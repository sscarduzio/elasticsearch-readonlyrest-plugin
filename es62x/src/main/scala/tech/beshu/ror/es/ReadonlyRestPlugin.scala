--- conflicted
+++ resolved
@@ -112,7 +112,6 @@
                                 nodeEnvironment: NodeEnvironment,
                                 namedWriteableRegistry: NamedWriteableRegistry): util.Collection[AnyRef] = {
     doPrivileged {
-<<<<<<< HEAD
       ilaf = new IndexLevelActionFilter(
         clusterService,
         client.asInstanceOf[NodeClient],
@@ -124,19 +123,6 @@
     }
     List.empty[AnyRef].asJava
   }
-=======
-      ilaf = new IndexLevelActionFilter(clusterService, client.asInstanceOf[NodeClient], threadPool, environment, TransportServiceInterceptor.remoteClusterServiceSupplier, emptyClusterState)
-    }
-    List.empty[AnyRef].asJava
-  }
-
-  private def emptyClusterState =
-    new ClusterStateResponse(
-      ClusterName.CLUSTER_NAME_SETTING.get(s),
-      ClusterState.EMPTY_STATE,
-      serializeFullClusterState(ClusterState.EMPTY_STATE, Version.CURRENT).length
-    )
->>>>>>> 3e902c60
 
   override def getGuiceServiceClasses: util.Collection[Class[_ <: LifecycleComponent]] = {
     List[Class[_ <: LifecycleComponent]](classOf[TransportServiceInterceptor]).asJava
