/*
 *    This file is part of ReadonlyREST.
 *
 *    ReadonlyREST is free software: you can redistribute it and/or modify
 *    it under the terms of the GNU General Public License as published by
 *    the Free Software Foundation, either version 3 of the License, or
 *    (at your option) any later version.
 *
 *    ReadonlyREST is distributed in the hope that it will be useful,
 *    but WITHOUT ANY WARRANTY; without even the implied warranty of
 *    MERCHANTABILITY or FITNESS FOR A PARTICULAR PURPOSE.  See the
 *    GNU General Public License for more details.
 *
 *    You should have received a copy of the GNU General Public License
 *    along with ReadonlyREST.  If not, see http://www.gnu.org/licenses/
 */

buildscript {
    ext {
        publishedPluginVersion = rootProject.properties['pluginVersion']
        pluginVersion = rootProject.properties['pluginVersion']
        esVersion = project.properties['esVersion']
        pluginName = rootProject.properties['pluginName']
    }
    repositories {
        mavenLocal()
        mavenCentral()
        jcenter()
        maven { url "https://plugins.gradle.org/m2/" }
    }
    dependencies {
        classpath group: 'gradle.plugin.com.hierynomus.gradle.plugins',  name: 'license-gradle-plugin', version: '0.15.0'
        classpath group: 'com.star-zero.gradle',                         name: 'githook',               version: '1.2.1'
    }
}

repositories {
    mavenCentral()
}

group = 'org.elasticsearch.plugin'
version = pluginVersion + '_es' + esVersion
def pluginFullName = pluginName + '-' + version

apply plugin: "com.github.hierynomus.license"
apply plugin: "com.star-zero.gradle.githook"
apply plugin: 'maven'
apply plugin: 'scala'

compileScala {
    sourceCompatibility = 1.8
    targetCompatibility = 1.8
}

dependencies {
    compile project(path: ':core')
    compile             group: 'org.elasticsearch',                 name: 'elasticsearch' ,             version: esVersion
    compileClasspath    group: 'org.codelibs.elasticsearch.lib',    name: 'plugin-classloader',         version: esVersion
    compile             group: 'org.elasticsearch.plugin',          name: 'transport-netty4-client',    version: esVersion
    compile             group: 'org.apache.logging.log4j',          name: 'log4j-core',                 version: '2.11.0'
}

license {
    header rootProject.file('ReadonlyRESTLicenseHeader.txt')
    skipExistingHeaders true
    useDefaultMappings = false
    mapping {
        java = 'SLASHSTAR_STYLE'
        scala = 'SLASHSTAR_STYLE'
    }
}

test {
    reports {
        junitXml.enabled = true
        html.enabled = false
    }
}

<<<<<<< HEAD
=======
githook {
    hooks {
        "pre-commit" {
            shell = "./gradlew license --rerun-tasks"
        }
    }
}

>>>>>>> ed80361d
tasks.withType(ScalaCompile) {
    scalaCompileOptions.additionalParameters = ["-Ypartial-unification", "-Ywarn-macros:after", "-feature"]
}

tasks.withType(Zip) { task ->
    task.doLast {
        ant.checksum file: it.archivePath, algorithm: 'sha1'
    }
}

configurations {
    wagon
    distJars {
        extendsFrom runtime
        exclude group: 'org.elasticsearch'
        exclude group: 'lucene-core'
        exclude module: 'log4j-api'
        exclude module: 'log4j-core'
        exclude group: 'lucene-analyzers-common'
        exclude group: 'org.apache.commons'
        exclude group: 'org.yaml'
        exclude group: 'com.fasterxml.jackson.core', module: 'jackson-core'
    }
}

task cleanOldData {
    doLast {
        delete 'build/tmp/' + pluginFullName
    }
}

task jarHellCheck(type: JavaExec) {
    outputs.upToDateWhen { false }
    main = "org.elasticsearch.bootstrap.JarHell"
    classpath = project.sourceSets.main.compileClasspath.filter { it.exists() }
}

task configureEsVersion() {
    doLast {
        if (project.hasProperty('esVersion')) {
            esVersion = project.properties['esVersion']
        }
    }
}

task generateVersionsFile() {
    outputs.upToDateWhen { false }
    doFirst {
        def resourcesDir = sourceSets.main.output.resourcesDir
        
        resourcesDir.mkdirs()
        def contents = "es_version=$esVersion\nplugin_version=$pluginVersion"
        new File(resourcesDir, "ror-build-info.properties").text = contents
    }
}

task resolvePluginDescriptorTemplate(type: Copy, dependsOn: configureEsVersion) {
    outputs.upToDateWhen { false }
    from '../plugin-metadata'
    into 'build/tmp/' + pluginFullName
    expand([
            'descriptor': [
                    'name'         : pluginName,
                    'pluginVersion': project.properties['pluginVersion'],
                    'esVersion'    : project.properties['esVersion']
            ]
    ])
}

task toJar(type: Jar, dependsOn: generateVersionsFile) {
    from sourceSets.main.getOutput()
}

task ror(type: Zip, dependsOn: [cleanOldData, jarHellCheck, toJar, resolvePluginDescriptorTemplate]) {
    outputs.upToDateWhen { false }
    archivesBaseName = pluginName
    into('elasticsearch')
            {
                from configurations.distJars.filter { x -> !x.name.contains('spatial4j') && ! x.name.contains('jts')}
                from 'build/libs/' + pluginFullName + '.jar'
                from 'build/tmp/' + pluginFullName
            }
}<|MERGE_RESOLUTION|>--- conflicted
+++ resolved
@@ -77,8 +77,6 @@
     }
 }
 
-<<<<<<< HEAD
-=======
 githook {
     hooks {
         "pre-commit" {
@@ -87,7 +85,6 @@
     }
 }
 
->>>>>>> ed80361d
 tasks.withType(ScalaCompile) {
     scalaCompileOptions.additionalParameters = ["-Ypartial-unification", "-Ywarn-macros:after", "-feature"]
 }
