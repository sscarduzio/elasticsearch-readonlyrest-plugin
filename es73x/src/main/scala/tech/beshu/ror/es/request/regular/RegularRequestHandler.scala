--- conflicted
+++ resolved
@@ -16,8 +16,8 @@
  */
 package tech.beshu.ror.es.request.regular
 
+import cats.data.NonEmptyList
 import cats.implicits._
-import cats.data.NonEmptyList
 import monix.execution.Scheduler
 import org.apache.logging.log4j.scala.Logging
 import org.elasticsearch.action.admin.indices.settings.get.GetSettingsResponse
@@ -30,21 +30,14 @@
 import org.elasticsearch.tasks.Task
 import org.elasticsearch.threadpool.ThreadPool
 import tech.beshu.ror.accesscontrol.AccessControl.RegularRequestResult
-<<<<<<< HEAD
 import tech.beshu.ror.accesscontrol.AccessControlActionHandler.{ForbiddenBlockMatch, ForbiddenCause, OperationNotAllowed}
-=======
-import tech.beshu.ror.accesscontrol.AccessControlActionHandler.{ForbiddenBlockMatch, ForbiddenCause}
 import tech.beshu.ror.accesscontrol.BlockContextRawDataHelper.indicesFrom
->>>>>>> 09fb3ceb
 import tech.beshu.ror.accesscontrol.blocks.BlockContext
+import tech.beshu.ror.accesscontrol.blocks.BlockContext.Outcome
 import tech.beshu.ror.accesscontrol.domain.UriPath.{CatIndicesPath, CatTemplatePath, TemplatePath}
 import tech.beshu.ror.accesscontrol.request.RequestContext
-<<<<<<< HEAD
 import tech.beshu.ror.accesscontrol.request.RequestInfoShim.WriteResult
-import tech.beshu.ror.accesscontrol.{AccessControlActionHandler, AccessControlStaticContext, BlockContextJavaHelper}
-=======
 import tech.beshu.ror.accesscontrol.{AccessControlActionHandler, AccessControlStaticContext, BlockContextRawDataHelper}
->>>>>>> 09fb3ceb
 import tech.beshu.ror.boot.Engine
 import tech.beshu.ror.es.request.{ForbiddenResponse, RequestInfo}
 import tech.beshu.ror.utils.LoggerOps._
@@ -103,22 +96,6 @@
   private def onAllow(requestContext: RequestContext,
                       requestInfo: RequestInfo,
                       blockContext: BlockContext): Unit = {
-<<<<<<< HEAD
-    val searchListener = createSearchListener(requestContext, blockContext, engine.context)
-
-    val result = for {
-      _ <- requestInfo.writeResponseHeaders(BlockContextJavaHelper.responseHeadersFrom(blockContext))
-      _ <- requestInfo.writeToThreadContextHeaders(BlockContextJavaHelper.contextHeadersFrom(blockContext))
-      _ <- requestInfo.writeIndices(BlockContextJavaHelper.indicesFrom(blockContext))
-      _ <- requestInfo.writeSnapshots(BlockContextJavaHelper.snapshotsFrom(blockContext))
-      _ <- requestInfo.writeRepositories(BlockContextJavaHelper.repositoriesFrom(blockContext))
-    } yield ()
-
-    result match {
-      case WriteResult.Success(_) => proceed(searchListener)
-      case WriteResult.Failure => onForbidden(NonEmptyList.one(OperationNotAllowed))
-    }
-=======
     requestContext.uriPath match {
       case CatIndicesPath(_) if emptySetOfFoundIndices(blockContext) =>
         baseListener.onResponse(new GetSettingsResponse(
@@ -126,33 +103,52 @@
           ImmutableOpenMap.of[String, Settings]()
         ))
       case CatTemplatePath(_) | TemplatePath(_) =>
-        val searchListener = createSearchListener(requestContext, blockContext, engine.context)
-        indicesFrom(blockContext).map {
-          requestInfo.writeTemplatesOf
+        proceedAfterSuccessfulWrite(requestContext, blockContext) {
+          for {
+            _ <- writeIndicesIfNeeded(blockContext, requestInfo)
+            _ <- writeCommonParts(requestInfo, blockContext)
+          } yield ()
         }
-        writeCommonParts(requestInfo, blockContext)
-        proceed(searchListener)
       case _ =>
-        val searchListener = createSearchListener(requestContext, blockContext, engine.context)
-        indicesFrom(blockContext).map {
-          requestInfo.writeIndices
+        proceedAfterSuccessfulWrite(requestContext, blockContext) {
+          for {
+            _ <- writeIndicesIfNeeded(blockContext, requestInfo)
+            _ <- requestInfo.writeSnapshots(BlockContextRawDataHelper.snapshotsFrom(blockContext))
+            _ <- requestInfo.writeRepositories(BlockContextRawDataHelper.repositoriesFrom(blockContext))
+            _ <- writeCommonParts(requestInfo, blockContext)
+          } yield ()
         }
-        requestInfo.writeSnapshots(BlockContextRawDataHelper.snapshotsFrom(blockContext))
-        requestInfo.writeRepositories(BlockContextRawDataHelper.repositoriesFrom(blockContext))
-        writeCommonParts(requestInfo, blockContext)
-
-        proceed(searchListener)
     }
   }
 
-  private def writeCommonParts(requestInfo: RequestInfo, blockContext: BlockContext): Unit = {
-    requestInfo.writeResponseHeaders(BlockContextRawDataHelper.responseHeadersFrom(blockContext))
-    requestInfo.writeToThreadContextHeaders(BlockContextRawDataHelper.contextHeadersFrom(blockContext))
+  private def proceedAfterSuccessfulWrite(requestContext: RequestContext,
+                                          blockContext: BlockContext)
+                                         (result: WriteResult[Unit]): Unit = {
+    result match {
+      case WriteResult.Success(_) =>
+        val searchListener = createSearchListener(requestContext, blockContext, engine.context)
+        proceed(searchListener)
+      case WriteResult.Failure =>
+        onForbidden(NonEmptyList.one(OperationNotAllowed))
+    }
+  }
+
+  private def writeIndicesIfNeeded(blockContext: BlockContext, requestInfo: RequestInfo) = {
+    indicesFrom(blockContext) match {
+      case Outcome.Exist(indices) => requestInfo.writeIndices(indices)
+      case Outcome.NotExist => WriteResult.Success(())
+    }
+  }
+
+  private def writeCommonParts(requestInfo: RequestInfo, blockContext: BlockContext) = {
+    for {
+      _ <- requestInfo.writeResponseHeaders(BlockContextRawDataHelper.responseHeadersFrom(blockContext))
+      _ <- requestInfo.writeToThreadContextHeaders(BlockContextRawDataHelper.contextHeadersFrom(blockContext))
+    } yield ()
   }
 
   private def emptySetOfFoundIndices(blockContext: BlockContext) = {
     blockContext.indices.forall(_.isEmpty)
->>>>>>> 09fb3ceb
   }
 
   private def onForbidden(causes: NonEmptyList[ForbiddenCause]): Unit = {
