--- conflicted
+++ resolved
@@ -116,7 +116,6 @@
           },
           identity
         )
-<<<<<<< HEAD
       case ar: CompositeIndicesRequest if ar.getClass.getSimpleName.startsWith("Sql") =>
         if(ar.getClass.getSimpleName.startsWith("SqlQueryRequest")) {
           SqlQueryRequestUtils.indicesFrom(ar)
@@ -125,16 +124,10 @@
           // todo: The only way we can filter this kind of request is going Lucene level like "filter" rule.
           Set.empty[String]
         }
-=======
-      case ar if ar.getClass.getSimpleName.startsWith("Sql") =>
-        // Do noting, we can't do anything about X-Pack SQL queries, as it does not contain indices.
-        // todo: The only way we can filter this kind of request is going Lucene level like "filter" rule.
-        Set.empty[String]
       case ar if ar.getClass.getSimpleName.startsWith("SearchTemplateRequest") =>
         invokeMethodCached(ar, ar.getClass, "getRequest")
           .asInstanceOf[SearchRequest]
           .indices().toSet
->>>>>>> 4e8dcac9
       case ar: CompositeIndicesRequest =>
         logger.error(s"Found an instance of CompositeIndicesRequest that could not be handled: report this as a bug immediately! ${ar.getClass.getSimpleName}")
         Set.empty[String]
