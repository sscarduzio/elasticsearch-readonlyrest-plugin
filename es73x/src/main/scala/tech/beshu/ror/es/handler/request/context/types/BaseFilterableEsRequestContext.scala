--- conflicted
+++ resolved
@@ -41,22 +41,6 @@
     with EsRequest[FilterableRequestBlockContext] {
 
   override val initialBlockContext: FilterableRequestBlockContext = FilterableRequestBlockContext(
-<<<<<<< HEAD
-    this,
-    UserMetadata.from(this),
-    Set.empty,
-    List.empty,
-    {
-      import tech.beshu.ror.accesscontrol.show.logs._
-      val indices = indicesOrWildcard(indicesFrom(actionRequest))
-      logger.debug(s"[${id.show}] Discovered indices: ${indices.show}")
-      indices
-    },
-    Set(ClusterIndexName.Local.wildcard),
-    None,
-    None,
-    requestFieldsUsage
-=======
     requestContext = this,
     userMetadata = UserMetadata.from(this),
     responseHeaders = Set.empty,
@@ -66,7 +50,6 @@
     filter = None,
     fieldLevelSecurity = None,
     requestFieldsUsage = requestFieldsUsage
->>>>>>> bcaa27d8
   )
 
   override def modifyWhenIndexNotFound: ModificationResult = {
