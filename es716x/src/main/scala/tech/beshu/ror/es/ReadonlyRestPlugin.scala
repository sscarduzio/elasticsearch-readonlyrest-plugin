/*
 *    This file is part of ReadonlyREST.
 *
 *    ReadonlyREST is free software: you can redistribute it and/or modify
 *    it under the terms of the GNU General Public License as published by
 *    the Free Software Foundation, either version 3 of the License, or
 *    (at your option) any later version.
 *
 *    ReadonlyREST is distributed in the hope that it will be useful,
 *    but WITHOUT ANY WARRANTY; without even the implied warranty of
 *    MERCHANTABILITY or FITNESS FOR A PARTICULAR PURPOSE.  See the
 *    GNU General Public License for more details.
 *
 *    You should have received a copy of the GNU General Public License
 *    along with ReadonlyREST.  If not, see http://www.gnu.org/licenses/
 */
package tech.beshu.ror.es

import monix.execution.Scheduler
import monix.execution.schedulers.CanBlock
import org.elasticsearch.ElasticsearchException
import org.elasticsearch.action.support.ActionFilter
import org.elasticsearch.action.{ActionRequest, ActionResponse}
import org.elasticsearch.client.Client
import org.elasticsearch.client.node.NodeClient
import org.elasticsearch.cluster.metadata.IndexNameExpressionResolver
import org.elasticsearch.cluster.node.DiscoveryNodes
import org.elasticsearch.cluster.service.ClusterService
import org.elasticsearch.common.component.LifecycleComponent
import org.elasticsearch.common.inject.Inject
import org.elasticsearch.common.io.stream.NamedWriteableRegistry
import org.elasticsearch.common.network.NetworkService
import org.elasticsearch.common.settings._
import org.elasticsearch.common.util.concurrent.{EsExecutors, ThreadContext}
import org.elasticsearch.common.util.{BigArrays, PageCacheRecycler}
import org.elasticsearch.env.{Environment, NodeEnvironment}
import org.elasticsearch.http.HttpServerTransport
import org.elasticsearch.index.IndexModule
import org.elasticsearch.index.mapper.IgnoredFieldMapper
import org.elasticsearch.indices.breaker.CircuitBreakerService
import org.elasticsearch.plugins.ActionPlugin.ActionHandler
import org.elasticsearch.plugins._
import org.elasticsearch.repositories.RepositoriesService
import org.elasticsearch.rest.action.cat.RestCatAction
import org.elasticsearch.rest.{RestChannel, RestController, RestHandler, RestRequest}
import org.elasticsearch.script.ScriptService
import org.elasticsearch.threadpool.ThreadPool
import org.elasticsearch.transport.netty4.Netty4Utils
import org.elasticsearch.transport.{SharedGroupFactory, Transport, TransportInterceptor}
import org.elasticsearch.watcher.ResourceWatcherService
import org.elasticsearch.xcontent.NamedXContentRegistry
import tech.beshu.ror.Constants
import tech.beshu.ror.accesscontrol.matchers.{RandomBasedUniqueIdentifierGenerator, UniqueIdentifierGenerator}
import tech.beshu.ror.boot.{EsInitListener, SecurityProviderConfiguratorForFips}
import tech.beshu.ror.buildinfo.LogPluginBuildInfoMessage
import tech.beshu.ror.configuration.{FipsConfiguration, RorSsl}
import tech.beshu.ror.es.actions.rradmin.rest.RestRRAdminAction
import tech.beshu.ror.es.actions.rradmin.{RRAdminActionType, TransportRRAdminAction}
import tech.beshu.ror.es.actions.rrauditevent.rest.RestRRAuditEventAction
import tech.beshu.ror.es.actions.rrauditevent.{RRAuditEventActionType, TransportRRAuditEventAction}
import tech.beshu.ror.es.actions.rrauthmock.rest.RestRRAuthMockAction
import tech.beshu.ror.es.actions.rrauthmock.{RRAuthMockActionType, TransportRRAuthMockAction}
import tech.beshu.ror.es.actions.rrconfig.rest.RestRRConfigAction
import tech.beshu.ror.es.actions.rrconfig.{RRConfigActionType, TransportRRConfigAction}
import tech.beshu.ror.es.actions.rrmetadata.rest.RestRRUserMetadataAction
import tech.beshu.ror.es.actions.rrmetadata.{RRUserMetadataActionType, TransportRRUserMetadataAction}
import tech.beshu.ror.es.actions.rrtestconfig.rest.RestRRTestConfigAction
import tech.beshu.ror.es.actions.rrtestconfig.{RRTestConfigActionType, TransportRRTestConfigAction}
import tech.beshu.ror.es.actions.wrappers._cat.rest.RorWrappedRestCatAction
import tech.beshu.ror.es.actions.wrappers._cat.{RorWrappedCatActionType, TransportRorWrappedCatAction}
import tech.beshu.ror.es.dlsfls.RoleIndexSearcherWrapper
import tech.beshu.ror.es.ssl.{SSLNetty4HttpServerTransport, SSLNetty4InternodeServerTransport}
import tech.beshu.ror.es.utils.RestControllerOps._
import tech.beshu.ror.es.utils.ThreadRepo
import tech.beshu.ror.providers.{EnvVarsProvider, JvmPropertiesProvider, OsEnvVarsProvider, PropertiesProvider}
import tech.beshu.ror.utils.AccessControllerHelper.doPrivileged
import tech.beshu.ror.utils.SetOnce

import java.nio.file.Path
import java.util
import java.util.function.Supplier
import scala.collection.JavaConverters._
import scala.concurrent.duration._
import scala.language.postfixOps

@Inject
class ReadonlyRestPlugin(s: Settings, p: Path)
  extends Plugin
    with ScriptPlugin
    with ActionPlugin
    with IngestPlugin
    with NetworkPlugin
    with ClusterPlugin {

  LogPluginBuildInfoMessage()

  Constants.FIELDS_ALWAYS_ALLOW.add(IgnoredFieldMapper.NAME)
  // ES uses Netty underlying and Finch also uses it under the hood. Seems that ES has reimplemented own available processor
  // flag check, which is also done by Netty. So, we need to set it manually before ES and Finch, otherwise we will
  // experience 'java.lang.IllegalStateException: availableProcessors is already set to [x], rejecting [x]' exception
  doPrivileged {
    Netty4Utils.setAvailableProcessors(EsExecutors.PROCESSORS_SETTING.get(s))
  }

  private implicit val envVarsProvider: EnvVarsProvider = OsEnvVarsProvider
  private implicit val propertiesProvider: PropertiesProvider = JvmPropertiesProvider
  private implicit val uniqueIdentifierGenerator: UniqueIdentifierGenerator = RandomBasedUniqueIdentifierGenerator

  private val environment = new Environment(s, p)
  private val timeout: FiniteDuration = 10 seconds
  private val sslConfig = RorSsl
    .load(environment.configFile)
    .map(_.fold(e => throw new ElasticsearchException(e.message), identity))
    .runSyncUnsafe(timeout)(Scheduler.global, CanBlock.permit)
  private val fipsConfig = FipsConfiguration
    .load(environment.configFile)
    .map(_.fold(e => throw new ElasticsearchException(e.message), identity))
    .runSyncUnsafe(timeout)(Scheduler.global, CanBlock.permit)
  private val esInitListener = new EsInitListener
  private val groupFactory = new SetOnce[SharedGroupFactory]

  private var ilaf: IndexLevelActionFilter = _

  SecurityProviderConfiguratorForFips.configureIfRequired(fipsConfig)

  override def createComponents(client: Client,
                                clusterService: ClusterService,
                                threadPool: ThreadPool,
                                resourceWatcherService: ResourceWatcherService,
                                scriptService: ScriptService,
                                xContentRegistry: NamedXContentRegistry,
                                environment: Environment,
                                nodeEnvironment: NodeEnvironment,
                                namedWriteableRegistry: NamedWriteableRegistry,
                                indexNameExpressionResolver: IndexNameExpressionResolver,
                                repositoriesServiceSupplier: Supplier[RepositoriesService]): util.Collection[AnyRef] = {
    doPrivileged {
      ilaf = new IndexLevelActionFilter(
        client.settings().get("node.name"),
        clusterService,
        client.asInstanceOf[NodeClient],
        threadPool,
        environment,
        TransportServiceInterceptor.remoteClusterServiceSupplier,
        RepositoriesServiceInterceptor.repositoriesServiceSupplier,
        esInitListener
      )
    }
    List.empty[AnyRef].asJava
  }

  override def getGuiceServiceClasses: util.Collection[Class[_ <: LifecycleComponent]] = {
    List[Class[_ <: LifecycleComponent]](
      classOf[TransportServiceInterceptor],
      classOf[RepositoriesServiceInterceptor]
    ).asJava
  }

  override def getActionFilters: util.List[ActionFilter] = {
    List[ActionFilter](ilaf).asJava
  }

  override def getTaskHeaders: util.Collection[String] = {
    List(Constants.FIELDS_TRANSIENT).asJava
  }

  override def onIndexModule(indexModule: IndexModule): Unit = {
    import tech.beshu.ror.es.utils.IndexModuleOps._
    indexModule.overwrite(RoleIndexSearcherWrapper.instance)
  }

  override def getSettings: util.List[Setting[_]] = {
    List[Setting[_]](Setting.groupSetting("readonlyrest.", Setting.Property.Dynamic, Setting.Property.NodeScope)).asJava
  }

  override def getHttpTransports(settings: Settings,
                                 threadPool: ThreadPool,
                                 bigArrays: BigArrays,
                                 pageCacheRecycler: PageCacheRecycler,
                                 circuitBreakerService: CircuitBreakerService,
                                 xContentRegistry: NamedXContentRegistry,
                                 networkService: NetworkService,
                                 dispatcher: HttpServerTransport.Dispatcher,
                                 clusterSettings: ClusterSettings): util.Map[String, Supplier[HttpServerTransport]] = {
    sslConfig
      .externalSsl
      .map(ssl =>
        "ssl_netty4" -> new Supplier[HttpServerTransport] {
          override def get(): HttpServerTransport = new SSLNetty4HttpServerTransport(settings, networkService, bigArrays, threadPool, xContentRegistry, dispatcher, ssl, clusterSettings, getSharedGroupFactory(settings), fipsConfig.isSslFipsCompliant)
        }
      )
      .toMap
      .asJava
  }

  override def getTransports(settings: Settings,
                             threadPool: ThreadPool,
                             pageCacheRecycler: PageCacheRecycler,
                             circuitBreakerService: CircuitBreakerService,
                             namedWriteableRegistry: NamedWriteableRegistry,
                             networkService: NetworkService): util.Map[String, Supplier[Transport]] = {
    sslConfig
      .interNodeSsl
      .map(ssl =>
        "ror_ssl_internode" -> new Supplier[Transport] {
          override def get(): Transport = new SSLNetty4InternodeServerTransport(settings, threadPool, pageCacheRecycler, circuitBreakerService, namedWriteableRegistry, networkService, ssl, getSharedGroupFactory(settings), fipsConfig.isSslFipsCompliant)
        }
      )
      .toMap
      .asJava
  }

  private def getSharedGroupFactory(settings: Settings): SharedGroupFactory = {
    this.groupFactory.getOrElse(new SharedGroupFactory(settings))
      .ensuring(_.getSettings == settings, "Different settings than originally provided")
  }

  override def close(): Unit = {
    ilaf.stop()
  }

  override def getActions: util.List[ActionPlugin.ActionHandler[_ <: ActionRequest, _ <: ActionResponse]] = {
    List[ActionPlugin.ActionHandler[_ <: ActionRequest, _ <: ActionResponse]](
      new ActionHandler(RRAdminActionType.instance, classOf[TransportRRAdminAction]),
      new ActionHandler(RRAuthMockActionType.instance, classOf[TransportRRAuthMockAction]),
      new ActionHandler(RRTestConfigActionType.instance, classOf[TransportRRTestConfigAction]),
      new ActionHandler(RRConfigActionType.instance, classOf[TransportRRConfigAction]),
      new ActionHandler(RRUserMetadataActionType.instance, classOf[TransportRRUserMetadataAction]),
      new ActionHandler(RRAuditEventActionType.instance, classOf[TransportRRAuditEventAction]),
      // wrappers
      new ActionHandler(RorWrappedCatActionType.instance, classOf[TransportRorWrappedCatAction]),
    ).asJava
  }

  override def getRestHandlers(settings: Settings,
                               restController: RestController,
                               clusterSettings: ClusterSettings,
                               indexScopedSettings: IndexScopedSettings,
                               settingsFilter: SettingsFilter,
                               indexNameExpressionResolver: IndexNameExpressionResolver,
                               nodesInCluster: Supplier[DiscoveryNodes]): util.List[RestHandler] = {
    restController.decorateRestHandlersWith(new ChannelInterceptingRestHandlerDecorator(_))
    List[RestHandler](
      new RestRRAdminAction(),
      new RestRRAuthMockAction(),
      new RestRRTestConfigAction(),
      new RestRRConfigAction(nodesInCluster),
      new RestRRUserMetadataAction(),
      new RestRRAuditEventAction()
    ).asJava
  }

<<<<<<< HEAD
  // todo: to remove?
//  override def getRestHandlerWrapper(threadContext: ThreadContext): UnaryOperator[RestHandler] = {
//    restHandler: RestHandler =>
//      (request: RestRequest, channel: RestChannel, client: NodeClient) => {
//        val rorRestChannel = new RorRestChannel(channel)
//        ThreadRepo.setRestChannel(rorRestChannel)
//        restHandler.handleRequest(request, rorRestChannel, client)
//      }
//  }
=======
  override def getRestHandlerWrapper(threadContext: ThreadContext): UnaryOperator[RestHandler] = {
    restHandler: RestHandler =>
      (request: RestRequest, channel: RestChannel, client: NodeClient) => {
        val handlerToUse = restHandler match {
          case action: RestCatAction => new RorWrappedRestCatAction(action)
          case _ => restHandler
        }
        val rorRestChannel = new RorRestChannel(channel)
        ThreadRepo.setRestChannel(rorRestChannel)
        handlerToUse.handleRequest(request, rorRestChannel, client)
      }
  }
>>>>>>> 99ef309f

  override def getTransportInterceptors(namedWriteableRegistry: NamedWriteableRegistry, threadContext: ThreadContext): util.List[TransportInterceptor] = {
    List[TransportInterceptor](new RorTransportInterceptor(threadContext, s.get("node.name"))).asJava
  }

  override def onNodeStarted(): Unit = {
    super.onNodeStarted()
    doPrivileged {
      esInitListener.onEsReady()
    }
  }

  private class ChannelInterceptingRestHandlerDecorator(underlying: RestHandler)
    extends RestHandler {

    override def handleRequest(request: RestRequest, channel: RestChannel, client: NodeClient): Unit = {
      val rorRestChannel = new RorRestChannel(channel)
      ThreadRepo.setRestChannel(rorRestChannel)
      underlying.handleRequest(request, rorRestChannel, client)
    }
  }
}<|MERGE_RESOLUTION|>--- conflicted
+++ resolved
@@ -250,17 +250,7 @@
     ).asJava
   }
 
-<<<<<<< HEAD
   // todo: to remove?
-//  override def getRestHandlerWrapper(threadContext: ThreadContext): UnaryOperator[RestHandler] = {
-//    restHandler: RestHandler =>
-//      (request: RestRequest, channel: RestChannel, client: NodeClient) => {
-//        val rorRestChannel = new RorRestChannel(channel)
-//        ThreadRepo.setRestChannel(rorRestChannel)
-//        restHandler.handleRequest(request, rorRestChannel, client)
-//      }
-//  }
-=======
   override def getRestHandlerWrapper(threadContext: ThreadContext): UnaryOperator[RestHandler] = {
     restHandler: RestHandler =>
       (request: RestRequest, channel: RestChannel, client: NodeClient) => {
@@ -273,7 +263,6 @@
         handlerToUse.handleRequest(request, rorRestChannel, client)
       }
   }
->>>>>>> 99ef309f
 
   override def getTransportInterceptors(namedWriteableRegistry: NamedWriteableRegistry, threadContext: ThreadContext): util.List[TransportInterceptor] = {
     List[TransportInterceptor](new RorTransportInterceptor(threadContext, s.get("node.name"))).asJava
