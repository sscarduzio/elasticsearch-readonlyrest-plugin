--- conflicted
+++ resolved
@@ -67,11 +67,8 @@
           .run("echo 'path.repo: /tmp' >> /usr/share/elasticsearch/config/elasticsearch.yml")
           .run("echo 'network.host: 0.0.0.0' >> /usr/share/elasticsearch/config/elasticsearch.yml")
           .run(s"echo 'cluster.name: $clusterName' >> /usr/share/elasticsearch/config/elasticsearch.yml")
-<<<<<<< HEAD
           .run("echo 'path.repo: /tmp' >> /usr/share/elasticsearch/config/elasticsearch.yml")
-=======
           .run(s"echo 'cluster.routing.allocation.disk.threshold_enabled: false' >> /usr/share/elasticsearch/config/elasticsearch.yml")
->>>>>>> ed2e2056
           .runWhen(Version.greaterOrEqualThan(esVersion, 7, 0, 0),
             command = s"echo 'discovery.seed_hosts: ${nodes.toList.mkString(",")}' >> /usr/share/elasticsearch/config/elasticsearch.yml",
             orElse = s"echo 'discovery.zen.ping.unicast.hosts: ${nodes.toList.mkString(",")}' >> /usr/share/elasticsearch/config/elasticsearch.yml"
@@ -87,7 +84,7 @@
           "-Xmx512m",
           "-Djava.security.egd=file:/dev/./urandoms",
           "-Dcom.unboundid.ldap.sdk.debug.enabled=false",
-          "-Xdebug", "-agentlib:jdwp=transport=dt_socket,server=y,suspend=n,address=*:8000", // todo:
+          "-Xdebug", "-agentlib:jdwp=transport=dt_socket,server=y,suspend=n,address=8000",
           if (!configHotReloadingEnabled) "-Dcom.readonlyrest.settings.refresh.interval=0" else ""
         ).mkString(" ")
 
