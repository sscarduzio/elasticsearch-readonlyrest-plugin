/*
 *    This file is part of ReadonlyREST.
 *
 *    ReadonlyREST is free software: you can redistribute it and/or modify
 *    it under the terms of the GNU General Public License as published by
 *    the Free Software Foundation, either version 3 of the License, or
 *    (at your option) any later version.
 *
 *    ReadonlyREST is distributed in the hope that it will be useful,
 *    but WITHOUT ANY WARRANTY; without even the implied warranty of
 *    MERCHANTABILITY or FITNESS FOR A PARTICULAR PURPOSE.  See the
 *    GNU General Public License for more details.
 *
 *    You should have received a copy of the GNU General Public License
 *    along with ReadonlyREST.  If not, see http://www.gnu.org/licenses/
 */
package tech.beshu.ror.utils.containers.generic

import cats.data.NonEmptyList
import cats.implicits._
import com.dimafeng.testcontainers.{Container, GenericContainer}
import monix.eval.{Coeval, Task}
import monix.execution.Scheduler.Implicits.global
import org.apache.http.client.methods.HttpPut
import org.apache.http.entity.StringEntity
import org.junit.runner.Description
import tech.beshu.ror.utils.httpclient.RestClient
import tech.beshu.ror.utils.misc.ScalaUtils._

import scala.language.existentials
import scala.util.Try

class EsClusterContainer private[containers](esClusterContainers: NonEmptyList[Task[EsContainer]],
                                             dependencies: List[DependencyDef],
                                             clusterInitializer: EsClusterInitializer) extends Container {

  val nodesContainers: NonEmptyList[EsContainer] = {
    NonEmptyList.fromListUnsafe(Task.gather(esClusterContainers.toList).runSyncUnsafe())
  }

  val depsContainers: List[(DependencyDef, GenericContainer)] =
    dependencies.map(d => (d, d.containerCreator.apply()))

  val esVersion: String = nodesContainers.head.esVersion

  override def starting()(implicit description: Description): Unit = {
    Task.gather(depsContainers.map(s => Task(s._2.starting()(description)))).runSyncUnsafe()

    Task.gather(nodesContainers.toList.map(s => Task(s.starting()(description)))).runSyncUnsafe()
    clusterInitializer.initialize(nodesContainers.head.adminClient, this)
  }

  override def finished()(implicit description: Description): Unit =
    nodesContainers.toList.foreach(_.finished()(description))

  override def succeeded()(implicit description: Description): Unit =
    nodesContainers.toList.foreach(_.succeeded()(description))

  override def failed(e: Throwable)(implicit description: Description): Unit =
    nodesContainers.toList.foreach(_.failed(e)(description))

}

class EsRemoteClustersContainer private[containers](val localClusters: NonEmptyList[EsClusterContainer],
                                                    remoteClustersInitializer: RemoteClustersInitializer)
  extends Container {

  override def starting()(implicit description: Description): Unit = {
    localClusters.map(_.starting()(description))
    val config = remoteClustersInitializer.remoteClustersConfiguration(localClusters.map(_.nodesContainers.head))
    localClusters.toList.foreach { container =>
      remoteClustersInitializer(container.nodesContainers.head, config)
    }
  }

  override def finished()(implicit description: Description): Unit =
    localClusters.toList.foreach(_.finished()(description))

  override def succeeded()(implicit description: Description): Unit =
    localClusters.toList.foreach(_.succeeded()(description))

  override def failed(e: Throwable)(implicit description: Description): Unit =
    localClusters.toList.foreach(_.failed(e)(description))

  private def remoteClustersInitializer(container: EsContainer,
                                        remoteClustersConfig: Map[String, NonEmptyList[EsContainer]]): Unit = {
    def createRemoteClusterSettingsRequest(esClient: RestClient) = {
      val remoteClustersConfigString = remoteClustersConfig
        .map { case (name, remoteClusterContainers) =>
          s""""$name": { "seeds": [ ${remoteClusterContainers.toList.map(c => s""""${c.name}:9300"""").mkString(",")} ] }"""
        }
        .mkString(",\n")

      val request = new HttpPut(esClient.from("_cluster/settings"))
      request.setHeader("Content-Type", "application/json")
      request.setEntity(new StringEntity(
        s"""
           |{
           |  "persistent": {
           |    "search.remote": {
           |      $remoteClustersConfigString
           |    }
           |  }
           |}
          """.stripMargin))
      request
    }

    val esClient = container.adminClient
    Try(esClient.execute(createRemoteClusterSettingsRequest(esClient))).bracket { response =>
      response.getStatusLine.getStatusCode match {
        case 200 =>
        case _ =>
          throw new IllegalStateException("Cannot initialize remote cluster settings")
      }
    }
  }

}

trait EsClusterInitializer {
  def initialize(esClient: RestClient, container: EsClusterContainer): Unit
}

object NoOpEsClusterInitializer extends EsClusterInitializer {
  override def initialize(esClient: RestClient, container: EsClusterContainer): Unit = ()
}

trait RemoteClustersInitializer {
  def remoteClustersConfiguration(localClusterRepresentatives: NonEmptyList[EsContainer]): Map[String, NonEmptyList[EsContainer]]
}

final case class EsClusterSettings(name: String,
                                   numberOfInstances: Int = 1,
                                   nodeDataInitializer: ElasticsearchNodeDataInitializer = NoOpElasticsearchNodeDataInitializer,
                                   clusterInitializer: EsClusterInitializer = NoOpEsClusterInitializer,
                                   dependentServicesContainers: List[DependencyDef] = Nil,
                                   xPackSupport: Boolean = false,
                                   configHotReloadingEnabled: Boolean = true,
<<<<<<< HEAD
                                   internodeSslEnabled: Boolean = false)(implicit val rorConfigFileName: String)
=======
                                   customRorIndexName: Option[String] = None,
                                   internodeSslEnabled: Boolean = false)
>>>>>>> 3b710c76

final case class DependencyDef(name: String, containerCreator: Coeval[GenericContainer])<|MERGE_RESOLUTION|>--- conflicted
+++ resolved
@@ -137,11 +137,7 @@
                                    dependentServicesContainers: List[DependencyDef] = Nil,
                                    xPackSupport: Boolean = false,
                                    configHotReloadingEnabled: Boolean = true,
-<<<<<<< HEAD
+                                   customRorIndexName: Option[String] = None,
                                    internodeSslEnabled: Boolean = false)(implicit val rorConfigFileName: String)
-=======
-                                   customRorIndexName: Option[String] = None,
-                                   internodeSslEnabled: Boolean = false)
->>>>>>> 3b710c76
 
 final case class DependencyDef(name: String, containerCreator: Coeval[GenericContainer])