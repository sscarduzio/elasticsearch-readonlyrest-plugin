/*
 *    This file is part of ReadonlyREST.
 *
 *    ReadonlyREST is free software: you can redistribute it and/or modify
 *    it under the terms of the GNU General Public License as published by
 *    the Free Software Foundation, either version 3 of the License, or
 *    (at your option) any later version.
 *
 *    ReadonlyREST is distributed in the hope that it will be useful,
 *    but WITHOUT ANY WARRANTY; without even the implied warranty of
 *    MERCHANTABILITY or FITNESS FOR A PARTICULAR PURPOSE.  See the
 *    GNU General Public License for more details.
 *
 *    You should have received a copy of the GNU General Public License
 *    along with ReadonlyREST.  If not, see http://www.gnu.org/licenses/
 */
package tech.beshu.ror.utils.containers

import cats.data.NonEmptyList
import com.dimafeng.testcontainers.{Container, SingleContainer}
import monix.eval.{Coeval, Task}
import monix.execution.Scheduler.Implicits.global
import org.testcontainers.containers.GenericContainer
import tech.beshu.ror.utils.containers.EsClusterSettings.{ClusterType, EsVersion}
import tech.beshu.ror.utils.containers.images.{ReadonlyRestPlugin, ReadonlyRestWithEnabledXpackSecurityPlugin, XpackSecurityPlugin}
import tech.beshu.ror.utils.elasticsearch.ClusterManager

import scala.language.existentials

class EsClusterContainer private[containers](val rorContainerSpecification: ContainerSpecification,
                                             val nodeCreators: NonEmptyList[StartedClusterDependencies => EsContainer],
                                             dependencies: List[DependencyDef])
  extends Container {

  private var clusterNodes = List.empty[EsContainer]
  private var aStartedDependencies = StartedClusterDependencies(Nil)

  def nodes: List[EsContainer] = this.clusterNodes

  def esVersion: String = nodes.headOption match {
    case Some(head) => head.esVersion
    case None => throw new IllegalStateException("Nodes of cluster have not started yet. Cannot determine ES version.")
  }

  override def start(): Unit = {
    aStartedDependencies = DependencyRunner.startDependencies(dependencies)
    clusterNodes = startClusterNodes(aStartedDependencies)
  }

  override def stop(): Unit = {
    clusterNodes.foreach(_.stop())
    aStartedDependencies.values.foreach(_.container.stop())
  }

  private def startClusterNodes(dependencies: StartedClusterDependencies) = {
    val nodes = nodeCreators.toList.map(creator => creator(dependencies))
    startContainersAsynchronously(nodes)
    nodes
  }

  private def startContainersAsynchronously(containers: Iterable[SingleContainer[_]]): Unit = {
    Task
      .gatherUnordered {
        containers.map(c => Task(c.start()))
      }
      .runSyncUnsafe()
  }
}

class EsRemoteClustersContainer private[containers](val localCluster: EsClusterContainer,
                                                    remoteClusters: NonEmptyList[EsClusterContainer],
                                                    remoteClusterSetup: SetupRemoteCluster)
  extends Container {

  override def start(): Unit = {
    remoteClusters.toList.foreach(_.start())
    localCluster.start()
    remoteClustersInitializer(
      localCluster,
      remoteClusterSetup.remoteClustersConfiguration(remoteClusters)
    )
  }

  override def stop(): Unit = {
    localCluster.stop()
    remoteClusters.toList.foreach(_.stop())
  }

  private def remoteClustersInitializer(container: EsClusterContainer,
                                        remoteClustersConfig: Map[String, EsClusterContainer]): Unit = {
    val clusterManager = new ClusterManager(container.nodes.head.adminClient, esVersion = container.nodes.head.esVersion)
    val result = clusterManager.configureRemoteClusters(
      remoteClustersConfig.mapValues(_.nodes.map(c => s""""${c.name}:9300""""))
    )

    result.responseCode match {
      case 200 =>
      case other =>
        throw new IllegalStateException(s"Cannot initialize remote cluster settings - response code: $other")
    }
  }
}

final case class ContainerSpecification(environmentVariables: Map[String, String],
                                        additionalElasticsearchYamlEntries: Map[String, String])
object ContainerSpecification {
  lazy val empty: ContainerSpecification = ContainerSpecification(
    environmentVariables = Map.empty,
    additionalElasticsearchYamlEntries = Map.empty
  )
}

trait SetupRemoteCluster {
  def remoteClustersConfiguration(remoteClusters: NonEmptyList[EsClusterContainer]): Map[String, EsClusterContainer]
}

final case class EsClusterSettings(name: String,
                                   clusterType: ClusterType,
                                   numberOfInstances: Int = 1,
                                   nodeDataInitializer: ElasticsearchNodeDataInitializer = NoOpElasticsearchNodeDataInitializer,
                                   rorContainerSpecification: ContainerSpecification = ContainerSpecification.empty,
                                   dependentServicesContainers: List[DependencyDef] = Nil,
<<<<<<< HEAD
                                   esVersion: EsVersion = EsVersion.DeclaredInProject,
                                   clusterType: ClusterType = ClusterType.RorWithXpackSecurityCluster(
                                     ReadonlyRestWithEnabledXpackSecurityPlugin.Config.Attributes.default
                                   ))
                                  (implicit val rorConfigFileName: String)

object EsClusterSettings {
  val basic: EsClusterSettings = EsClusterSettings(name = "ROR_SINGLE")("/basic/readonlyrest.yml")
=======
                                   esVersion: EsVersion = EsVersion.DeclaredInProject)

object EsClusterSettings {
  val basicEsWithNoSecurity: EsClusterSettings = EsClusterSettings(
    name = "ES_SINGLE",
    clusterType = ClusterType.EsWithNoSecurityCluster
  )
>>>>>>> cfc2698c

  trait EsVersion
  object EsVersion {
    case object DeclaredInProject extends EsVersion
    final case class SpecificVersion(moduleName: String) extends EsVersion
  }

  sealed trait ClusterType
  object ClusterType {
    final case class RorWithXpackSecurityCluster(attributes: ReadonlyRestWithEnabledXpackSecurityPlugin.Config.Attributes) extends ClusterType
    final case class RorCluster(attributes: ReadonlyRestPlugin.Config.Attributes) extends ClusterType
    final case class XPackSecurityCluster(attributes: XpackSecurityPlugin.Config.Attributes) extends ClusterType
    case object EsWithNoSecurityCluster extends ClusterType
  }
}

final case class DependencyDef(name: String, containerCreator: Coeval[SingleContainer[GenericContainer[_]]], originalPort: Int)<|MERGE_RESOLUTION|>--- conflicted
+++ resolved
@@ -120,16 +120,6 @@
                                    nodeDataInitializer: ElasticsearchNodeDataInitializer = NoOpElasticsearchNodeDataInitializer,
                                    rorContainerSpecification: ContainerSpecification = ContainerSpecification.empty,
                                    dependentServicesContainers: List[DependencyDef] = Nil,
-<<<<<<< HEAD
-                                   esVersion: EsVersion = EsVersion.DeclaredInProject,
-                                   clusterType: ClusterType = ClusterType.RorWithXpackSecurityCluster(
-                                     ReadonlyRestWithEnabledXpackSecurityPlugin.Config.Attributes.default
-                                   ))
-                                  (implicit val rorConfigFileName: String)
-
-object EsClusterSettings {
-  val basic: EsClusterSettings = EsClusterSettings(name = "ROR_SINGLE")("/basic/readonlyrest.yml")
-=======
                                    esVersion: EsVersion = EsVersion.DeclaredInProject)
 
 object EsClusterSettings {
@@ -137,7 +127,6 @@
     name = "ES_SINGLE",
     clusterType = ClusterType.EsWithNoSecurityCluster
   )
->>>>>>> cfc2698c
 
   trait EsVersion
   object EsVersion {
