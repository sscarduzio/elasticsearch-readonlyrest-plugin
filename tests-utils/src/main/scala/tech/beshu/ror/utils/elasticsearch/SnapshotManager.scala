/*
 *    This file is part of ReadonlyREST.
 *
 *    ReadonlyREST is free software: you can redistribute it and/or modify
 *    it under the terms of the GNU General Public License as published by
 *    the Free Software Foundation, either version 3 of the License, or
 *    (at your option) any later version.
 *
 *    ReadonlyREST is distributed in the hope that it will be useful,
 *    but WITHOUT ANY WARRANTY; without even the implied warranty of
 *    MERCHANTABILITY or FITNESS FOR A PARTICULAR PURPOSE.  See the
 *    GNU General Public License for more details.
 *
 *    You should have received a copy of the GNU General Public License
 *    along with ReadonlyREST.  If not, see http://www.gnu.org/licenses/
 */
package tech.beshu.ror.utils.elasticsearch

import org.apache.http.HttpResponse
import org.apache.http.client.methods.{HttpDelete, HttpGet, HttpPost, HttpPut}
import org.apache.http.entity.StringEntity
import tech.beshu.ror.utils.elasticsearch.BaseManager.{JSON, JsonResponse}
import tech.beshu.ror.utils.elasticsearch.SnapshotManager.RepositoriesResult
import tech.beshu.ror.utils.httpclient.RestClient
import scala.collection.JavaConverters._

class SnapshotManager(client: RestClient)
  extends BaseManager(client) {

  def getRepository(repositoryNamePattern: String,
                    otherRepositoryNamePatterns: String*): RepositoriesResult = {
    call(
      createGetRepositoriesRequest(repositoryNamePattern :: otherRepositoryNamePatterns.toList),
      new RepositoriesResult(_)
    )
  }

  def getAllRepositories: RepositoriesResult = {
    call(createGetRepositoriesRequest(Nil), new RepositoriesResult(_))
  }

  def putRepository(repositoryName: String): JsonResponse = {
    call(createNewRepositoryRequest(repositoryName), new JsonResponse(_))
  }

  def deleteRepository(repositoryName: String): JsonResponse = {
    call(createDeleteRepositoryRequest(repositoryName), new JsonResponse(_))
  }

  def verifyRepository(repositoryName: String): JsonResponse = {
    call(createVerifyRepositoryRequest(repositoryName), new JsonResponse(_))
  }

  def cleanUpRepository(repositoryName: String): JsonResponse = {
    call(createCleanUpRepositoryRequest(repositoryName), new JsonResponse(_))
  }

  def deleteAllSnapshots(): JsonResponse = {
    call(createDeleteAllSnapshotsRequest(), new JsonResponse(_))
  }

  def putSnapshot(repositoryName: String, snapshotName: String, index: String, otherIndices: String*): JsonResponse = {
    call(createNewSnapshotRequest(repositoryName, snapshotName, index :: otherIndices.toList), new JsonResponse(_))
  }

  private def createNewRepositoryRequest(name: String) = {
    val request = new HttpPut(client.from(s"/_snapshot/$name"))
    request.addHeader("Content-Type", "application/json")
    request.setEntity(new StringEntity(
      s"""
         |{
         |  "type": "fs",
         |  "settings": {
         |    "location": "/tmp"
         |  }
         |}""".stripMargin
    ))
    request
  }

  private def createDeleteRepositoryRequest(name: String) = {
    new HttpDelete(client.from(s"/_snapshot/$name"))
  }

  private def createVerifyRepositoryRequest(name: String) = {
    new HttpPost(client.from(s"/_snapshot/$name/_verify"))
  }

  private def createCleanUpRepositoryRequest(name: String) = {
    new HttpPost(client.from(s"/_snapshot/$name/_cleanup"))
  }

  private def createDeleteAllSnapshotsRequest() = {
    new HttpDelete(client.from("/_snapshot/*"))
  }

  private def createGetRepositoriesRequest(repositoriesPatterns: List[String]) = {
    val namesStr = repositoriesPatterns match {
      case Nil => "*"
      case all => all.mkString(",")
    }
    new HttpGet(client.from(s"/_snapshot/$namesStr"))
  }

  private def createNewSnapshotRequest(repositoryName: String,
                                       snapshotName: String,
                                       indices: List[String]) = {
<<<<<<< HEAD
    val request = new HttpPut(client.from(s"/_snapshot/$repositoryName/$snapshotName"))
=======
    val request = new HttpPut(client.from(
      s"/_snapshot/$repositoryName/$snapshotName",
      Map("wait_for_completion" -> "true").asJava
    ))
>>>>>>> b8284950
    request.addHeader("Content-Type", "application/json")
    request.setEntity(new StringEntity(
      s"""
         |{
         |  "indices": "${indices.mkString(",")}"
         |}""".stripMargin
    ))
    request
  }
}

object SnapshotManager {

  class RepositoriesResult(response: HttpResponse) extends JsonResponse(response) {
    lazy val repositories: Map[String, JSON] = responseJson.obj.toMap
  }
}<|MERGE_RESOLUTION|>--- conflicted
+++ resolved
@@ -105,14 +105,10 @@
   private def createNewSnapshotRequest(repositoryName: String,
                                        snapshotName: String,
                                        indices: List[String]) = {
-<<<<<<< HEAD
-    val request = new HttpPut(client.from(s"/_snapshot/$repositoryName/$snapshotName"))
-=======
     val request = new HttpPut(client.from(
       s"/_snapshot/$repositoryName/$snapshotName",
       Map("wait_for_completion" -> "true").asJava
     ))
->>>>>>> b8284950
     request.addHeader("Content-Type", "application/json")
     request.setEntity(new StringEntity(
       s"""
