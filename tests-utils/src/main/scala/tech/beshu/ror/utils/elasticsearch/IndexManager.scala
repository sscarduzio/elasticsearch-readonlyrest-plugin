--- conflicted
+++ resolved
@@ -16,22 +16,13 @@
  */
 package tech.beshu.ror.utils.elasticsearch
 
-<<<<<<< HEAD
+import cats.data.NonEmptyList
 import org.apache.http.HttpResponse
 import org.apache.http.client.methods.{HttpDelete, HttpGet, HttpPost, HttpPut}
 import org.apache.http.entity.StringEntity
 import tech.beshu.ror.utils.elasticsearch.BaseManager.{JSON, JsonResponse, SimpleResponse}
-import tech.beshu.ror.utils.elasticsearch.IndexManager.RollupJobsResult
-=======
-import cats.data.NonEmptyList
-import org.apache.http.HttpResponse
-import org.apache.http.client.methods.{HttpDelete, HttpGet, HttpPost, HttpPut}
-import org.apache.http.entity.StringEntity
-import tech.beshu.ror.utils.elasticsearch.BaseManager.{JsonResponse, SimpleResponse}
-import tech.beshu.ror.utils.elasticsearch.IndexManager.{AliasAction, AliasesResponse}
->>>>>>> 56032f6d
+import tech.beshu.ror.utils.elasticsearch.IndexManager.{AliasAction, AliasesResponse, RollupJobsResult}
 import tech.beshu.ror.utils.httpclient.RestClient
-import ujson.Value
 
 class IndexManager(client: RestClient,
                    override val additionalHeaders: Map[String, String] = Map.empty)
@@ -185,7 +176,6 @@
     request
   }
 
-<<<<<<< HEAD
   private def createRollupRequest(jobId: String,
                                   indexPattern: String,
                                   rollupIndex: String,
@@ -218,7 +208,7 @@
   private def createGetRollupJobsRequest(jobId: String) = {
     new HttpGet(client.from(s"/_rollup/job/$jobId"))
   }
-=======
+
   private def updateAliasesRequest(actions: NonEmptyList[AliasAction]) = {
     def actionStrings = actions.map {
       case AliasAction.Add(index, alias) => s"""{ "add": { "index": "$index", "alias": "$alias" } }"""
@@ -234,15 +224,10 @@
         |}""".stripMargin))
     request
   }
->>>>>>> 56032f6d
 }
 
 object IndexManager {
 
-<<<<<<< HEAD
-  class RollupJobsResult(response: HttpResponse) extends JsonResponse(response) {
-    lazy val jobs: List[JSON] = responseJson("jobs").arr.toList
-=======
   sealed trait AliasAction
   object AliasAction {
     final case class Add(index: String, alias: String) extends AliasAction
@@ -255,6 +240,9 @@
         val aliases = json("aliases").obj.keys.toList
         (indexName, aliases)
       }
->>>>>>> 56032f6d
+  }
+
+  class RollupJobsResult(response: HttpResponse) extends JsonResponse(response) {
+    lazy val jobs: List[JSON] = responseJson("jobs").arr.toList
   }
 }