--- conflicted
+++ resolved
@@ -75,17 +75,16 @@
   def removeAll: SimpleResponse =
     call(createDeleteIndicesRequest, new SimpleResponse(_))
 
-<<<<<<< HEAD
+  def getMapping(indexName: String, field: String): JsonResponse = {
+    call(createGetMappingRequest(indexName, field), new JsonResponse(_))
+  }
+
   def rollover(target: String, index: String): JsonResponse = {
     call(createRolloverRequest(target, Some(index)), new JsonResponse(_))
   }
 
   def rollover(target: String): JsonResponse = {
     call(createRolloverRequest(target, None), new JsonResponse(_))
-=======
-  def getMapping(indexName: String, field: String): JsonResponse = {
-    call(createGetMappingRequest(indexName, field), new JsonResponse(_))
->>>>>>> a85c444c
   }
 
   private def getAliasRequest(indexOpt: Option[String] = None,
@@ -143,17 +142,14 @@
     request
   }
 
-<<<<<<< HEAD
+  private def createGetMappingRequest(indexName: String, field: String) = {
+    new HttpGet(client.from(s"/$indexName/_mapping/field/$field"))
+  }
+
   private def createRolloverRequest(target: String, index: Option[String]) = {
     val request = new HttpPost(client.from(s"/$target/_rollover/${index.getOrElse("")}"))
     request.addHeader("Content-Type", "application/json")
     request.setEntity(new StringEntity(""))
     request
   }
-
-=======
-  private def createGetMappingRequest(indexName: String, field: String) = {
-    new HttpGet(client.from(s"/$indexName/_mapping/field/$field"))
-  }
->>>>>>> a85c444c
 }