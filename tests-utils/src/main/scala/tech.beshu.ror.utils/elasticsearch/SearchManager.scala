/*
 *    This file is part of ReadonlyREST.
 *
 *    ReadonlyREST is free software: you can redistribute it and/or modify
 *    it under the terms of the GNU General Public License as published by
 *    the Free Software Foundation, either version 3 of the License, or
 *    (at your option) any later version.
 *
 *    ReadonlyREST is distributed in the hope that it will be useful,
 *    but WITHOUT ANY WARRANTY; without even the implied warranty of
 *    MERCHANTABILITY or FITNESS FOR A PARTICULAR PURPOSE.  See the
 *    GNU General Public License for more details.
 *
 *    You should have received a copy of the GNU General Public License
 *    along with ReadonlyREST.  If not, see http://www.gnu.org/licenses/
 */
package tech.beshu.ror.utils.elasticsearch

import org.apache.http.HttpResponse
import org.apache.http.client.methods.{HttpGet, HttpPost}
import org.apache.http.entity.StringEntity
import tech.beshu.ror.utils.elasticsearch.BaseManager.JsonResponse
import tech.beshu.ror.utils.elasticsearch.SearchManager.{MSearchResult, SearchResult}
import tech.beshu.ror.utils.httpclient.{HttpGetWithEntity, RestClient}
import ujson.Value

import scala.util.Try

class SearchManager(client: RestClient,
                    override val additionalHeaders: Map[String, String] = Map.empty)
  extends BaseManager(client) {

  def search(endpoint: String, query: String): SearchResult =
    call(createSearchRequest(endpoint, query), new SearchResult(_))

  def search(endpoint: String): SearchResult =
    call(createSearchRequest(endpoint), new SearchResult(_))

  def mSearchUnsafe(lines: String*): MSearchResult = {
    lines.toList match {
      case Nil => throw new IllegalArgumentException("At least one line should be passed to mSearch query")
      case head :: rest => mSearch(head, rest: _*)
    }
  }

  def mSearch(line: String, lines: String*): MSearchResult = {
    val payload = (lines.toSeq :+ "\n").foldLeft(line) { case (acc, elem) => s"$acc\n$elem" }
    call(createMSearchRequest(payload), new MSearchResult(_))
  }

  def renderTemplate(query: String): JsonResponse =
    call(createRenderTemplateRequest(query), new JsonResponse(_))

  private def createSearchRequest(endpoint: String, query: String) = {
    val request = new HttpPost(client.from(endpoint))
    request.addHeader("Content-type", "application/json")
    request.setEntity(new StringEntity(query))
    request
  }

  private def createSearchRequest(endpoint: String) = {
    new HttpGet(client.from(endpoint))
  }

  private def createMSearchRequest(payload: String) = {
    val request = new HttpPost(client.from("/_msearch"))
    request.addHeader("Content-type", "application/json")
    request.setEntity(new StringEntity(payload))
    request
  }

  private def createRenderTemplateRequest(query: String) = {
    val request = new HttpGetWithEntity(client.from("_render/template"))
    request.addHeader("Content-type", "application/json")
    request.setEntity(new StringEntity(query))
    request
  }
}

object SearchManager {

  implicit class SearchResultOps(val hits: Traversable[Value]) extends AnyVal {
    def removeRorSettings(): Vector[Value] = hits.filter(hit => hit("_index").str != ".readonlyrest").toVector
  }

  class SearchResult(response: HttpResponse) extends JsonResponse(response) {
<<<<<<< HEAD
    lazy val searchHitsWithSettings = responseJson("hits")("hits")
    lazy val searchHits = searchHitsWithSettings.arr.removeRorSettings()

    def hit(idx: Int) = searchHits(idx)("_source")
=======
    lazy val searchHitsWithSettings: Value = responseJson("hits")("hits")
    lazy val searchHits: List[Value] = searchHitsWithSettings.arr.removeRorSettings().toList
>>>>>>> b531f063
  }

  class MSearchResult(response: HttpResponse) extends JsonResponse(response) {
    lazy val responses: Vector[Value] = responseJson("responses").arr.toVector

    def searchHitsForResponseWithSettings(responseIdx: Int): Vector[Value] =
      responses(responseIdx)("hits")("hits").arr.toVector

    def searchHitsForResponse(responseIdx: Int): Vector[Value] =
      searchHitsForResponseWithSettings(responseIdx).removeRorSettings()

    def totalHitsForResponse(responseIdx: Int): Int =
      Try(responses(responseIdx)("hits")("total")("value").num.toInt)
        .getOrElse(responses(responseIdx)("hits")("total").num.toInt)
  }
}<|MERGE_RESOLUTION|>--- conflicted
+++ resolved
@@ -84,15 +84,10 @@
   }
 
   class SearchResult(response: HttpResponse) extends JsonResponse(response) {
-<<<<<<< HEAD
-    lazy val searchHitsWithSettings = responseJson("hits")("hits")
-    lazy val searchHits = searchHitsWithSettings.arr.removeRorSettings()
+    lazy val searchHitsWithSettings: Value = responseJson("hits")("hits")
+    lazy val searchHits: List[Value] = searchHitsWithSettings.arr.removeRorSettings().toList
 
     def hit(idx: Int) = searchHits(idx)("_source")
-=======
-    lazy val searchHitsWithSettings: Value = responseJson("hits")("hits")
-    lazy val searchHits: List[Value] = searchHitsWithSettings.arr.removeRorSettings().toList
->>>>>>> b531f063
   }
 
   class MSearchResult(response: HttpResponse) extends JsonResponse(response) {
