--- conflicted
+++ resolved
@@ -58,11 +58,7 @@
           .run("/usr/share/elasticsearch/bin/elasticsearch-plugin remove x-pack --purge || rm -rf /usr/share/elasticsearch/plugins/*")
           .run("grep -v xpack /usr/share/elasticsearch/config/elasticsearch.yml > /tmp/xxx.yml && mv /tmp/xxx.yml /usr/share/elasticsearch/config/elasticsearch.yml")
           .run("echo 'http.type: ssl_netty4' >> /usr/share/elasticsearch/config/elasticsearch.yml")
-<<<<<<< HEAD
-          .run(s"echo 'readonyrest.force_load_from_file: true' >> /usr/share/elasticsearch/config/elasticsearch.yml")
-=======
           .run("echo 'readonlyrest.force_load_from_file: true' >> /usr/share/elasticsearch/config/elasticsearch.yml")
->>>>>>> 4bc6cf95
           .run("sed -i \"s|debug|info|g\" /usr/share/elasticsearch/config/log4j2.properties")
           .user("root")
           .run("chown elasticsearch:elasticsearch config/*")
