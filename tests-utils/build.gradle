--- conflicted
+++ resolved
@@ -42,13 +42,8 @@
     compile group: 'org.scala-lang',                 name: 'scala-library',                 version: '2.12.4'
     compile group: 'org.scala-lang.modules',         name: 'scala-java8-compat_2.12',       version: '0.9.0'
     compile group: 'com.typesafe.scala-logging',     name: 'scala-logging_2.12',            version: '3.9.2'
-<<<<<<< HEAD
     compile group: 'org.scalatest',                  name: 'scalatest_2.12',                version: '3.1.0'
-    compile group: 'com.dimafeng',                   name: 'testcontainers-scala_2.12',     version: '0.38.4'
-=======
-    compile group: 'org.scalatest',                  name: 'scalatest_2.12',                version: '3.0.8'
     compile group: 'com.dimafeng',                   name: 'testcontainers-scala_2.12',     version: '0.39.0'
->>>>>>> 8a2180d7
     compile group: 'org.testcontainers',             name: 'testcontainers',                version: "1.15.0"
     compile group: 'com.unboundid',                  name: 'unboundid-ldapsdk',             version: '4.0.9'
     compile group: 'com.mashape.unirest',            name: 'unirest-java',                  version: '1.4.9'
