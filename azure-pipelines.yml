--- conflicted
+++ resolved
@@ -69,13 +69,10 @@
 
         IT_PROXY:
           ROR_TASK: integration_proxy
-<<<<<<< HEAD
         IT_es80x:
           ROR_TASK: integration_es80x
-=======
         IT_es716x:
           ROR_TASK: integration_es716x
->>>>>>> 5496e0ba
         IT_es714x:
           ROR_TASK: integration_es714x
         IT_es711x:
