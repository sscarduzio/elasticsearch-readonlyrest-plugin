variables:
  ssh_file: '~/.ssh/gh_deploy_key.priv'
  isMaster: $[eq(variables['Build.SourceBranch'], 'refs/heads/master')]
  isDevelop: $[eq(variables['Build.SourceBranch'], 'refs/heads/develop')]
  isPullRequest: $[eq(variables['Build.Reason'], 'PullRequest')]

trigger:
  batch: false
  branches:
    include:
<<<<<<< HEAD
      - master
      - develop
=======
    - master
    - develop
    - epic/*
    - RORDEV*
>>>>>>> 61551899
  tags:
    exclude:
      - '*'
  paths:
    include:
      - '*'
    exclude:
      - 'docs/*'
      - '*.md'
      - '*/*/*.md'
pool:
  vmImage: 'ubuntu-20.04'

stages:
  - stage: ES_S3_UP
    dependsOn: [ ]
    jobs:
      - job:
        steps:
          - script: |
              bin/upload_es_artifacts.sh
            continueOnError: true
            env:
              var_aws_access_key_id: $(aws_access_key_id)
              var_aws_secret_access_key: $(aws_secret_access_key)

  - stage: CVE
    dependsOn: [ ] # run in parallel
    jobs:
      - job:
        steps:
          - checkout: self
            fetchDepth: 1
            clean: false
            persistCredentials: true
          - script: |
              echo ">> ALL BUILD* VARIABLES " && export | grep BUILD
              echo "[CVE] executing ROR_TASK=$ROR_TASK"
              bin/build.sh
            continueOnError: true
            env:
              ROR_TASK: cve_check

  - stage: TEST
    jobs:
      - job:
        steps:
          - checkout: self
            fetchDepth: 1
            clean: false
            persistCredentials: true
          - script: |
              echo "[TEST] executing ROR_TASK = $ROR_TASK"
              bin/build.sh
          - task: PublishTestResults@2
            condition: failed()
            inputs:
              testRunTitle: "$(ROR_TASK) results"
              testResultsFiles: "**/TEST*xml"
              mergeTestResults: true

        strategy:
          maxParallel: 99
          matrix:
            LICENSE:
              ROR_TASK: license
            UNIT:
              ROR_TASK: core_tests

            IT_PROXY:
              ROR_TASK: integration_proxy
            IT_es80x:
              ROR_TASK: integration_es80x
            IT_es716x:
              ROR_TASK: integration_es716x
            IT_es714x:
              ROR_TASK: integration_es714x
            IT_es711x:
              ROR_TASK: integration_es711x
            IT_es710x:
              ROR_TASK: integration_es710x
            IT_es79x:
              ROR_TASK: integration_es79x
            IT_es78x:
              ROR_TASK: integration_es78x
            IT_es77x:
              ROR_TASK: integration_es77x
            IT_es74x:
              ROR_TASK: integration_es74x
            IT_es73x:
              ROR_TASK: integration_es73x
            IT_es72x:
              ROR_TASK: integration_es72x
            IT_es70x:
              ROR_TASK: integration_es70x
            IT_es67x:
              ROR_TASK: integration_es67x
            IT_es66x:
              ROR_TASK: integration_es66x
            IT_es65x:
              ROR_TASK: integration_es65x
            IT_es63x:
              ROR_TASK: integration_es63x
            IT_es62x:
              ROR_TASK: integration_es62x
            IT_es61x:
              ROR_TASK: integration_es61x
            IT_es60x:
              ROR_TASK: integration_es60x

  - stage: BLD_TEST
    dependsOn:
      - TEST
    condition: and(succeeded('TEST'), eq(variables.isPullRequest, true))
    jobs:
      - job:
        steps:
          - checkout: self
            fetchDepth: 1
            clean: false

          - script: |
              set -e
              echo "[BLD_TEST] executing ROR_TASK = $ROR_TASK"
              echo ">>> ($ROR_TASK) Creating deliverables" && bin/build.sh

        strategy:
          maxParallel: 99
          matrix:
            PKG_es8xx:
              ROR_TASK: package_es8xx
            PKG_es7xx:
              ROR_TASK: package_es7xx
            PKG_es6xx:
              ROR_TASK: package_es6xx

  - stage: S3_UP
    dependsOn:
      - TEST
    condition: and(succeeded('TEST'), or(eq(variables.isDevelop, true), eq(variables.isMaster, true)))
    jobs:
      - job:
        steps:
          - checkout: self
            fetchDepth: 1
            clean: false
            persistCredentials: true

          - task: DownloadSecureFile@1
            name: ghKey
            displayName: 'Download gh_deploy_key.priv secret file'
            inputs:
              secureFile: 'gh_deploy_key.priv'

          - script: |
              set -e
              echo Installing $(ghKey.secureFilePath) to directory...
              mkdir -p ~/.ssh && chmod 0700 ~/.ssh
              touch $(ssh_file)
              sudo cat $(ghKey.secureFilePath) > $(ssh_file)
              echo "$(ssh_file) MD5SUSM `md5sum $(ssh_file)`"
              sudo chmod 600 $(ssh_file) && sudo printf "%s\n" \
               "Host github.com" \
               "  IdentityFile $(ssh_file)" \
               "  LogLevel ERROR" >> ~/.ssh/config
              ls -ltra ~/.ssh

          - script: |
              set -e
              # Translate back env vars to avoid cyclical reference :/
              export aws_access_key_id=$var_aws_access_key_id
              export aws_secret_access_key=$var_aws_secret_access_key
              
              echo ">> ALL VARIABLES NAMES " && export | awk -F= '{print $1}'
              echo ">> ALL BUILD* VARIABLES " && export | grep BUILD
              
              echo "[S3_UP] executing ROR_TASK = $ROR_TASK"
              chown -R $USER ~/.ssh
              echo ">>>>>>>>> content of .ssh/" && ls -ltra ~/.ssh
              echo ">>> ($ROR_TASK) Creating deliverables to be published" && bin/build.sh
              echo ">>> ($ROR_TASK) Tag and upload to S3" && ci/ci-deploy.sh
            env:
              var_aws_access_key_id: $(aws_access_key_id)
              var_aws_secret_access_key: $(aws_secret_access_key)

        strategy:
          maxParallel: 99
          matrix:
            PKG_es8xx:
              ROR_TASK: package_es8xx
            PKG_es7xx:
              ROR_TASK: package_es7xx
            PKG_es6xx:
              ROR_TASK: package_es6xx

  - stage: MVN_PUB
    dependsOn:
      - TEST
    condition: and(succeeded('TEST'), eq(variables.isMaster, true))
    jobs:
      - job:
        steps:
          - checkout: self
            fetchDepth: 1
            clean: false
            persistCredentials: true

          # Populate the global variable mvn_status for later
          - script: |
              PLUGIN_VER=$(awk -F= '$1=="pluginVersion" {print $2}' gradle.properties)
              URL="https://oss.sonatype.org/service/local/repositories/releases/content/tech/beshu/ror/audit_2.12/$PLUGIN_VER/"
              echo "Maven artifact URL to check: $URL"
              MVN_STATUS=$(curl --write-out '%{http_code}' --output /dev/null "$URL")
              echo "##vso[task.setvariable variable=mvn_status]$MVN_STATUS"

          - script: |
              echo ">> MVN_STATUS WAS 200. Artifact already present, no need to proceed further with Maven publishing."
            condition: eq(200, variables.mvn_status)

          - script: |
              echo ">> MVN_STATUS WAS 404. Artifact not present in Maven repository, proceeding with publishing."
            condition: eq(404, variables.mvn_status)

          - task: DownloadSecureFile@1
            name: pgp
            displayName: 'Download secret.pgp secret file'
            inputs:
              secureFile: 'secret.pgp'

          - script: |
              echo Installing $(pgp.secureFilePath) to directory...
              sudo chown root:root $(pgp.secureFilePath)
              sudo chmod a+r $(pgp.secureFilePath)
              mkdir .travis
              sudo ln -s -t .travis/ $(pgp.secureFilePath)
              echo "secret.pgp MD5SUSM `md5sum .travis/secret.pgp`"
            condition: eq(404, variables.mvn_status)

          - script: |
              echo "[MVN_PUB] executing ROR_TASK=$ROR_TASK"
              export MAVEN_REPO_PASSWORD=$VAR_MAVEN_REPO_PASSWORD
              export MAVEN_REPO_USER=$VAR_MAVEN_REPO_USER
              export MAVEN_STAGING_PROFILE_ID=$VAR_MAVEN_STAGING_PROFILE_ID
              export GPG_KEY_ID=$VAR_GPG_KEY_ID
              export GPG_PASSPHRASE=$VAR_GPG_PASSPHRASE
              echo ">>> ($ROR_TASK) Publishing artifacts" && bin/build.sh
            env:
              ROR_TASK: publish_artifacts
              VAR_MAVEN_REPO_PASSWORD: $(MAVEN_REPO_PASSWORD)
              VAR_MAVEN_REPO_USER: $(MAVEN_REPO_USER)
              VAR_MAVEN_STAGING_PROFILE_ID: $(MAVEN_STAGING_PROFILE_ID)
              VAR_GPG_PASSPHRASE: $(GPG_PASSPHRASE)
              VAR_GPG_KEY_ID: $(GPG_KEY_ID)
            condition: eq(404, variables.mvn_status)<|MERGE_RESOLUTION|>--- conflicted
+++ resolved
@@ -8,15 +8,10 @@
   batch: false
   branches:
     include:
-<<<<<<< HEAD
-      - master
-      - develop
-=======
     - master
     - develop
     - epic/*
     - RORDEV*
->>>>>>> 61551899
   tags:
     exclude:
       - '*'
