variables:
  ssh_file: '~/.ssh/gh_deploy_key.priv'

trigger:
  batch: false
  branches:
    include:
    - master
    - develop
    - '*/pull/*'
  tags:
    exclude:
    - '*'
  paths:
    include:
    - '*' 
    exclude:
    - 'docs/*'
    - '*.md'
    - '*/*/*.md'
pool:
  vmImage: 'ubuntu-20.04'

stages:
- stage:
  jobs:
  - job: "secrets"
    steps:
    - checkout: none
    - task: DownloadSecureFile@1
      name: pgp
      displayName: 'Download secret.pgp secret file'
      inputs:
        secureFile: 'secret.pgp'

    - script: |
        echo Installing $(secret.secureFilePath) to directory...
        sudo chown root:root $(secret.secureFilePath)
        sudo chmod a+r $(secret.secureFilePath)
        sudo ln -s -t .travis/ $(secret.secureFilePath)
        echo "secret.pgp MD5SUSM `md5sum .travis/secret.pgp`"
        echo "JAVA VERSION: `java --version`"
        export |egrep -i 'java|jdk'

    - task: DownloadSecureFile@1
      name: GH_key
      displayName: 'Download secret.pgp secret file'
      inputs:
        secureFile: 'gh_deploy_key.priv'

    - script: |
        echo Installing $(deployKey.secureFilePath) to directory...
        sudo chown root:root $(deployKey.secureFilePath)
        sudo chmod a+r $(deployKey.secureFilePath)
        mkdir -p ~/.ssh
        chmod 0700 ~/.ssh
        sudo ln -s -t ~/.ssh/ $(deployKey.secureFilePath)
        echo " $(ssh_file) MD5SUSM `md5sum $(ssh_file)`"
        sudo chmod 600 $(ssh_file) && sudo printf "%s\n" \
         "Host github.com" \
         "  IdentityFile $(ssh_file)" \
         "  LogLevel ERROR" >> ~/.ssh/config
        ls -ltra ~/.ssh

- stage:
  jobs:
  - job:
    condition: succeeded()
    steps:
    - checkout: self
      fetchDepth: 1
    - script: |
        java --version
        echo "executing ROR_TASK = $ROR_TASK"
        bin/build.sh && \
        echo ">>> Tag and upload to S3" && \
        ci/ci-deploy.sh && \
        echo ">>> Publishing artifacts" && ROR_TASK="publish_artifacts" bin/build.sh

    - task: PublishTestResults@2
      condition: failed()
      inputs:
<<<<<<< HEAD
        testRunTitle: "$(ROR_TASK) results"
        testResultsFiles: "**/TEST*xml"
        mergeTestResults: true

=======
        testRunTitle: "$ROR_TASK test results"
        failTaskOnFailedTests: false
        searchFolder: integration_testintegration-tests/build/reports/tests/test/*html
>>>>>>> 3e72f8f4
    strategy:
      maxParallel: 99
      matrix: 
        LICENSE:
          ROR_TASK: license
        CVE:
          ROR_TASK: cve_check
        UNIT:
          ROR_TASK: unit

        IT_PROXY:
          ROR_TASK: integration_proxy
        IT_es710x:
          ROR_TASK: integration_es710x
        IT_es79x:
          ROR_TASK: integration_es79x
        IT_es78x:
          ROR_TASK: integration_es78x
        IT_es77x:
          ROR_TASK: integration_es77x
        IT_es74x:
          ROR_TASK: integration_es74x
        IT_es73x:
          ROR_TASK: integration_es73x
        IT_es72x:
          ROR_TASK: integration_es72x
        IT_es66x:
          ROR_TASK: integration_es66x
        IT_es63x:
          ROR_TASK: integration_es63x
        IT_es62x:
          ROR_TASK: integration_es62x
        IT_es61x:
          ROR_TASK: integration_es61x
        IT_es60x:
          ROR_TASK: integration_es60x
          
        PKG_es7xx:
          ROR_TASK: package_es7xx
        PKG_es6xx:
          ROR_TASK: package_es6xx
        PKG_es5xx:
          ROR_TASK: package_es5xx<|MERGE_RESOLUTION|>--- conflicted
+++ resolved
@@ -80,16 +80,9 @@
     - task: PublishTestResults@2
       condition: failed()
       inputs:
-<<<<<<< HEAD
         testRunTitle: "$(ROR_TASK) results"
         testResultsFiles: "**/TEST*xml"
         mergeTestResults: true
-
-=======
-        testRunTitle: "$ROR_TASK test results"
-        failTaskOnFailedTests: false
-        searchFolder: integration_testintegration-tests/build/reports/tests/test/*html
->>>>>>> 3e72f8f4
     strategy:
       maxParallel: 99
       matrix: 
