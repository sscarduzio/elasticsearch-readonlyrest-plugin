readonlyrest:
  ssl:
    enable: true
    keystore_file: "keystore.jks"
    keystore_pass: readonlyrest
    key_pass: readonlyrest
<<<<<<< HEAD
=======

  prompt_for_basic_auth: false
>>>>>>> 95231f9a

  access_control_rules:

    # ES containter initializer need this rule to configure ES instance after startup
    - name: "CONTAINER ADMIN"
<<<<<<< HEAD
=======
      verbosity: error
      type: allow
>>>>>>> 95231f9a
      auth_key: admin:container
      verbosity: error

    - name: whitelist_simple
      auth_key: "user1:pass"
      indices: ["testfiltera"]
      fields: ["_source","user1"]

    - name: whitelist_with_variable
      auth_key: "user2:pass"
      indices: ["testfiltera"]
      fields: ["_source","@{acl:user}"]

    - name: whitelist_with_variable_user_with_negated_value
      auth_key: "~user:pass"
      indices: ["testfiltera"]
      fields: ["_source","@{acl:user}"]

    - name: whitelist_wildcard
      auth_key: "user3:pass"
      indices: ["testfiltera"]
      fields: ["_source","us*3"]

    - name: blacklist_simple
      auth_key: "user4:pass"
      indices: ["testfiltera"]
      fields: ["~user4"]

    - name: blacklist_with_variable
      auth_key: "user5:pass"
      indices: ["testfiltera"]
      fields: ["~@{acl:user}"]

    - name: blacklist_wildcard
      auth_key: "user6:pass"
      indices: ["testfiltera"]
      fields: ["~us*6"]

    - name: Nested field test1
      auth_key: "user1:pass"
      indices: ["nestedtest"]
      fields: ["_source", "items.endDate", "secrets", "user"]

    - name: Nested field test2
      auth_key: "user2:pass"
      indices: ["nestedtest"]
      fields: ["_source", "items.*Date", "secrets.*", "user.*"]

    - name: Nested field test3
      auth_key: "user3:pass"
      indices: ["nestedtest"]
      fields: ["~items.endDate", "~secrets", "~user"]

<<<<<<< HEAD
    - name: Nested field test4
      auth_key: "user4:pass"
      indices: ["nestedtest"]
      fields: ["~items.*Date", "~secrets.*", "~user.*"]
=======
    - name: "test1"
      indices: ["test1_index"]
      auth_key: dev1:test

    - name: "test2"
      indices: ["test2_index"]
      auth_key: dev2:test

    - name: "test3"
      indices: ["test3_index"]
      auth_key: dev3:test
>>>>>>> 95231f9a
<|MERGE_RESOLUTION|>--- conflicted
+++ resolved
@@ -4,80 +4,17 @@
     keystore_file: "keystore.jks"
     keystore_pass: readonlyrest
     key_pass: readonlyrest
-<<<<<<< HEAD
-=======
 
   prompt_for_basic_auth: false
->>>>>>> 95231f9a
 
   access_control_rules:
 
     # ES containter initializer need this rule to configure ES instance after startup
     - name: "CONTAINER ADMIN"
-<<<<<<< HEAD
-=======
       verbosity: error
       type: allow
->>>>>>> 95231f9a
       auth_key: admin:container
-      verbosity: error
 
-    - name: whitelist_simple
-      auth_key: "user1:pass"
-      indices: ["testfiltera"]
-      fields: ["_source","user1"]
-
-    - name: whitelist_with_variable
-      auth_key: "user2:pass"
-      indices: ["testfiltera"]
-      fields: ["_source","@{acl:user}"]
-
-    - name: whitelist_with_variable_user_with_negated_value
-      auth_key: "~user:pass"
-      indices: ["testfiltera"]
-      fields: ["_source","@{acl:user}"]
-
-    - name: whitelist_wildcard
-      auth_key: "user3:pass"
-      indices: ["testfiltera"]
-      fields: ["_source","us*3"]
-
-    - name: blacklist_simple
-      auth_key: "user4:pass"
-      indices: ["testfiltera"]
-      fields: ["~user4"]
-
-    - name: blacklist_with_variable
-      auth_key: "user5:pass"
-      indices: ["testfiltera"]
-      fields: ["~@{acl:user}"]
-
-    - name: blacklist_wildcard
-      auth_key: "user6:pass"
-      indices: ["testfiltera"]
-      fields: ["~us*6"]
-
-    - name: Nested field test1
-      auth_key: "user1:pass"
-      indices: ["nestedtest"]
-      fields: ["_source", "items.endDate", "secrets", "user"]
-
-    - name: Nested field test2
-      auth_key: "user2:pass"
-      indices: ["nestedtest"]
-      fields: ["_source", "items.*Date", "secrets.*", "user.*"]
-
-    - name: Nested field test3
-      auth_key: "user3:pass"
-      indices: ["nestedtest"]
-      fields: ["~items.endDate", "~secrets", "~user"]
-
-<<<<<<< HEAD
-    - name: Nested field test4
-      auth_key: "user4:pass"
-      indices: ["nestedtest"]
-      fields: ["~items.*Date", "~secrets.*", "~user.*"]
-=======
     - name: "test1"
       indices: ["test1_index"]
       auth_key: dev1:test
@@ -88,5 +25,4 @@
 
     - name: "test3"
       indices: ["test3_index"]
-      auth_key: dev3:test
->>>>>>> 95231f9a
+      auth_key: dev3:test