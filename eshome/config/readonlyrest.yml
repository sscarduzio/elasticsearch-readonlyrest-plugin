readonlyrest:
<<<<<<< HEAD
  ssl:
    enable: true
    keystore_file: "keystore.jks"
    keystore_pass: readonlyrest
    key_pass: readonlyrest
=======
  prompt_for_basic_auth: false
>>>>>>> 414a9139

  access_control_rules:

    - name: "CONTAINER ADMIN"
<<<<<<< HEAD
=======
      verbosity: error
      indices: ["*"]
      type: allow
>>>>>>> 414a9139
      auth_key: admin:container
      verbosity: error

    - name: getter_a_positive
      auth_key: "user1:pass"
      indices: ["testfiltera"]
      fields: ["_source","dummy2"]

    - name: getter_a_positive_with_variable
      auth_key: "dummy:pass"
      indices: ["testfiltera"]
      fields: ["_source","@{acl:user}2"]

    - name: getter_a_positive_wc
      auth_key: "user2:pass"
      indices: ["testfiltera"]
      fields: ["_source","du*2"]

    - name: getter_a_negative
      auth_key: "user3:pass"
      indices: ["testfiltera"]
      fields: ["~dummy2"]

    - name: getter_a_negative_wc
      auth_key: "user4:pass"
      indices: ["testfiltera"]
      fields: ["~du*2"]

    - name: Nested field test1
      auth_key: "user1:pass"
      indices: ["nestedtest"]
      fields: ["_source", "items.endDate", "secrets", "user"]

<<<<<<< HEAD
    - name: Nested field test2
      auth_key: "user2:pass"
      indices: ["nestedtest"]
      fields: ["_source", "items.*Date", "secrets.*", "user.*"]

    - name: Nested field test3
      auth_key: "user3:pass"
      indices: ["nestedtest"]
      fields: ["~items.endDate", "~secrets", "~user"]

    - name: Nested field test4
      auth_key: "user4:pass"
      indices: ["nestedtest"]
      fields: ["~items.*Date", "~secrets.*", "~user.*"]
=======
    - name: "dev1"
      indices: ["dev1*"]
      type: allow
      auth_key: dev1:test
>>>>>>> 414a9139
<|MERGE_RESOLUTION|>--- conflicted
+++ resolved
@@ -1,74 +1,15 @@
 readonlyrest:
-<<<<<<< HEAD
-  ssl:
-    enable: true
-    keystore_file: "keystore.jks"
-    keystore_pass: readonlyrest
-    key_pass: readonlyrest
-=======
   prompt_for_basic_auth: false
->>>>>>> 414a9139
 
   access_control_rules:
 
     - name: "CONTAINER ADMIN"
-<<<<<<< HEAD
-=======
       verbosity: error
       indices: ["*"]
       type: allow
->>>>>>> 414a9139
       auth_key: admin:container
-      verbosity: error
 
-    - name: getter_a_positive
-      auth_key: "user1:pass"
-      indices: ["testfiltera"]
-      fields: ["_source","dummy2"]
-
-    - name: getter_a_positive_with_variable
-      auth_key: "dummy:pass"
-      indices: ["testfiltera"]
-      fields: ["_source","@{acl:user}2"]
-
-    - name: getter_a_positive_wc
-      auth_key: "user2:pass"
-      indices: ["testfiltera"]
-      fields: ["_source","du*2"]
-
-    - name: getter_a_negative
-      auth_key: "user3:pass"
-      indices: ["testfiltera"]
-      fields: ["~dummy2"]
-
-    - name: getter_a_negative_wc
-      auth_key: "user4:pass"
-      indices: ["testfiltera"]
-      fields: ["~du*2"]
-
-    - name: Nested field test1
-      auth_key: "user1:pass"
-      indices: ["nestedtest"]
-      fields: ["_source", "items.endDate", "secrets", "user"]
-
-<<<<<<< HEAD
-    - name: Nested field test2
-      auth_key: "user2:pass"
-      indices: ["nestedtest"]
-      fields: ["_source", "items.*Date", "secrets.*", "user.*"]
-
-    - name: Nested field test3
-      auth_key: "user3:pass"
-      indices: ["nestedtest"]
-      fields: ["~items.endDate", "~secrets", "~user"]
-
-    - name: Nested field test4
-      auth_key: "user4:pass"
-      indices: ["nestedtest"]
-      fields: ["~items.*Date", "~secrets.*", "~user.*"]
-=======
     - name: "dev1"
       indices: ["dev1*"]
       type: allow
-      auth_key: dev1:test
->>>>>>> 414a9139
+      auth_key: dev1:test