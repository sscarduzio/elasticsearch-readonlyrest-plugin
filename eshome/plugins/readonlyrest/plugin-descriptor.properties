--- conflicted
+++ resolved
@@ -55,11 +55,7 @@
 #
 # 'elasticsearch.version' version of elasticsearch compiled against
 
-<<<<<<< HEAD
-elasticsearch.version=6.8.10
-=======
 elasticsearch.version=7.8.1
->>>>>>> cb09863e
 
 # ES 2.x compatibility
 #site=false
