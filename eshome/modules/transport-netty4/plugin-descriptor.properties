--- conflicted
+++ resolved
@@ -23,13 +23,8 @@
 #
 # 'version': plugin's version
 
-<<<<<<< HEAD
-version=7.7.1
-elasticsearch.version=7.7.1
-=======
 version=7.9.3
 elasticsearch.version=7.9.3
->>>>>>> 14cb8188
 
 # 'name': the plugin name
 name=transport-netty4
