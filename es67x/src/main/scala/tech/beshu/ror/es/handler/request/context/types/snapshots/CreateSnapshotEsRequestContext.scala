--- conflicted
+++ resolved
@@ -51,16 +51,11 @@
       .getOrElse(throw RequestSeemsToBeInvalid[CreateSnapshotRequest]("Repository name is empty"))
   }
 
-<<<<<<< HEAD
-  override protected def indicesFrom(request: CreateSnapshotRequest): Set[RequestedClusterIndex[_ <: ClusterIndexName]] = {
-    indicesOrWildcard(request.indices().asSafeSet.flatMap(RequestedIndex.fromString))
-=======
   override protected def indicesFrom(request: CreateSnapshotRequest): Set[ClusterIndexName] = {
     request
       .indices().asSafeSet
-      .flatMap(ClusterIndexName.fromString)
+      .flatMap(RequestedIndex.fromString)
       .orWildcardWhenEmpty
->>>>>>> bcaa27d8
   }
 
   override protected def modifyRequest(blockContext: SnapshotRequestBlockContext): ModificationResult = {
