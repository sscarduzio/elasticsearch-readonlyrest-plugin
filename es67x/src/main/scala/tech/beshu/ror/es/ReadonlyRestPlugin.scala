--- conflicted
+++ resolved
@@ -106,7 +106,6 @@
     .load(environment.configFile)
     .map(_.fold(e => throw new ElasticsearchException(e.message), identity))
     .runSyncUnsafe(timeout)(Scheduler.global, CanBlock.permit)
-<<<<<<< HEAD
   private val fipsConfig = FipsConfiguration
     .load(environment.configFile)
     .map(_.fold(e => throw new ElasticsearchException(e.message), identity))
@@ -117,8 +116,6 @@
     serializeFullClusterState(ClusterState.EMPTY_STATE, Version.CURRENT).length,
     false
   )
-=======
->>>>>>> de98f0b5
   private val esInitListener = new EsInitListener
 
   private var ilaf: IndexLevelActionFilter = _
