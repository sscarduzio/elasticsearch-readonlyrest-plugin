openapi: 3.0.3
info:
  title: ROR Internal API
  description: The API is designed for ROR KBN plugin. It should be treated as internal. It means that backward compatibility won't be a first-class thing for us.
  version: 2.1.0

paths:
  /_readonlyrest/metadata/current_user:
    get:
      summary: Getting logged user metadata from ES ROR
      description: Then endpoint is used by ROR Kibana to figure out if user can be authenticated and authorized. In response metadata of the user are sent back to Kibana.
      tags:
        - ROR Kibana logging in
      parameters:
        - $ref: '#/components/parameters/XRorCorrelationIdHeader'
        - $ref: '#/components/parameters/XRorCurrentGroupHeader'
      responses:
        200:
          description: Contains currently configured Test Settings or business error
          content:
            application/json:
              schema:
                $ref: '#/components/schemas/GetCurrentUserMetadataResponse'
              examples:
                GetCurrentUserMetadataResponseExample:
                  $ref: "#/components/examples/GetCurrentUserMetadataResponseExample"
        403:
          description: The request was forbidden by ROR's ACL
          content:
            application/json:
              schema:
                $ref: '#/components/schemas/ForbiddenRorResponse'
              examples:
                NoAclBlockWasMatchedForbiddenResponseExample:
                  $ref: "#/components/examples/NoAclBlockWasMatchedForbiddenResponseExample"
                ForbidBlockMatchedResponseExample:
                  $ref: "#/components/examples/ForbidBlockMatchedResponseExample"
                TestSettingsNotConfiguredForbiddenResponseExample:
                  $ref: "#/components/examples/TestSettingsNotConfiguredForbiddenResponseExample"
                ImpersonationNotSupportedResponseExample:
                  $ref: "#/components/examples/ImpersonationNotSupportedResponseExample"
                ImpersonationNotAllowedResponseExample:
                  $ref: "#/components/examples/ImpersonationNotAllowedResponseExample"
                RorIsNotStartedYetResponseExample:
                  $ref: "#/components/examples/RorIsNotStartedYetResponseExample"
                RorFailedToStartResponseExample:
                  $ref: "#/components/examples/RorFailedToStartResponseExample"
  /_readonlyrest/admin/config/test:
    get:
      summary: Getting currently applied Test Settings
      description: The endpoint can be used to fetch currently configured Test settings. If Test settings are not configured, the endpoint returns proper error.
      tags:
        - Test Settings
      parameters:
        - $ref: '#/components/parameters/XRorCorrelationIdHeader'
      responses:
        200:
          description: Contains currently configured Test Settings or business error
          content:
            application/json:
              schema:
                $ref: '#/components/schemas/GetTestSettingsResponse'
              examples:
                TestSettingsAreConfiguredAndValidResponseExample:
                  $ref: "#/components/examples/TestSettingsAreConfiguredAndValidResponseExample"
                TestSettingsAreConfiguredAndValidButWithWarningsResponseExample:
                  $ref: "#/components/examples/TestSettingsAreConfiguredAndValidButWithWarningsResponseExample"
                TestSettingsNotConfiguredResponseExample:
                  $ref: "#/components/examples/TestSettingsNotConfiguredResponseExample"
                TestSettingsInvalidatedResponseExample:
                  $ref: "#/components/examples/TestSettingsInvalidatedResponseExample"
        403:
          description: The request was forbidden by ROR's ACL
          content:
            application/json:
              schema:
                $ref: '#/components/schemas/ForbiddenRorResponse'
              examples:
                NoAclBlockWasMatchedForbiddenResponseExample:
                  $ref: "#/components/examples/NoAclBlockWasMatchedForbiddenResponseExample"
                ForbidBlockMatchedResponseExample:
                  $ref: "#/components/examples/ForbidBlockMatchedResponseExample"
                TestSettingsNotConfiguredForbiddenResponseExample:
                  $ref: "#/components/examples/TestSettingsNotConfiguredForbiddenResponseExample"
                ImpersonationNotSupportedResponseExample:
                  $ref: "#/components/examples/ImpersonationNotSupportedResponseExample"
                ImpersonationNotAllowedResponseExample:
                  $ref: "#/components/examples/ImpersonationNotAllowedResponseExample"
                RorIsNotStartedYetResponseExample:
                  $ref: "#/components/examples/RorIsNotStartedYetResponseExample"
                RorFailedToStartResponseExample:
                  $ref: "#/components/examples/RorFailedToStartResponseExample"
    post:
      summary: Configuring Test Settings
      description: The endpoint can be used to configure Test Settings.
      tags:
        - Test Settings
      parameters:
        - $ref: '#/components/parameters/XRorCorrelationIdHeader'
      requestBody:
        required: true
        content:
          application/json:
            schema:
              $ref: '#/components/schemas/UpdateTestSettingsRequest'
      responses:
        200:
          description: Test Settings were configured or business error was returned
          content:
            application/json:
              schema:
                $ref: '#/components/schemas/UpdateTestSettingsResponse'
              examples:
                TestSettingsUpdatedResponseExample:
                  $ref: "#/components/examples/TestSettingsUpdatedResponseExample"
                TestSettingsUpdatedButWithWarningsResponseExample:
                  $ref: "#/components/examples/TestSettingsUpdatedButWithWarningsResponseExample"
                TestSettingsUpdateFailedResponseExample:
                  $ref: "#/components/examples/TestSettingsUpdateFailedResponseExample"
        403:
          description: The request was forbidden by ROR's ACL
          content:
            application/json:
              schema:
                $ref: '#/components/schemas/ForbiddenRorResponse'
              examples:
                NoAclBlockWasMatchedForbiddenResponseExample:
                  $ref: "#/components/examples/NoAclBlockWasMatchedForbiddenResponseExample"
                ForbidBlockMatchedResponseExample:
                  $ref: "#/components/examples/ForbidBlockMatchedResponseExample"
                TestSettingsNotConfiguredForbiddenResponseExample:
                  $ref: "#/components/examples/TestSettingsNotConfiguredForbiddenResponseExample"
                ImpersonationNotSupportedResponseExample:
                  $ref: "#/components/examples/ImpersonationNotSupportedResponseExample"
                ImpersonationNotAllowedResponseExample:
                  $ref: "#/components/examples/ImpersonationNotAllowedResponseExample"
                RorIsNotStartedYetResponseExample:
                  $ref: "#/components/examples/RorIsNotStartedYetResponseExample"
                RorFailedToStartResponseExample:
                  $ref: "#/components/examples/RorFailedToStartResponseExample"
    delete:
      summary: Invalidating Test Settings
      description: The endpoint can be used to invalidate Test Settings early
      tags:
        - Test Settings
      parameters:
        - $ref: '#/components/parameters/XRorCorrelationIdHeader'
      responses:
        200:
          description: Contains confirmation of Test Settings invalidation
          content:
            application/json:
              schema:
                $ref: '#/components/schemas/InvalidateTestSettingsResponse'
              examples:
                InvalidateTestSettingsSuccessResponseExample:
                  $ref: "#/components/examples/InvalidateTestSettingsSuccessResponseExample"
                InvalidateTestSettingsFailedResponseExample:
                  $ref: "#/components/examples/InvalidateTestSettingsFailedResponseExample"
        403:
          description: The request was forbidden by ROR's ACL
          content:
            application/json:
              schema:
                $ref: '#/components/schemas/ForbiddenRorResponse'
              examples:
                NoAclBlockWasMatchedForbiddenResponseExample:
                  $ref: "#/components/examples/NoAclBlockWasMatchedForbiddenResponseExample"
                ForbidBlockMatchedResponseExample:
                  $ref: "#/components/examples/ForbidBlockMatchedResponseExample"
                TestSettingsNotConfiguredForbiddenResponseExample:
                  $ref: "#/components/examples/TestSettingsNotConfiguredForbiddenResponseExample"
                ImpersonationNotSupportedResponseExample:
                  $ref: "#/components/examples/ImpersonationNotSupportedResponseExample"
                ImpersonationNotAllowedResponseExample:
                  $ref: "#/components/examples/ImpersonationNotAllowedResponseExample"
                RorIsNotStartedYetResponseExample:
                  $ref: "#/components/examples/RorIsNotStartedYetResponseExample"
                RorFailedToStartResponseExample:
                  $ref: "#/components/examples/RorFailedToStartResponseExample"
  /_readonlyrest/admin/config/test/localusers:
    get:
      summary: Getting list of local users
      description: The endpoint can be used to fetch local users' names defined in currently configured Test settings. If Test settings are not configured, the endpoint returns proper error.
      tags:
        - Test Settings
      parameters:
        - $ref: '#/components/parameters/XRorCorrelationIdHeader'
      responses:
        200:
          description: Contains local users or business error
          content:
            application/json:
              schema:
                $ref: '#/components/schemas/GetLocalUsersFromTestSettingsResponse'
              examples:
                GetLocalUsersFromTestSettingsResponseExample:
                  $ref: "#/components/examples/GetLocalUsersFromTestSettingsResponseExample"
                TestSettingsNotConfiguredResponseExample:
                  $ref: "#/components/examples/TestSettingsNotConfiguredResponseExample"
        403:
          description: The request was forbidden by ROR's ACL
          content:
            application/json:
              schema:
                $ref: '#/components/schemas/ForbiddenRorResponse'
              examples:
                NoAclBlockWasMatchedForbiddenResponseExample:
                  $ref: "#/components/examples/NoAclBlockWasMatchedForbiddenResponseExample"
                ForbidBlockMatchedResponseExample:
                  $ref: "#/components/examples/ForbidBlockMatchedResponseExample"
                TestSettingsNotConfiguredForbiddenResponseExample:
                  $ref: "#/components/examples/TestSettingsNotConfiguredForbiddenResponseExample"
                ImpersonationNotSupportedResponseExample:
                  $ref: "#/components/examples/ImpersonationNotSupportedResponseExample"
                ImpersonationNotAllowedResponseExample:
                  $ref: "#/components/examples/ImpersonationNotAllowedResponseExample"
                RorIsNotStartedYetResponseExample:
                  $ref: "#/components/examples/RorIsNotStartedYetResponseExample"
                RorFailedToStartResponseExample:
                  $ref: "#/components/examples/RorFailedToStartResponseExample"
  /_readonlyrest/admin/config/test/authmock:
    get:
      summary: Getting currently configured Auth Services mocks
      description: The endpoint can be used to fetch mocks for Auth Services defined in ReadonlyREST's Tests settings. If Test settings are not configured, the endpoint returns proper error.
      tags:
        - Test Settings
      parameters:
        - $ref: '#/components/parameters/XRorCorrelationIdHeader'
      responses:
        200:
          description: Contains authentication services mocks definitions or business error
          content:
            application/json:
              schema:
                $ref: '#/components/schemas/GetAuthMocksResponse'
              examples:
                AllTypesOfAuthServicesConfiguredResponseExample:
                  $ref: "#/components/examples/AllTypesOfAuthServicesConfiguredResponseExample"
                NoAuthServiceConfiguredResponseExample:
                  $ref: "#/components/examples/NoAuthServiceConfiguredResponseExample"
                OnlySomeAuthServicesConfiguredResponseExample:
                  $ref: "#/components/examples/OnlySomeAuthServicesConfiguredResponseExample"
                TestSettingsNotConfiguredAuthServicesResponseExample:
                  $ref: "#/components/examples/TestSettingsNotConfiguredAuthServicesResponseExample"
                TestSettingsInvalidatedAuthServicesResponseExample:
                  $ref: "#/components/examples/TestSettingsInvalidatedAuthServicesResponseExample"
        403:
          description: The request was forbidden by ROR's ACL
          content:
            application/json:
              schema:
                $ref: '#/components/schemas/ForbiddenRorResponse'
              examples:
                NoAclBlockWasMatchedForbiddenResponseExample:
                  $ref: "#/components/examples/NoAclBlockWasMatchedForbiddenResponseExample"
                ForbidBlockMatchedResponseExample:
                  $ref: "#/components/examples/ForbidBlockMatchedResponseExample"
                TestSettingsNotConfiguredForbiddenResponseExample:
                  $ref: "#/components/examples/TestSettingsNotConfiguredForbiddenResponseExample"
                ImpersonationNotSupportedResponseExample:
                  $ref: "#/components/examples/ImpersonationNotSupportedResponseExample"
                ImpersonationNotAllowedResponseExample:
                  $ref: "#/components/examples/ImpersonationNotAllowedResponseExample"
                RorIsNotStartedYetResponseExample:
                  $ref: "#/components/examples/RorIsNotStartedYetResponseExample"
                RorFailedToStartResponseExample:
                  $ref: "#/components/examples/RorFailedToStartResponseExample"
    post:
      summary: Configuring Auth Services mocks
      description: The endpoint can be used to update mocks for Auth Services defined in ReadonlyREST's Tests settings. If Test settings are not configured, the endpoint returns proper error.
      tags:
        - Test Settings
      parameters:
        - $ref: '#/components/parameters/XRorCorrelationIdHeader'
      requestBody:
        required: true
        content:
          application/json:
            schema:
              $ref: '#/components/schemas/UpdateAuthMockRequest'
            examples:
              AllTypesOfAuthServicesConfiguredResponseExample:
                $ref: "#/components/examples/AllTypesOfAuthServicesConfiguredRequestExample"
              NoAuthServiceConfiguredResponseExample:
                $ref: "#/components/examples/NoAuthServiceConfiguredRequestExample"
              OnlySomeAuthServicesConfiguredResponseExample:
                $ref: "#/components/examples/OnlySomeAuthServicesConfiguredRequestExample"
      responses:
        200:
          description: Auth Services Mocks were configured or business error was returned
          content:
            application/json:
              schema:
                $ref: '#/components/schemas/UpdateAuthMocksResponse'
              examples:
                AuthMocksUpdatedResponseExample:
                  $ref: "#/components/examples/AuthMocksUpdatedResponseExample"
                TestSettingsNotConfiguredAuthServicesResponseExample:
                  $ref: "#/components/examples/TestSettingsNotConfiguredAuthServicesResponseExample"
                TestSettingsInvalidatedAuthServicesResponseExample:
                  $ref: "#/components/examples/TestSettingsInvalidatedAuthServicesResponseExample"
                UnknownAuthServicesDetectedResponseExample:
                  $ref: "#/components/examples/UnknownAuthServicesDetectedResponseExample"
                AuthMocksUpdateFailedResponseExample:
                  $ref: "#/components/examples/AuthMocksUpdateFailedResponseExample"
        403:
          description: The request was forbidden by ROR's ACL
          content:
            application/json:
              schema:
                $ref: '#/components/schemas/ForbiddenRorResponse'
              examples:
                NoAclBlockWasMatchedForbiddenResponseExample:
                  $ref: "#/components/examples/NoAclBlockWasMatchedForbiddenResponseExample"
                ForbidBlockMatchedResponseExample:
                  $ref: "#/components/examples/ForbidBlockMatchedResponseExample"
                TestSettingsNotConfiguredForbiddenResponseExample:
                  $ref: "#/components/examples/TestSettingsNotConfiguredForbiddenResponseExample"
                ImpersonationNotSupportedResponseExample:
                  $ref: "#/components/examples/ImpersonationNotSupportedResponseExample"
                ImpersonationNotAllowedResponseExample:
                  $ref: "#/components/examples/ImpersonationNotAllowedResponseExample"
                RorIsNotStartedYetResponseExample:
                  $ref: "#/components/examples/RorIsNotStartedYetResponseExample"
                RorFailedToStartResponseExample:
                  $ref: "#/components/examples/RorFailedToStartResponseExample"

components:
  securitySchemes:
    http:
      type: http
      scheme: basic

  schemas:
    ForbiddenRorResponse:
      type: object
      required:
        - error
        - status
      properties:
        error:
          type: object
          required:
            - type
            - reason
            - due_to
          properties:
            type:
              type: string
              enum:
                - forbidden_response
            reason:
              type: string
              enum:
                - forbidden
            due_to:
              type: array
              description: |
                It's an array of causes why ROR's ACL forbade the request. 
                WARNING: Please notice, that one element array ES used to print as a string!!!
              items:
                type: string
                enum:
                  - OPERATION_NOT_ALLOWED
                  - FORBIDDEN_BY_BLOCK
                  - TEST_SETTINGS_NOT_CONFIGURED
                  - IMPERSONATION_NOT_SUPPORTED
                  - IMPERSONATION_NOT_ALLOWED
                  - READONLYREST_NOT_READY_YET
                  - READONLYREST_NOT_ENABLED
                  - READONLYREST_FAILED_TO_START
        status:
          type: number
          example: 403

    XRorCorrelationId:
      type: string
      description: "Correlation ID to correlate requests/responses logs within one ROR KBN session"
      example: "CED054A0-9881-401E-AEED-4FB4C5915DD6"

    GetCurrentUserMetadataResponse:
      type: object
      properties:
        x-ror-correlation-id:
          type: string
          description: the correlation ID sent in request header
        x-ror-username:
          type: string
          description: the logged username
        x-ror-available-groups:
          type: array
          description: all of the user's groups
          items:
            $ref: '#/components/schemas/Group'
        x-ror-current-group:
          type: string
          description: the user's group that will be selected in tenancy selector
        x-ror-kibana_access:
          type: string
          description: defines the minimum set of actions necessary for browsers to use Kibana.
          enum:
            - admin
<<<<<<< HEAD
            - api_only
=======
>>>>>>> 7d611138
            - ro
            - ro_strict
            - rw
            - unrestricted
        x-ror-kibana_index:
          type: string
          description: the user's Kibana index name
        x-ror-kibana_template_index:
          type: string
          description: the user's Kibana template index name
        x-ror-kibana-hidden-apps:
          type: array
<<<<<<< HEAD
          description: it defines which Kibana apps should be hidden by ROR Kibana (it supports regexes)
          items:
            $ref: '#/components/schemas/KibanaHiddenAppLike'
        x-ror-kibana-allowed-api-paths:
          type: array
          description: it defines which Kibana API paths should be allowed by ROR Kibana (it supports regexes)
          items:
            $ref: '#/components/schemas/KibanaAllowedApiPathLike'
=======
          description: it tells which Kibana apps should be hidden by ROR Kibana
          items:
            $ref: '#/components/schemas/KibanaHiddenAppLike'
>>>>>>> 7d611138
        x-ror-origin:
          type: string
          description: the value taken from JWT's x-ror-origin claim

    Group:
      type: string
      description: It's a group that the user belongs to. It is used in tenancy selector in ROR Kibana

<<<<<<< HEAD
    KibanaAllowedApiPathLike:
      oneOf:
        - $ref: '#/components/schemas/KibanaAllowedApiPath'
        - $ref: '#/components/schemas/KibanaAllowedApiPathRegex'

    KibanaAllowedApiPath:
      type: string
      description: It's a allowed Kibana API path

    KibanaAllowedApiPathRegex:
      type: string
      description: It's a allowed Kibana API path regex

=======
>>>>>>> 7d611138
    KibanaHiddenAppLike:
      oneOf:
        - $ref: '#/components/schemas/KibanaHiddenAppName'
        - $ref: '#/components/schemas/KibanaHiddenAppPattern'

    KibanaHiddenAppName:
      type: string
      description: It's a Kibana app name

    KibanaHiddenAppPattern:
      type: string
      description: It's a Kibana app name regex pattern

    GetTestSettingsResponse:
      oneOf:
        - $ref: '#/components/schemas/CurrentTestSettingsResponse'
        - $ref: '#/components/schemas/TestSettingsNotConfiguredResponse'
        - $ref: '#/components/schemas/TestSettingsInvalidatedResponse'
      discriminator:
        propertyName: status
        mapping:
          TEST_SETTINGS_PRESENT: '#/components/schemas/CurrentTestSettingsResponse'
          TEST_SETTINGS_NOT_CONFIGURED: '#/components/schemas/TestSettingsNotConfiguredResponse'
          TEST_SETTINGS_INVALIDATED: '#/components/schemas/TestSettingsInvalidatedResponse'

    TestSettingsNotConfiguredResponse:
      type: object
      required:
        - status
        - message
      properties:
        status:
          type: string
          enum:
            - TEST_SETTINGS_NOT_CONFIGURED
        message:
          type: string
          description: Human readable message

    TestSettingsInvalidatedResponse:
      type: object
      required:
        - status
        - message
        - settings
        - ttl
      properties:
        status:
          type: string
          enum:
            - TEST_SETTINGS_INVALIDATED
        message:
          type: string
          description: Human readable message
        settings:
          type: string
          description: Recently configured Test Settings that are not longer valid, because they were invalidated
        ttl:
          $ref: '#/components/schemas/RorSettingsTtl'

    CurrentTestSettingsResponse:
      type: object
      required:
        - status
        - ttl
        - valid_to
        - settings
        - warnings
      properties:
        status:
          type: string
          enum:
            - TEST_SETTINGS_PRESENT
        ttl:
          $ref: '#/components/schemas/RorSettingsTtl'
        valid_to:
          type: string
          format: date-time
          description: "It says how long the Test Settings will be valid. After that date, the Settings will be invalidated"
          example: "2022-01-12T07:20:50.52Z"
        settings:
          $ref: '#/components/schemas/RorSettings'
        warnings:
          type: array
          items:
            $ref: '#/components/schemas/TestSettingsImpersonationWarnings'

    RorSettingsTtl:
      type: string
      description: "Configured ROR Settings Time To Live value. After this time the Test Setting will be automatically invalidated. Available units: d, day, h, hr, hour m, min, minute s, sec, second"
      example: 30 m

    TestSettingsImpersonationWarnings:
      description: "It warns about problems with impersonation in given block"
      type: object
      required:
        - block_name
        - rule_name
        - message
        - hint
      properties:
        block_name:
          type: string
          description: Block name in ROR's ACL
        rule_name:
          type: string
          description: Rule name in the block
        message:
          type: string
          description: It's human readable message with the fact what's wrong with that block and rule
        hint:
          type: string
          description: It's human readable message about possible solution of the problem

    UpdateTestSettingsRequest:
      type: object
      required:
        - ttl
        - settings
      properties:
        ttl:
          $ref: '#/components/schemas/RorSettingsTtl'
        settings:
          $ref: '#/components/schemas/RorSettings'

    UpdateTestSettingsResponse:
      oneOf:
        - $ref: '#/components/schemas/UpdateTestSettingsSuccessResponse'
        - $ref: '#/components/schemas/UpdateTestSettingsFailedResponse'
      discriminator:
        propertyName: status
        mapping:
          OK: '#/components/schemas/UpdateTestSettingsSuccessResponse'
          FAILED: '#/components/schemas/UpdateTestSettingsFailedResponse'

    UpdateTestSettingsSuccessResponse:
      type: object
      required:
        - status
        - message
        - valid_to
        - warnings
      properties:
        status:
          type: string
          enum:
            - OK
        message:
          type: string
          description: Human readable message
        valid_to:
          type: string
          format: date-time
          description: "It says how long the Test Settings will be valid. After that date, the Settings will be invalidated"
          example: "2022-01-12T07:20:50.52Z"
        warnings:
          type: array
          items:
            $ref: '#/components/schemas/TestSettingsImpersonationWarnings'

    UpdateTestSettingsFailedResponse:
      type: object
      required:
        - status
        - message
      properties:
        status:
          type: string
          enum:
            - FAILED
        message:
          type: string
          description: Human readable message (cause)

    InvalidateTestSettingsResponse:
      oneOf:
        - $ref: '#/components/schemas/InvalidateTestSettingsSuccessResponse'
        - $ref: '#/components/schemas/InvalidateTestSettingsFailedResponse'
      discriminator:
        propertyName: status
        mapping:
          OK: '#/components/schemas/InvalidateTestSettingsSuccessResponse'
          FAILED: '#/components/schemas/InvalidateTestSettingsFailedResponse'

    InvalidateTestSettingsSuccessResponse:
      type: object
      required:
        - status
        - message
      properties:
        status:
          type: string
          enum:
            - OK
        message:
          type: string
          description: Human readable message (cause)

    InvalidateTestSettingsFailedResponse:
      type: object
      required:
        - status
        - message
      properties:
        status:
          type: string
          enum:
            - FAILED
        message:
          type: string
          description: Human readable message (cause)

    GetLocalUsersFromTestSettingsResponse:
      oneOf:
        - $ref: '#/components/schemas/GetLocalUsersFromPresentTestSettingsResponse'
        - $ref: '#/components/schemas/TestSettingsNotConfiguredResponse'
      discriminator:
        propertyName: status
        mapping:
          OK: '#/components/schemas/GetLocalUsersFromPresentTestSettingsResponse'
          TEST_SETTINGS_NOT_CONFIGURED: '#/components/schemas/TestSettingsNotConfiguredResponse'

    GetLocalUsersFromPresentTestSettingsResponse:
      type: object
      required:
        - status
        - users
      properties:
        status:
          type: string
          enum:
            - OK
        users:
          type: array
          description: It contains a list of locally (in ROR Settings) defined usernames.
          items:
            $ref: '#/components/schemas/LocalUserName'
        unknown_users:
          type: boolean
          description: It is 'true' when some usernames cannot be returned but they are defined (the users names cannot be resolved or exposed)

    LocalUserName:
      type: string
      description: Local user name
      example: John Doe

    GetAuthMocksResponse:
      oneOf:
        - $ref: '#/components/schemas/CurrentAuthMocksResponse'
        - $ref: '#/components/schemas/AuthMockTestSettingsNotConfiguredResponse'
        - $ref: '#/components/schemas/AuthMockTestSettingsInvalidatedResponse'
      discriminator:
        propertyName: status
        mapping:
          TEST_SETTINGS_PRESENT: '#/components/schemas/CurrentAuthMocksResponse'
          TEST_SETTINGS_NOT_CONFIGURED: '#/components/schemas/AuthMockTestSettingsNotConfiguredResponse'
          TEST_SETTINGS_INVALIDATED: '#/components/schemas/AuthMockTestSettingsInvalidatedResponse'

    CurrentAuthMocksResponse:
      type: object
      required:
        - status
        - services
      properties:
        status:
          type: string
          enum:
            - TEST_SETTINGS_PRESENT
        services:
          type: array
          items:
            $ref: '#/components/schemas/AuthMockService'

    AuthMockTestSettingsNotConfiguredResponse:
      type: object
      required:
        - status
        - message
      properties:
        status:
          type: string
          enum:
            - TEST_SETTINGS_NOT_CONFIGURED
        message:
          type: string
          description: Human readable message

    AuthMockTestSettingsInvalidatedResponse:
      type: object
      required:
        - status
        - message
      properties:
        status:
          type: string
          enum:
            - TEST_SETTINGS_INVALIDATED
        message:
          type: string
          description: Human readable message

    AuthMockUpdateFailedResponse:
      type: object
      required:
        - status
        - message
      properties:
        status:
          type: string
          enum:
            - FAILED
        message:
          type: string
          description: Human readable message

    UnknownAuthServicesDetectedResponse:
      type: object
      required:
        - status
        - message
      properties:
        status:
          type: string
          enum:
            - UNKNOWN_AUTH_SERVICES_DETECTED
        message:
          type: string
          description: Human readable message

    UpdateAuthMockRequest:
      type: object
      required:
        - services
      properties:
        services:
          type: array
          items:
            $ref: '#/components/schemas/AuthMockService'

    UpdateAuthMocksResponse:
      oneOf:
        - $ref: '#/components/schemas/AuthMocksUpdatedResponse'
        - $ref: '#/components/schemas/AuthMockTestSettingsNotConfiguredResponse'
        - $ref: '#/components/schemas/AuthMockTestSettingsInvalidatedResponse'
        - $ref: '#/components/schemas/UnknownAuthServicesDetectedResponse'
        - $ref: '#/components/schemas/AuthMockUpdateFailedResponse'
      discriminator:
        propertyName: status
        mapping:
          OK: '#/components/schemas/AuthMocksUpdatedResponse'
          TEST_SETTINGS_NOT_CONFIGURED: '#/components/schemas/AuthMockTestSettingsNotConfiguredResponse'
          TEST_SETTINGS_INVALIDATED: '#/components/schemas/AuthMockTestSettingsInvalidatedResponse'
          UNKNOWN_AUTH_SERVICES_DETECTED: '#/components/schemas/UnknownAuthServicesDetectedResponse'
          FAILED: '#/components/schemas/AuthMockUpdateFailedResponse'

    AuthMocksUpdatedResponse:
      type: object
      required:
        - status
        - message
      properties:
        status:
          type: string
          enum:
            - OK
        message:
          type: string
          description: Human readable message

    AuthMockService:
      oneOf:
        - $ref: '#/components/schemas/LdapAuthorizationService'
        - $ref: '#/components/schemas/ExternalAuthenticationService'
        - $ref: '#/components/schemas/ExternalAuthortizationService'
      discriminator:
        propertyName: type
        mapping:
          LDAP: '#/components/schemas/LdapAuthorizationService'
          EXT_AUTHN: '#/components/schemas/ExternalAuthenticationService'
          EXT_AUTHZ: '#/components/schemas/ExternalAuthortizationService'

    LdapAuthorizationService:
      type: object
      required:
        - type
        - name
      properties:
        type:
          type: string
          enum:
            - LDAP
        name:
          type: string
          description: Name of the LDAP connector defined in ReadonlyREST settings
          example: "LDAP 1"
        mock:
          oneOf:
            - $ref: '#/components/schemas/LdapAuthorizationServiceMock'
            - $ref: '#/components/schemas/MockServiceNotConfigured'

    LdapAuthorizationServiceMock:
      type: object
      required:
        - users
      properties:
        users:
          type: array
          description: The mock defines LDAP user and their roles (groups).
          items:
            $ref: '#/components/schemas/MockServiceUserAndGroups'

    ExternalAuthenticationService:
      type: object
      required:
        - type
        - name
      properties:
        type:
          type: string
          enum:
            - EXT_AUTHN
        name:
          type: string
          description: Name of the External Authentication Service defined in ReadonlyREST settings
          example: "Ext AuthN Service 1"
        mock:
          oneOf:
            - $ref: '#/components/schemas/ExternalAuthenticationServiceMock'
            - $ref: '#/components/schemas/MockServiceNotConfigured'

    ExternalAuthenticationServiceMock:
      type: object
      required:
        - users
      properties:
        users:
          type: array
          description: The mock defines External Authentication users.
          items:
            $ref: '#/components/schemas/MockServiceUsers'

    ExternalAuthortizationService:
      type: object
      required:
        - type
        - name
      properties:
        type:
          type: string
          enum:
            - LDAP
        name:
          type: string
          description: Name of the LDAP connector defined in ReadonlyREST settings
          example: "LDAP 1"
        mock:
          oneOf:
            - $ref: '#/components/schemas/ExternalAuthortizationServiceMock'
            - $ref: '#/components/schemas/MockServiceNotConfigured'

    ExternalAuthortizationServiceMock:
      type: object
      required:
        - users
      properties:
        users:
          type: array
          description: The mock defines External Grops Provider roles (groups) per user.
          items:
            $ref: '#/components/schemas/MockServiceUserAndGroups'

    MockServiceUserAndGroups:
      type: object
      description: It describes users and thier groups. Any of these users can be authenticated. The groups related to the authenticated user will be returned during authorization.
      required:
        - name
        - groups
      properties:
        name:
          $ref: '#/components/schemas/MockServiceUserName'
        groups:
          type: array
          description: Groups that the user belongs to
          items:
            $ref: '#/components/schemas/MockServiceUserGroup'

    MockServiceUsers:
      type: object
      description: It describes users. Any of these users can be authenticated.
      required:
        - name
      properties:
        name:
          $ref: '#/components/schemas/MockServiceUserName'

    MockServiceUserName:
      type: string
      description: Username returned by mocked Service
      example: John Doe

    MockServiceUserGroup:
      type: string
      description: User's group returned by mocked Service
      example:
        - Developer
        - Manager

    MockServiceNotConfigured:
      type: string
      enum:
        - NOT_CONFIGURED
      description: It means that given Service's mock has not been configured yet

    RorSettings:
      type: string
      description: ROR Settings escaped YAML
      example: |
        readonlyrest:\\r\\n    access_control_rules:\\r\\n\\r\\n    - name: | \\""Require HTTP Basic | Auth\\""\\r\\n      type: allow\\r\\n      indices: | [\\""test\\""]\\r\\n\\r\\n    - name: | \\""other\\""\\r\\n      auth_key: \\""admin:test\\""

  parameters:
    XRorCorrelationIdHeader:
      name: X-ROR-Correlation-ID
      in: header
      required: false
      description: ID to correlate requests/reponses logs within one ROR KBN session
      schema:
        $ref: '#/components/schemas/XRorCorrelationId'

    XRorCurrentGroupHeader:
      name: X-ROR-Current-Group
      in: header
      required: false
      description: The selected user's group in the tenancy selector
      schema:
        $ref: '#/components/schemas/Group'

  examples:

    GetCurrentUserMetadataResponseExample:
      summary: Logged user metadata
      value:
        x-ror-correlation-id: 7D2695DF-C2CC-419A-9D0D-8A309D429786
        x-ror-username: admin
        x-ror-current-group: administration
        x-ror-available-groups:
          - administration
          - management
          - users
        x-ror-kibana_index: .kibana_7.17_admin
        x-ror-kibana_access: admin
<<<<<<< HEAD
        x-ror-kibana-allowed-api-paths:
          - /api/index_management/indices
          - ^\/api\/spaces\/.*$
=======
>>>>>>> 7d611138

    NoAclBlockWasMatchedForbiddenResponseExample:
      summary: No ACL block was matched
      value:
        error:
          type: forbidden_response
          reason: forbidden
          due_to:
            - OPERATION_NOT_ALLOWED
        status: 403

    ForbidBlockMatchedResponseExample:
      summary: Request was forbidden by matching a block with "forbid" type
      value:
        error:
          type: forbidden_response
          reason: forbidden
          due_to:
            - FORBIDDEN_BY_BLOCK
        status: 403

    TestSettingsNotConfiguredForbiddenResponseExample:
      summary: Request was forbidden because impersonation feature is disbaled when Test Settings are not configured
      value:
        error:
          type: forbidden_response
          reason: forbidden
          due_to:
            - TEST_SETTINGS_NOT_CONFIGURED
        status: 403

    ImpersonationNotSupportedResponseExample:
      summary: No block was matched and at least one block has rule which doesn't support impersonation
      value:
        error:
          type: forbidden_response
          reason: forbidden
          due_to:
            - OPERATION_NOT_ALLOWED
            - IMPERSONATION_NOT_SUPPORTED
        status: 403

    ImpersonationNotAllowedResponseExample:
      summary: User has no impersonation permissions
      value:
        error:
          type: forbidden_response
          reason: forbidden
          due_to:
            - OPERATION_NOT_ALLOWED
            - IMPERSONATION_NOT_ALLOWED
        status: 403

    RorIsNotStartedYetResponseExample:
      summary: ROR was not started yet
      value:
        error:
          type: forbidden_response
          reason: forbidden
          due_to:
            - READONLYREST_NOT_READY_YET
        status: 403

    RorFailedToStartResponseExample:
      summary: ROR failed to start
      value:
        error:
          type: forbidden_response
          reason: forbidden
          due_to:
            - READONLYREST_FAILED_TO_START
        status: 403

    TestSettingsAreConfiguredAndValidResponseExample:
      summary: Test settings are configured and valid (no warnings)
      value:
        status: TEST_SETTINGS_PRESENT
        ttl: 30 m
        valid_to: "2022-01-12T07:20:50.52Z"
        settings: |
          readonlyrest:\\r\\n    access_control_rules:\\r\\n\\r\\n    - name: | \\""Require HTTP Basic | Auth\\""\\r\\n      type: allow\\r\\n      indices: | [\\""test\\""]\\r\\n\\r\\n    - name: | \\""other\\""\\r\\n      auth_key: \\""admin:test\\""
        warnings: []

    TestSettingsAreConfiguredAndValidButWithWarningsResponseExample:
      summary: Test settings are configured and valid (with warnings)
      value:
        status: TEST_SETTINGS_PRESENT
        ttl: 30 m
        valid_to: "2022-01-12T07:20:50.52Z"
        settings: |
          readonlyrest:\\r\\n    access_control_rules:\\r\\n\\r\\n    - name: | \\""Require HTTP Basic | Auth\\""\\r\\n      type: allow\\r\\n      indices: | [\\""test\\""]\\r\\n\\r\\n    - name: | \\""other\\""\\r\\n      auth_key_sha1: \\""d27aaf7fa3c1603948bb29b7339f2559dc02019a\\""
        warnings:
          - block_name: other
            rule_name: auth_key_sha1
            message: "The rule contains fully hashed username and password. It doesn't support impersonation in this configuration"
            hint: "You can use second version of the rule and use not hashed username. Like that: `auth_key_sha1: USER_NAME:hash(PASSWORD)"

    TestSettingsNotConfiguredResponseExample:
      summary: ROR Test settings are not configured yet
      value:
        status: TEST_SETTINGS_NOT_CONFIGURED
        message: ROR Test settings are not configured

    TestSettingsInvalidatedResponseExample:
      summary: ROR Test settings are invalidated
      value:
        status: TEST_SETTINGS_INVALIDATED
        message: ROR Test settings are invalidated
        recent_settings: |
          readonlyrest:\\r\\n    access_control_rules:\\r\\n\\r\\n    - name: | \\""Require HTTP Basic | Auth\\""\\r\\n      type: allow\\r\\n      indices: | [\\""test\\""]\\r\\n\\r\\n    - name: | \\""other\\""\\r\\n      auth_key: \\""admin:test\\""
        ttl: 30 m

    TestSettingsUpdatedResponseExample:
      summary: ROR Test settings was updated and configured with success (no warnings)
      value:
        status: OK
        message: updated settings
        valid_to: "2022-01-12T07:20:50.52Z"
        warnings: []

    TestSettingsUpdatedButWithWarningsResponseExample:
      summary: ROR Test settings was updated and configured with success (with warnings)
      value:
        status: OK
        message: updated settings
        valid_to: "2022-01-12T07:20:50.52Z"
        warnings:
          - block_name: other
            rule_name: auth_key_sha1
            message: "The rule contains fully hashed username and password. It doesn't support impersonation in this configuration"
            hint: "You can use second version of the rule and use not hashed username. Like that: `auth_key_sha1: USER_NAME:hash(PASSWORD)"

    TestSettingsUpdateFailedResponseExample:
      summary: ROR Test settings update failed
      value:
        status: FAILED
        message: Current settings are already loaded

    InvalidateTestSettingsSuccessResponseExample:
      summary: ROR Test settings were invalidated
      value:
        status: OK
        message: test settings invalidated

    InvalidateTestSettingsFailedResponseExample:
      summary: ROR Test settings invalidation failed
      value:
        status: FAILED
        message: cannot invalidate test settings

    GetLocalUsersFromTestSettingsResponseExample:
      summary: Local users list response
      value:
        status: OK
        users:
          - john
          - tom
          - mark
        unknown_users: false

    AllTypesOfAuthServicesConfiguredResponseExample:
      summary: Three types of currently mockable Auth Services are configured
      value:
        status: TEST_SETTINGS_PRESENT
        services:
          - type: LDAP
            name: LDAP 1
            mock:
              users:
                - name: JohnDoe
                  groups:
                    - Developer
                    - DevOps
                - name: RobertSmith
                  groups:
                    - Manager
          - type: LDAP
            name: LDAP 2
            mock:
              users:
                - name: JohnDoe
                  groups:
                    - DevOps
                - name: JudyBrown
                  groups:
                    - Customer
          - type: EXT_AUTHN
            name: ACME1 External Authentication Service
            mock:
              users:
                - name: JaimeRhynes
                - name: MichaelDavis
                - name: Johny
          - type: EXT_AUTHZ
            name: ACME2 External Authorization Service
            mock:
              users:
                - name: JaimeRhynes
                  groups:
                    - Customer
                - name: Martian
                  groups:
                    - Visitor

    AllTypesOfAuthServicesConfiguredRequestExample:
      summary: Three types of currently mockable Auth Services are configured
      value:
        services:
          - type: LDAP
            name: LDAP 1
            mock:
              users:
                - name: JohnDoe
                  groups:
                    - Developer
                    - DevOps
                - name: RobertSmith
                  groups:
                    - Manager
          - type: LDAP
            name: LDAP 2
            mock:
              users:
                - name: JohnDoe
                  groups:
                    - DevOps
                - name: JudyBrown
                  groups:
                    - Customer
          - type: EXT_AUTHN
            name: ACME1 External Authentication Service
            mock:
              users:
                - name: JaimeRhynes
                - name: MichaelDavis
                - name: Johny
          - type: EXT_AUTHZ
            name: ACME2 External Authorization Service
            mock:
              users:
                - name: JaimeRhynes
                  groups:
                    - Customer
                - name: Martian
                  groups:
                    - Visitor

    NoAuthServiceConfiguredResponseExample:
      summary: Three types of currently mockable Auth Services are not configured yet
      value:
        status: TEST_SETTINGS_PRESENT
        services:
          - type: LDAP
            name: LDAP 1
            mock: NOT_CONFIGURED
          - type: LDAP
            name: LDAP 2
            mock: NOT_CONFIGURED
          - type: EXT_AUTHN
            name: ACME1 External Authentication Service
            mock: NOT_CONFIGURED
          - type: EXT_AUTHZ
            name: ACME2 External Authorization Service
            mock: NOT_CONFIGURED

    NoAuthServiceConfiguredRequestExample:
      summary: Three types of currently mockable Auth Services are not configured yet
      value:
        services:
          - type: LDAP
            name: LDAP 1
            mock: NOT_CONFIGURED
          - type: LDAP
            name: LDAP 2
            mock: NOT_CONFIGURED
          - type: EXT_AUTHN
            name: ACME1 External Authentication Service
            mock: NOT_CONFIGURED
          - type: EXT_AUTHZ
            name: ACME2 External Authorization Service
            mock: NOT_CONFIGURED

    OnlySomeAuthServicesConfiguredResponseExample:
      summary: Some of currently mockable Auth Services are configured
      value:
        status: TEST_SETTINGS_PRESENT
        services:
          - type: LDAP
            name: LDAP 1
            mock:
              users:
                - name: JohnDoe
                  groups:
                    - Developer
                    - DevOps
                - name: RobertSmith
                  groups:
                    - Manager
          - type: LDAP
            name: LDAP 2
            mock:
              users:
                - name: JohnDoe
                  groups:
                    - DevOps
                - name: JudyBrown
                  groups:
                    - Customer
          - type: EXT_AUTHN
            name: ACME1 External Authentication Service
            mock: NOT_CONFIGURED
          - type: EXT_AUTHZ
            name: ACME2 External Authorization Service
            mock: NOT_CONFIGURED

    OnlySomeAuthServicesConfiguredRequestExample:
      summary: Some of currently mockable Auth Services are configured
      value:
        services:
          - type: LDAP
            name: LDAP 1
            mock:
              users:
                - name: JohnDoe
                  groups:
                    - Developer
                    - DevOps
                - name: RobertSmith
                  groups:
                    - Manager
          - type: LDAP
            name: LDAP 2
            mock:
              users:
                - name: JohnDoe
                  groups:
                    - DevOps
                - name: JudyBrown
                  groups:
                    - Customer
          - type: EXT_AUTHN
            name: ACME1 External Authentication Service
            mock: NOT_CONFIGURED
          - type: EXT_AUTHZ
            name: ACME2 External Authorization Service
            mock: NOT_CONFIGURED

    TestSettingsNotConfiguredAuthServicesResponseExample:
      summary: ROR Test settings are not configured
      value:
        status: TEST_SETTINGS_NOT_CONFIGURED
        message: ROR Test settings are not configured. To use Auth Services Mock ROR has to have Test settings active.

    TestSettingsInvalidatedAuthServicesResponseExample:
      summary: ROR Test settings are invalidated
      value:
        status: TEST_SETTINGS_INVALIDATED
        message: ROR Test settings are invalidated. To use Auth Services Mock ROR has to have Test settings active.

    UnknownAuthServicesDetectedResponseExample:
      summary: Unknown Auth Services detected
      value:
        status: UNKNOWN_AUTH_SERVICES_DETECTED
        message: ROR doesn't allow to configure unknown Auth Services. Only the ones used in ROR's Test settings can be configured.

    AuthMocksUpdateFailedResponseExample:
      summary: Auth Services mocks update has failed
      value:
        status: FAILED
        message: 'Cannot save auth services mocks: Cannot save settings in index'

    AuthMocksUpdatedResponseExample:
      summary: Auth Services mocks were updated
      value:
        status: OK
        message: Auth Services mocks were updated

security:
  - http: []<|MERGE_RESOLUTION|>--- conflicted
+++ resolved
@@ -401,10 +401,7 @@
           description: defines the minimum set of actions necessary for browsers to use Kibana.
           enum:
             - admin
-<<<<<<< HEAD
             - api_only
-=======
->>>>>>> 7d611138
             - ro
             - ro_strict
             - rw
@@ -417,7 +414,6 @@
           description: the user's Kibana template index name
         x-ror-kibana-hidden-apps:
           type: array
-<<<<<<< HEAD
           description: it defines which Kibana apps should be hidden by ROR Kibana (it supports regexes)
           items:
             $ref: '#/components/schemas/KibanaHiddenAppLike'
@@ -426,11 +422,6 @@
           description: it defines which Kibana API paths should be allowed by ROR Kibana (it supports regexes)
           items:
             $ref: '#/components/schemas/KibanaAllowedApiPathLike'
-=======
-          description: it tells which Kibana apps should be hidden by ROR Kibana
-          items:
-            $ref: '#/components/schemas/KibanaHiddenAppLike'
->>>>>>> 7d611138
         x-ror-origin:
           type: string
           description: the value taken from JWT's x-ror-origin claim
@@ -439,7 +430,6 @@
       type: string
       description: It's a group that the user belongs to. It is used in tenancy selector in ROR Kibana
 
-<<<<<<< HEAD
     KibanaAllowedApiPathLike:
       oneOf:
         - $ref: '#/components/schemas/KibanaAllowedApiPath'
@@ -453,8 +443,6 @@
       type: string
       description: It's a allowed Kibana API path regex
 
-=======
->>>>>>> 7d611138
     KibanaHiddenAppLike:
       oneOf:
         - $ref: '#/components/schemas/KibanaHiddenAppName'
@@ -1005,12 +993,9 @@
           - users
         x-ror-kibana_index: .kibana_7.17_admin
         x-ror-kibana_access: admin
-<<<<<<< HEAD
         x-ror-kibana-allowed-api-paths:
           - /api/index_management/indices
           - ^\/api\/spaces\/.*$
-=======
->>>>>>> 7d611138
 
     NoAclBlockWasMatchedForbiddenResponseExample:
       summary: No ACL block was matched
