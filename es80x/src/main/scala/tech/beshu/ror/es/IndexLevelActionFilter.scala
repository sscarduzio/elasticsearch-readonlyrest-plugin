/*
 *    This file is part of ReadonlyREST.
 *
 *    ReadonlyREST is free software: you can redistribute it and/or modify
 *    it under the terms of the GNU General Public License as published by
 *    the Free Software Foundation, either version 3 of the License, or
 *    (at your option) any later version.
 *
 *    ReadonlyREST is distributed in the hope that it will be useful,
 *    but WITHOUT ANY WARRANTY; without even the implied warranty of
 *    MERCHANTABILITY or FITNESS FOR A PARTICULAR PURPOSE.  See the
 *    GNU General Public License for more details.
 *
 *    You should have received a copy of the GNU General Public License
 *    along with ReadonlyREST.  If not, see http://www.gnu.org/licenses/
 */
package tech.beshu.ror.es

import monix.execution.atomic.Atomic
import org.apache.logging.log4j.scala.Logging
import org.elasticsearch.action.support.{ActionFilter, ActionFilterChain}
import org.elasticsearch.action.{ActionListener, ActionRequest, ActionResponse}
import org.elasticsearch.client.node.NodeClient
import org.elasticsearch.cluster.service.ClusterService
import org.elasticsearch.env.Environment
import org.elasticsearch.repositories.RepositoriesService
import org.elasticsearch.tasks.Task
import org.elasticsearch.threadpool.ThreadPool
import org.elasticsearch.transport.RemoteClusterService
import org.elasticsearch.xcontent.NamedXContentRegistry
import tech.beshu.ror.accesscontrol.audit.sink.{AuditSinkServiceCreator, DataStreamAndIndexBasedAuditSinkServiceCreator}
import tech.beshu.ror.accesscontrol.domain.{Action, AuditCluster}
import tech.beshu.ror.accesscontrol.matchers.UniqueIdentifierGenerator
import tech.beshu.ror.boot.*
import tech.beshu.ror.boot.RorSchedulers.Implicits.mainScheduler
import tech.beshu.ror.boot.engines.Engines
import tech.beshu.ror.configuration.{EnvironmentConfig, ReadonlyRestEsConfig}
import tech.beshu.ror.es.handler.AclAwareRequestFilter.{EsChain, EsContext}
import tech.beshu.ror.es.handler.response.ForbiddenResponse.createTestSettingsNotConfiguredResponse
import tech.beshu.ror.es.handler.{AclAwareRequestFilter, RorNotAvailableRequestHandler}
import tech.beshu.ror.es.services.{EsIndexJsonContentService, EsServerBasedRorClusterService, NodeClientBasedAuditSinkService, RestClientAuditSinkService}
import tech.beshu.ror.es.utils.ThreadContextOps.createThreadContextOps
import tech.beshu.ror.es.utils.{EsEnvProvider, ThreadRepo, XContentJsonParserFactory}
import tech.beshu.ror.exceptions.StartingFailureException
import tech.beshu.ror.implicits.*
import tech.beshu.ror.syntax.*
import tech.beshu.ror.utils.AccessControllerHelper.*
import tech.beshu.ror.utils.{JavaConverters, RorInstanceSupplier}

import java.util.function.Supplier

class IndexLevelActionFilter(nodeName: String,
                             clusterService: ClusterService,
                             client: NodeClient,
                             threadPool: ThreadPool,
                             xContentRegistry: NamedXContentRegistry,
                             env: Environment,
                             remoteClusterServiceSupplier: Supplier[Option[RemoteClusterService]],
                             repositoriesServiceSupplier: Supplier[Option[RepositoriesService]],
                             esInitListener: EsInitListener,
                             rorEsConfig: ReadonlyRestEsConfig)
                            (implicit environmentConfig: EnvironmentConfig)
  extends ActionFilter with Logging {

  private implicit val generator: UniqueIdentifierGenerator = environmentConfig.uniqueIdentifierGenerator

  private val rorNotAvailableRequestHandler: RorNotAvailableRequestHandler =
    new RorNotAvailableRequestHandler(rorEsConfig.bootConfig)

  private val ror = ReadonlyRest.create(
    new EsIndexJsonContentService(client),
<<<<<<< HEAD
    auditSinkCreator,
    EsEnv(env.configFile(), env.modulesFile()),
    rorEsConfig.esNodeConfig,
=======
    auditSinkServiceCreator,
    EsEnvProvider.create(env)
>>>>>>> 65c99ef4
  )

  private val rorInstanceState: Atomic[RorInstanceStartingState] =
    Atomic(RorInstanceStartingState.Starting: RorInstanceStartingState)

  private val aclAwareRequestFilter = new AclAwareRequestFilter(
    new EsServerBasedRorClusterService(
      nodeName,
      clusterService,
      remoteClusterServiceSupplier,
      repositoriesServiceSupplier,
      client,
      threadPool
    ),
    clusterService.getSettings,
    threadPool
  )

  private val startingTaskCancellable = doPrivileged {
    startRorInstance()
  }

  private def auditSinkServiceCreator: AuditSinkServiceCreator = new DataStreamAndIndexBasedAuditSinkServiceCreator {
    override def dataStream(cluster: AuditCluster): DataStreamBasedAuditSinkService = createService(cluster)

    override def index(cluster: AuditCluster): IndexBasedAuditSinkService = createService(cluster)

    private def createService(cluster: AuditCluster): IndexBasedAuditSinkService & DataStreamBasedAuditSinkService = {
      cluster match {
        case AuditCluster.LocalAuditCluster =>
          new NodeClientBasedAuditSinkService(
            client,
            threadPool,
            new XContentJsonParserFactory(xContentRegistry)
          )(using environmentConfig.clock)
        case remote: AuditCluster.RemoteAuditCluster =>
          RestClientAuditSinkService.create(remote)
      }
    }
  }

  override def order(): Int = 0

  def stop(): Unit = {
    startingTaskCancellable.cancel()
    rorInstanceState.get() match {
      case RorInstanceStartingState.Starting =>
      case RorInstanceStartingState.Started(instance) => instance.stop().runSyncUnsafe()
      case RorInstanceStartingState.NotStarted(_) =>
    }
  }

  override def apply[Request <: ActionRequest, Response <: ActionResponse](task: Task,
                                                                           action: String,
                                                                           request: Request,
                                                                           listener: ActionListener[Response],
                                                                           chain: ActionFilterChain[Request, Response]): Unit = {
    doPrivileged {
      proceed(
        task,
        Action(action),
        request,
        listener.asInstanceOf[ActionListener[ActionResponse]],
        new EsChain(chain.asInstanceOf[ActionFilterChain[ActionRequest, ActionResponse]])
      )
    }
  }

  private def proceed(task: Task,
                      action: Action,
                      request: ActionRequest,
                      listener: ActionListener[ActionResponse],
                      chain: EsChain): Unit = {
    ThreadRepo.getRorRestChannel match {
      case None =>
        threadPool.getThreadContext.addXpackSecurityAuthenticationHeader(nodeName)
        chain.continue(task, action, request, listener)
      case Some(_) if action.isInternal =>
        threadPool.getThreadContext.addSystemAuthenticationHeader(nodeName)
        chain.continue(task, action, request, listener)
      case Some(channel) =>
        proceedByRorEngine(
          new EsContext(
            channel,
            nodeName,
            task,
            action,
            request,
            listener,
            chain,
            JavaConverters.flattenPair(threadPool.getThreadContext.getResponseHeaders).toCovariantSet
          )
        )
    }
  }

  private def proceedByRorEngine(esContext: EsContext): Unit = {
    rorInstanceState.get() match {
      case RorInstanceStartingState.Starting =>
        handleRorNotReadyYet(esContext)
      case RorInstanceStartingState.Started(instance) =>
        instance.engines match {
          case Some(engines) =>
            handleRequest(engines, esContext)
          case None =>
            handleRorNotReadyYet(esContext)
        }
      case RorInstanceStartingState.NotStarted(_) =>
        handleRorFailedToStart(esContext)
    }
  }

  private def handleRequest(engines: Engines, esContext: EsContext): Unit = {
    aclAwareRequestFilter
      .handle(engines, esContext)
      .runAsync {
        case Right(result) => handleResult(esContext, result)
        case Left(ex) => esContext.listener.onFailure(new Exception(ex))
      }
  }

  private def handleResult(esContext: EsContext, result: Either[AclAwareRequestFilter.Error, Unit]): Unit = result match {
    case Right(_) =>
    case Left(AclAwareRequestFilter.Error.ImpersonatorsEngineNotConfigured) =>
      esContext.listener.onFailure(createTestSettingsNotConfiguredResponse())
  }

  private def handleRorNotReadyYet(esContext: EsContext): Unit = {
    logger.warn(s"[${esContext.correlationId.show}] Cannot handle the request ${esContext.channel.restRequest.path.show} because ReadonlyREST hasn't started yet")
    rorNotAvailableRequestHandler.handleRorNotReadyYet(esContext)
  }

  private def handleRorFailedToStart(esContext: EsContext): Unit = {
    logger.error(s"[${esContext.correlationId.show}] Cannot handle the ${esContext.channel.restRequest.path.show} request because ReadonlyREST failed to start")
    rorNotAvailableRequestHandler.handleRorFailedToStart(esContext)
  }

  private def startRorInstance() = {
    val startResult = for {
      _ <- esInitListener.waitUntilReady
      result <- ror.start()
    } yield result
    startResult.runAsync {
      case Right(Right(instance)) =>
        RorInstanceSupplier.update(instance)
        rorInstanceState.set(RorInstanceStartingState.Started(instance))
      case Right(Left(failure)) =>
        val startingFailureException = StartingFailureException.from(failure)
        logger.error("ROR starting failure:", startingFailureException)
        rorInstanceState.set(RorInstanceStartingState.NotStarted(startingFailureException))
      case Left(ex) =>
        val startingFailureException = StartingFailureException.from(ex)
        logger.error("ROR starting failure:", startingFailureException)
        rorInstanceState.set(RorInstanceStartingState.NotStarted(StartingFailureException.from(startingFailureException)))
    }
  }
}

private sealed trait RorInstanceStartingState
private object RorInstanceStartingState {
  case object Starting extends RorInstanceStartingState
  final case class Started(instance: RorInstance) extends RorInstanceStartingState
  final case class NotStarted(cause: StartingFailureException) extends RorInstanceStartingState
}<|MERGE_RESOLUTION|>--- conflicted
+++ resolved
@@ -69,14 +69,9 @@
 
   private val ror = ReadonlyRest.create(
     new EsIndexJsonContentService(client),
-<<<<<<< HEAD
-    auditSinkCreator,
-    EsEnv(env.configFile(), env.modulesFile()),
+    auditSinkServiceCreator,
+    EsEnvProvider.create(env),
     rorEsConfig.esNodeConfig,
-=======
-    auditSinkServiceCreator,
-    EsEnvProvider.create(env)
->>>>>>> 65c99ef4
   )
 
   private val rorInstanceState: Atomic[RorInstanceStartingState] =
