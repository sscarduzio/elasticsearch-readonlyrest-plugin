/*
 *    This file is part of ReadonlyREST.
 *
 *    ReadonlyREST is free software: you can redistribute it and/or modify
 *    it under the terms of the GNU General Public License as published by
 *    the Free Software Foundation, either version 3 of the License, or
 *    (at your option) any later version.
 *
 *    ReadonlyREST is distributed in the hope that it will be useful,
 *    but WITHOUT ANY WARRANTY; without even the implied warranty of
 *    MERCHANTABILITY or FITNESS FOR A PARTICULAR PURPOSE.  See the
 *    GNU General Public License for more details.
 *
 *    You should have received a copy of the GNU General Public License
 *    along with ReadonlyREST.  If not, see http://www.gnu.org/licenses/
 */
package tech.beshu.ror.es.handler.request.context.types.snapshots

import cats.data.NonEmptyList
import cats.implicits.*
import monix.eval.Task
import org.elasticsearch.action.admin.cluster.snapshots.status.{SnapshotsStatusRequest, SnapshotsStatusResponse}
import org.elasticsearch.threadpool.ThreadPool
import org.joor.Reflect.on
import tech.beshu.ror.accesscontrol.blocks.BlockContext.SnapshotRequestBlockContext
import tech.beshu.ror.accesscontrol.domain.{ClusterIndexName, RepositoryName, SnapshotName}
import tech.beshu.ror.accesscontrol.matchers.PatternsMatcher
import tech.beshu.ror.es.RorClusterService
import tech.beshu.ror.es.handler.AclAwareRequestFilter.EsContext
import tech.beshu.ror.es.handler.RequestSeemsToBeInvalid
import tech.beshu.ror.es.handler.request.context.ModificationResult
import tech.beshu.ror.es.handler.request.context.types.BaseSnapshotEsRequestContext
<<<<<<< HEAD
import tech.beshu.ror.implicits.*
import tech.beshu.ror.syntax.*
=======
>>>>>>> e5da78bf
import tech.beshu.ror.utils.ScalaOps.*

import scala.jdk.CollectionConverters.*

class SnapshotsStatusEsRequestContext(actionRequest: SnapshotsStatusRequest,
                                      esContext: EsContext,
                                      clusterService: RorClusterService,
                                      override val threadPool: ThreadPool)
  extends BaseSnapshotEsRequestContext[SnapshotsStatusRequest](actionRequest, esContext, clusterService, threadPool) {

  override protected def snapshotsFrom(request: SnapshotsStatusRequest): Set[SnapshotName] =
    request
      .snapshots().asSafeSet
      .flatMap(SnapshotName.from)

  override protected def repositoriesFrom(request: SnapshotsStatusRequest): Set[RepositoryName] = Set {
    RepositoryName
      .from(request.repository())
      .getOrElse(throw RequestSeemsToBeInvalid[SnapshotsStatusRequest]("Repository name is empty"))
  }

  override protected def indicesFrom(request: SnapshotsStatusRequest): Set[ClusterIndexName] =
    Set(ClusterIndexName.Local.wildcard)

  override protected def modifyRequest(blockContext: SnapshotRequestBlockContext): ModificationResult = {
    if (isCurrentSnapshotStatusRequest(actionRequest)) updateSnapshotStatusResponse(blockContext)
    else modifySnapshotStatusRequest(actionRequest, blockContext)
  }

  private def updateSnapshotStatusResponse(blockContext: SnapshotRequestBlockContext): ModificationResult = {
    ModificationResult.UpdateResponse {
      case r: SnapshotsStatusResponse => Task.delay(filterOutNotAllowedSnapshotsAndRepositories(r, blockContext))
      case r => Task.now(r)
    }
  }

  private def filterOutNotAllowedSnapshotsAndRepositories(response: SnapshotsStatusResponse,
                                                          blockContext: SnapshotRequestBlockContext): SnapshotsStatusResponse = {
    val allowedRepositoriesMatcher = PatternsMatcher.create(blockContext.repositories)
    val allowedSnapshotsMatcher = PatternsMatcher.create(blockContext.snapshots)

    val allowedSnapshotStatuses = response
      .getSnapshots.asSafeList
      .filter { snapshotStatus =>
        (for {
          repositoryName <- RepositoryName.from(snapshotStatus.getSnapshot.getRepository)
          snapshotName <- SnapshotName.from(snapshotStatus.getSnapshot.getSnapshotId.getName)
        } yield {
          allowedRepositoriesMatcher.`match`(repositoryName) &&
            allowedSnapshotsMatcher.`match`(snapshotName)
        }) getOrElse false
      }

    on(response).set("snapshots", allowedSnapshotStatuses.asJava)
    response
  }

  private def modifySnapshotStatusRequest(request: SnapshotsStatusRequest,
                                          blockContext: SnapshotRequestBlockContext) = {
    val updateResult = for {
      repository <- repositoryFrom(blockContext)
      snapshots <- snapshotsFrom(blockContext)
    } yield update(request, repository, snapshots)
    updateResult match {
      case Right(_) =>
        ModificationResult.Modified
      case Left(_) =>
        logger.error(s"[${id.show}] Cannot update ${actionRequest.getClass.show} request. It's safer to forbid the request, but it looks like an issue. Please, report it as soon as possible.")
        ModificationResult.ShouldBeInterrupted
    }
  }

  private def repositoryFrom(blockContext: SnapshotRequestBlockContext): Either[Unit, RepositoryName] = {
    val repositories = blockContext.repositories
    if(allRepositoriesRequested(repositories)) {
      Right(RepositoryName.All)
    } else {
      fullNamedRepositoriesFrom(repositories).toList match {
        case Nil =>
          Left(())
        case repository :: rest =>
          if (rest.nonEmpty) {
            logger.warn(s"[${blockContext.requestContext.id.show}] Filtered result contains more than one repository. First was taken. The whole set of repositories [${repositories.mkString(",")}]")
          }
          Right(repository)
      }
    }
  }

<<<<<<< HEAD
  private def fullNamedSnapshotsFrom(snapshots: Iterable[SnapshotName]): Set[SnapshotName.Full] = {
    val allFullNameSnapshots: Set[SnapshotName.Full] = allSnapshots.values.toCovariantSet.flatten
    PatternsMatcher
      .create(snapshots)
      .filter(allFullNameSnapshots)
  }

  private def repositoryFrom(blockContext: SnapshotRequestBlockContext) = {
    val repositories = fullNamedRepositoriesFrom(blockContext.repositories).toList
    repositories match {
      case Nil =>
        Left(())
      case repository :: rest =>
        if (rest.nonEmpty) {
          logger.warn(s"[${blockContext.requestContext.id.show}] Filtered result contains more than one repository. First was taken. The whole set of repositories [${repositories.show}]")
        }
        Right(repository)
=======
  private def snapshotsFrom(blockContext: SnapshotRequestBlockContext): Either[Unit, NonEmptyList[SnapshotName]] = {
    val snapshots = blockContext.snapshots
    if (allSnapshotsRequested(snapshots)) {
      Right(NonEmptyList.one(SnapshotName.All))
    } else {
      NonEmptyList.fromList(fullNamedSnapshotsFrom(snapshots).toList) match {
        case Some(list) => Right(list)
        case None => Left(())
      }
>>>>>>> e5da78bf
    }
  }

  private def fullNamedRepositoriesFrom(repositories: Iterable[RepositoryName]): Set[RepositoryName.Full] = {
    val allFullNameRepositories = allSnapshots.keys
    PatternsMatcher
      .create(repositories)
      .filter(allFullNameRepositories)
  }

  private def fullNamedSnapshotsFrom(snapshots: Iterable[SnapshotName]): Set[SnapshotName.Full] = {
    val allFullNameSnapshots: Set[SnapshotName.Full] = allSnapshots.values.toSet.flatten
    PatternsMatcher
      .create(snapshots)
      .filter(allFullNameSnapshots)
  }

  private def allSnapshotsRequested(requestedSnapshots: Iterable[SnapshotName]) =
    requestedSnapshots.exists(_ == SnapshotName.all)

  private def allRepositoriesRequested(requestedRepositories: Iterable[RepositoryName]) =
    requestedRepositories.exists(_ == RepositoryName.all)

  private def update(actionRequest: SnapshotsStatusRequest,
                     repository: RepositoryName,
                     snapshots: NonEmptyList[SnapshotName]) = {
    actionRequest.repository(RepositoryName.toString(repository))
    updateSnapshots(actionRequest, snapshots)
  }

  private def updateSnapshots(actionRequest: SnapshotsStatusRequest, snapshots: NonEmptyList[SnapshotName]) = {
    if (allSnapshotsRequested(snapshots.toList)) {
      actionRequest.snapshots(List.empty.toArray)
    } else {
      actionRequest.snapshots(snapshots.toList.map(SnapshotName.toString).toArray)
    }
  }

  private def isCurrentSnapshotStatusRequest(actionRequest: SnapshotsStatusRequest) = {
    val repositories = repositoriesFrom(actionRequest)
    val snapshots = snapshotsFrom(actionRequest)
    (repositories.isEmpty || repositories.contains(RepositoryName.all)) &&
      (snapshots.isEmpty || snapshots.contains(SnapshotName.all))
  }
}<|MERGE_RESOLUTION|>--- conflicted
+++ resolved
@@ -30,11 +30,8 @@
 import tech.beshu.ror.es.handler.RequestSeemsToBeInvalid
 import tech.beshu.ror.es.handler.request.context.ModificationResult
 import tech.beshu.ror.es.handler.request.context.types.BaseSnapshotEsRequestContext
-<<<<<<< HEAD
 import tech.beshu.ror.implicits.*
 import tech.beshu.ror.syntax.*
-=======
->>>>>>> e5da78bf
 import tech.beshu.ror.utils.ScalaOps.*
 
 import scala.jdk.CollectionConverters.*
@@ -117,32 +114,13 @@
           Left(())
         case repository :: rest =>
           if (rest.nonEmpty) {
-            logger.warn(s"[${blockContext.requestContext.id.show}] Filtered result contains more than one repository. First was taken. The whole set of repositories [${repositories.mkString(",")}]")
+            logger.warn(s"[${blockContext.requestContext.id.show}] Filtered result contains more than one repository. First was taken. The whole set of repositories [${repositories.show}]")
           }
           Right(repository)
       }
     }
   }
 
-<<<<<<< HEAD
-  private def fullNamedSnapshotsFrom(snapshots: Iterable[SnapshotName]): Set[SnapshotName.Full] = {
-    val allFullNameSnapshots: Set[SnapshotName.Full] = allSnapshots.values.toCovariantSet.flatten
-    PatternsMatcher
-      .create(snapshots)
-      .filter(allFullNameSnapshots)
-  }
-
-  private def repositoryFrom(blockContext: SnapshotRequestBlockContext) = {
-    val repositories = fullNamedRepositoriesFrom(blockContext.repositories).toList
-    repositories match {
-      case Nil =>
-        Left(())
-      case repository :: rest =>
-        if (rest.nonEmpty) {
-          logger.warn(s"[${blockContext.requestContext.id.show}] Filtered result contains more than one repository. First was taken. The whole set of repositories [${repositories.show}]")
-        }
-        Right(repository)
-=======
   private def snapshotsFrom(blockContext: SnapshotRequestBlockContext): Either[Unit, NonEmptyList[SnapshotName]] = {
     val snapshots = blockContext.snapshots
     if (allSnapshotsRequested(snapshots)) {
@@ -152,7 +130,6 @@
         case Some(list) => Right(list)
         case None => Left(())
       }
->>>>>>> e5da78bf
     }
   }
 
@@ -164,7 +141,7 @@
   }
 
   private def fullNamedSnapshotsFrom(snapshots: Iterable[SnapshotName]): Set[SnapshotName.Full] = {
-    val allFullNameSnapshots: Set[SnapshotName.Full] = allSnapshots.values.toSet.flatten
+    val allFullNameSnapshots: Set[SnapshotName.Full] = allSnapshots.values.toCovariantSet.flatten
     PatternsMatcher
       .create(snapshots)
       .filter(allFullNameSnapshots)
