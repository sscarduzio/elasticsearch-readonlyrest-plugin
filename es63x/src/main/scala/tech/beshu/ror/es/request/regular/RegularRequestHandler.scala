--- conflicted
+++ resolved
@@ -93,14 +93,15 @@
   private def onAllow(requestContext: RequestContext,
                       requestInfo: RequestInfo,
                       blockContext: BlockContext): Unit = {
-<<<<<<< HEAD
-    val searchListener = createSearchListener(requestContext, blockContext, engine.context)
-    requestInfo.writeResponseHeaders(BlockContextJavaHelper.responseHeadersFrom(blockContext))
-    requestInfo.writeToThreadContextHeaders(BlockContextJavaHelper.contextHeadersFrom(blockContext))
-    requestInfo.writeIndices(BlockContextJavaHelper.indicesFrom(blockContext))
-    requestInfo.writeSnapshots(BlockContextJavaHelper.snapshotsFrom(blockContext))
-    requestInfo.writeRepositories(BlockContextJavaHelper.repositoriesFrom(blockContext))
-=======
+    // todo:
+//    val searchListener = createSearchListener(requestContext, blockContext, engine.context)
+//    requestInfo.writeResponseHeaders(BlockContextJavaHelper.responseHeadersFrom(blockContext))
+//    requestInfo.writeToThreadContextHeaders(BlockContextJavaHelper.contextHeadersFrom(blockContext))
+//    requestInfo.writeIndices(BlockContextJavaHelper.indicesFrom(blockContext))
+//    requestInfo.writeSnapshots(BlockContextJavaHelper.snapshotsFrom(blockContext))
+//    requestInfo.writeRepositories(BlockContextJavaHelper.repositoriesFrom(blockContext))
+//
+//    proceed(searchListener)
     requestContext.uriPath match {
       case CatIndicesPath(_) if emptySetOfFoundIndices(blockContext) =>
         baseListener.onResponse(emptyClusterStateResponse)
@@ -128,7 +129,6 @@
     requestInfo.writeResponseHeaders(BlockContextRawDataHelper.responseHeadersFrom(blockContext))
     requestInfo.writeToThreadContextHeaders(BlockContextRawDataHelper.contextHeadersFrom(blockContext))
   }
->>>>>>> 09fb3ceb
 
   private def emptySetOfFoundIndices(blockContext: BlockContext) = {
     blockContext.indices.forall(_.isEmpty)
