--- conflicted
+++ resolved
@@ -26,11 +26,6 @@
   def create(environment: Environment): EsEnv = {
     val settings = environment.settings()
     EsEnv(
-<<<<<<< HEAD
-      configDir = environment.configDir(),
-      modulesDir = environment.modulesDir(),
-      esVersion = EsVersion(major = Version.CURRENT.major, minor = Version.CURRENT.minor, revision = Version.CURRENT.revision)
-=======
       configPath = environment.configDir(),
       modulesPath = environment.modulesDir(),
       esVersion = EsVersion(major = Version.CURRENT.major, minor = Version.CURRENT.minor, revision = Version.CURRENT.revision),
@@ -38,7 +33,6 @@
         nodeName = Node.NODE_NAME_SETTING.get(settings),
         clusterName = ClusterName.CLUSTER_NAME_SETTING.get(settings).value(),
       ),
->>>>>>> ac50d080
     )
   }
 }