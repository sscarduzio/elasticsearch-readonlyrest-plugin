--- conflicted
+++ resolved
@@ -70,18 +70,18 @@
     }
 }
 
-<<<<<<< HEAD
+test {
+    reports {
+        junitXml.enabled = true
+        html.enabled = false
+    }
+}
+
 githook {
     hooks {
         "pre-commit" {
             shell = "./gradlew license --rerun-tasks"
         }
-=======
-test {
-    reports {
-        junitXml.enabled = true
-        html.enabled = false
->>>>>>> 6f836666
     }
 }
 
