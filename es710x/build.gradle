--- conflicted
+++ resolved
@@ -78,8 +78,6 @@
     }
 }
 
-<<<<<<< HEAD
-=======
 githook {
     hooks {
         "pre-commit" {
@@ -88,7 +86,6 @@
     }
 }
 
->>>>>>> ed80361d
 tasks.withType(ScalaCompile) {
     scalaCompileOptions.additionalParameters = ["-Ypartial-unification", "-Ywarn-macros:after", "-feature"]
 }
