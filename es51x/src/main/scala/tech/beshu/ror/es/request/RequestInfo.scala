/*
 *    This file is part of ReadonlyREST.
 *
 *    ReadonlyREST is free software: you can redistribute it and/or modify
 *    it under the terms of the GNU General Public License as published by
 *    the Free Software Foundation, either version 3 of the License, or
 *    (at your option) any later version.
 *
 *    ReadonlyREST is distributed in the hope that it will be useful,
 *    but WITHOUT ANY WARRANTY; without even the implied warranty of
 *    MERCHANTABILITY or FITNESS FOR A PARTICULAR PURPOSE.  See the
 *    GNU General Public License for more details.
 *
 *    You should have received a copy of the GNU General Public License
 *    along with ReadonlyREST.  If not, see http://www.gnu.org/licenses/
 */
package tech.beshu.ror.es.request

import java.net.InetSocketAddress
import java.util.UUID

import com.google.common.collect.Sets
import org.apache.logging.log4j.scala.Logging
import org.elasticsearch.action.admin.cluster.repositories.delete.DeleteRepositoryRequest
import org.elasticsearch.action.admin.cluster.repositories.get.GetRepositoriesRequest
import org.elasticsearch.action.admin.cluster.repositories.put.PutRepositoryRequest
import org.elasticsearch.action.admin.cluster.repositories.verify.VerifyRepositoryRequest
import org.elasticsearch.action.admin.cluster.snapshots.create.CreateSnapshotRequest
import org.elasticsearch.action.admin.cluster.snapshots.delete.DeleteSnapshotRequest
import org.elasticsearch.action.admin.cluster.snapshots.get.GetSnapshotsRequest
import org.elasticsearch.action.admin.cluster.snapshots.restore.RestoreSnapshotRequest
import org.elasticsearch.action.admin.cluster.snapshots.status.SnapshotsStatusRequest
import org.elasticsearch.action.admin.indices.alias.IndicesAliasesRequest
import org.elasticsearch.action.admin.indices.settings.get.GetSettingsRequest
<<<<<<< HEAD
import org.elasticsearch.action.admin.indices.stats.IndicesStatsRequest
=======
>>>>>>> 5de3a731
import org.elasticsearch.action.admin.indices.template.delete.DeleteIndexTemplateRequest
import org.elasticsearch.action.admin.indices.template.get.GetIndexTemplatesRequest
import org.elasticsearch.action.admin.indices.template.put.PutIndexTemplateRequest
import org.elasticsearch.action.bulk.{BulkRequest, BulkShardRequest}
import org.elasticsearch.action.delete.DeleteRequest
import org.elasticsearch.action.get.MultiGetRequest
import org.elasticsearch.action.index.IndexRequest
import org.elasticsearch.action.search.{MultiSearchRequest, SearchRequest}
import org.elasticsearch.action.termvectors.MultiTermVectorsRequest
import org.elasticsearch.action.{ActionRequest, CompositeIndicesRequest, IndicesRequest}
import org.elasticsearch.cluster.service.ClusterService
import org.elasticsearch.index.Index
import org.elasticsearch.rest.RestChannel
import org.elasticsearch.search.builder.SearchSourceBuilder
import org.elasticsearch.threadpool.ThreadPool
import org.reflections.ReflectionUtils
import tech.beshu.ror.accesscontrol.blocks.rules.utils.MatcherWithWildcardsScalaAdapter
import tech.beshu.ror.accesscontrol.blocks.rules.utils.StringTNaturalTransformation.instances._
import tech.beshu.ror.accesscontrol.request.RequestInfoShim
import tech.beshu.ror.accesscontrol.request.RequestInfoShim.ExtractedIndices.RegularIndices
import tech.beshu.ror.accesscontrol.request.RequestInfoShim.{ExtractedIndices, WriteResult}
import tech.beshu.ror.es.utils.ClusterServiceHelper._
import tech.beshu.ror.utils.ReflecUtils.extractStringArrayFromPrivateMethod
import tech.beshu.ror.utils.ScalaOps._
import tech.beshu.ror.utils.{RCUtils, ReflecUtils}

import scala.collection.JavaConverters._
import scala.util.{Failure, Success, Try}

class RequestInfo(channel: RestChannel, taskId: Long, action: String, actionRequest: ActionRequest,
                  clusterService: ClusterService, threadPool: ThreadPool)
  extends RequestInfoShim with Logging {

  private val request = channel.request()

  override val extractType: String = actionRequest.getClass.getSimpleName

  override def extractIndexMetadata(index: String): Set[String] = {
    val lookup = clusterService.state.metaData.getAliasAndIndexLookup
    lookup.get(index).getIndices.asScala.map(_.getIndexUUID).toSet
  }

  override val extractTaskId: Long = taskId

  override lazy val extractContentLength: Int = if (request.content == null) 0 else request.content().length()

  override lazy val extractContent: String = if (request.content == null) "" else request.content().utf8ToString()

  override lazy val extractMethod: String = request.method().name()

  override val extractPath: String = request.path()

  override val involvesIndices: Boolean = {
    actionRequest.isInstanceOf[IndicesRequest] || actionRequest.isInstanceOf[CompositeIndicesRequest] ||
      // Necessary because it won't implement IndicesRequest as it should (bug: https://github.com/elastic/elasticsearch/issues/28671)
      actionRequest.isInstanceOf[RestoreSnapshotRequest] ||
      actionRequest.isInstanceOf[GetIndexTemplatesRequest] || actionRequest.isInstanceOf[PutIndexTemplateRequest] || actionRequest.isInstanceOf[DeleteIndexTemplateRequest]
  }

  override lazy val extractIndices: ExtractedIndices = {
    val extractedIndices = actionRequest match {
      case ar: PutIndexTemplateRequest =>
        RegularIndices {
          indicesFromPatterns(clusterService, ar.indices.asSafeSet)
            .flatMap { case (pattern, relatedIndices) => if (relatedIndices.nonEmpty) relatedIndices else Set(pattern) }
            .toSet
        }
      case ar: IndexRequest => // The most common case first
        RegularIndices(ar.indices.asSafeSet)
      case ar: MultiGetRequest =>
        RegularIndices(ar.getItems.asScala.flatMap(_.indices.asSafeSet).toSet)
      case ar: MultiSearchRequest =>
        RegularIndices(ar.requests().asScala.flatMap(_.indices.asSafeSet).toSet)
      case ar: MultiTermVectorsRequest =>
        RegularIndices(ar.getRequests.asScala.flatMap(_.indices.asSafeSet).toSet)
      case ar: BulkRequest =>
        RegularIndices(ar.requests().asScala.collect { case ir: IndicesRequest => ir}.flatMap(_.indices.asSafeSet).toSet)
      case ar: DeleteRequest =>
        RegularIndices(ar.indices.asSafeSet)
      case ar: IndicesAliasesRequest =>
        RegularIndices(ar.getAliasActions.asScala.flatMap(_.indices.asSafeSet).toSet)
      case ar: GetSettingsRequest =>
        RegularIndices(ar.indices.asSafeSet)
<<<<<<< HEAD
      case ar: IndicesStatsRequest =>
        RegularIndices(ar.indices.asSafeSet)
      case ar: IndicesShardStoresRequest =>
        val indices = ar.indices.asSafeSet
        RegularIndices(if(indices.isEmpty) Set("*") else indices)
=======
>>>>>>> 5de3a731
      case ar: CompositeIndicesRequest =>
        logger.error(s"Found an instance of CompositeIndicesRequest that could not be handled: report this as a bug immediately! ${ar.getClass.getSimpleName}")
        RegularIndices(Set.empty[String])
      case ar: RestoreSnapshotRequest => // Particular case because bug: https://github.com/elastic/elasticsearch/issues/28671
        RegularIndices(ar.indices.asSafeSet)
      case ar =>
        RegularIndices {
          val indices = extractStringArrayFromPrivateMethod("indices", ar).asSafeSet
          if (indices.isEmpty) extractStringArrayFromPrivateMethod("index", ar).asSafeSet
          else indices
        }
    }
    logger.debug(s"Discovered indices: ${extractedIndices.indices.mkString(",")}")
    extractedIndices
  }

  override lazy val extractTemplateIndicesPatterns: Set[String] = {
    val patterns = actionRequest match {
      case ar: GetIndexTemplatesRequest =>
        val templates = ar.names.asSafeSet
        if (templates.isEmpty) getIndicesPatternsOfTemplates(clusterService)
        else getIndicesPatternsOfTemplates(clusterService, templates)
      case ar: PutIndexTemplateRequest =>
        ar.indices.asSafeSet
      case ar: DeleteIndexTemplateRequest =>
        getIndicesPatternsOfTemplate(clusterService, ar.name())
      case _ if extractPath.startsWith("/_cat/templates") =>
        Option(request.param("name")) match {
          case Some(templateName) => getIndicesPatternsOfTemplate(clusterService, templateName)
          case None => Set.empty[String]
        }
      case _ =>
        Set.empty[String]
    }
    patterns
  }

  override lazy val extractSnapshots: Set[String] = {
    actionRequest match {
      case ar: GetSnapshotsRequest => ar.snapshots.asSafeSet
      case ar: CreateSnapshotRequest => ar.snapshot.asSafeSet
      case ar: DeleteSnapshotRequest => ar.snapshot.asSafeSet
      case ar: RestoreSnapshotRequest => ar.snapshot.asSafeSet
      case ar: SnapshotsStatusRequest => ar.snapshots.asSafeSet
      case _ => Set.empty[String]
    }
  }

  override lazy val extractRepositories: Set[String] = {
    actionRequest match {
      case ar: GetSnapshotsRequest => ar.repository.asSafeSet
      case ar: CreateSnapshotRequest => ar.repository.asSafeSet
      case ar: DeleteSnapshotRequest => ar.repository.asSafeSet
      case ar: RestoreSnapshotRequest => ar.repository.asSafeSet
      case ar: SnapshotsStatusRequest => ar.repository.asSafeSet
      case ar: PutRepositoryRequest => ar.name.asSafeSet
      case ar: GetRepositoriesRequest => ar.repositories.asSafeSet
      case ar: DeleteRepositoryRequest => ar.name.asSafeSet
      case ar: VerifyRepositoryRequest => ar.name.asSafeSet
      case _ => Set.empty[String]
    }
  }

  override val extractAction: String = action

  override val extractRequestHeaders: Map[String, String] =
    request
      .headers().asScala
      .map { h => (h.getKey, h.getValue) }
      .toMap

  override val extractRemoteAddress: String = {
    Try {
      val remoteHost = request.getRemoteAddress.asInstanceOf[InetSocketAddress].getAddress.getHostAddress
      // Make sure we recognize localhost even when IPV6 is involved
      if (RCUtils.isLocalHost(remoteHost)) RCUtils.LOCALHOST else remoteHost
    } fold(
      ex => {
        logger.error("Could not extract remote address", ex)
        null
      },
      identity
    )
  }

  override val extractLocalAddress: String = {
    Try {
      request.getRemoteAddress.asInstanceOf[InetSocketAddress].getAddress.getHostAddress
    } fold(
      ex => {
        logger.error("Could not extract local address", ex)
        null
      },
      identity
    )
  }

  override val extractId: String = {
    val tmpID = request.hashCode() + "-" + actionRequest.hashCode()
    s"$tmpID#$taskId"
  }

  override lazy val extractAllIndicesAndAliases: Map[String, Set[String]] = {
    val indices = clusterService.state.metaData.getIndices
    indices
      .keysIt().asScala
      .map { index =>
        val indexMetaData = indices.get(index)
        val indexName = indexMetaData.getIndex.getName
        val aliases: Set[String] = indexMetaData.getAliases.keysIt.asScala.toSet
        (indexName, aliases)
      }
      .toMap
  }

  override val extractIsReadRequest: Boolean = RCUtils.isReadRequest(action)

  override val extractIsAllowedForDLS: Boolean = {
    actionRequest match {
      case _ if !extractIsReadRequest => false
      case sr: SearchRequest if sr.source() == null => true
      case sr: SearchRequest if sr.source.profile || (sr.source.suggest != null && !sr.source.suggest.getSuggestions.isEmpty) => false
      case _ => true
    }
  }

  override val extractIsCompositeRequest: Boolean = actionRequest.isInstanceOf[CompositeIndicesRequest]

  override lazy val extractHasRemoteClusters: Boolean = false

  override def writeSnapshots(newSnapshots: Set[String]): WriteResult[Unit] = {
    if (newSnapshots.isEmpty) return WriteResult.Success(())

    // We limit this to read requests, as all the write requests are single-snapshot oriented.
    actionRequest match {
      case ar: GetSnapshotsRequest =>
        ar.snapshots(newSnapshots.toArray)
      case ar: SnapshotsStatusRequest =>
        ar.snapshots(newSnapshots.toArray)
      case _ =>
    }
    WriteResult.Success(())
  }

  override def writeRepositories(newRepositories: Set[String]): WriteResult[Unit] = {
    if (newRepositories.isEmpty) return WriteResult.Success(())

    // We limit this to read requests, as all the write requests are single-snapshot oriented.
    val newRepositoriesA = newRepositories.toArray
    actionRequest match {
      case ar: GetSnapshotsRequest => ar.repository(newRepositoriesA(0))
      case ar: SnapshotsStatusRequest => ar.repository(newRepositoriesA(0))
      case ar: GetRepositoriesRequest => ar.repositories(newRepositoriesA)
      case ar: VerifyRepositoryRequest => ar.name(newRepositoriesA(0))
      case _ =>
    }
    WriteResult.Success(())
  }

  override def writeResponseHeaders(hMap: Map[String, String]): WriteResult[Unit] = {
    val threadContext = threadPool.getThreadContext
    hMap.foreach { case (key, value) =>
      threadContext.addResponseHeader(key, value)
    }
    WriteResult.Success(())
  }

  override def writeToThreadContextHeaders(hMap: Map[String, String]): WriteResult[Unit] = {
    val threadContext = threadPool.getThreadContext
    hMap.foreach { case (key, value) =>
      threadContext.putHeader(key, value)
    }
    WriteResult.Success(())
  }

  override def writeIndices(newIndices: Set[String]): WriteResult[Unit] = {
    val indices = newIndices.filter(i => i != "" && i != "<no-index>").toList
    if (indices.isEmpty) return WriteResult.Success(())

    actionRequest match {
      case _: IndicesRequest.Replaceable if extractPath.startsWith("/_cat/templates") =>
        // workaround for filtering templates of /_cat/templates action
        WriteResult.Success(())
      case ar: IndicesRequest.Replaceable => // Best case, this request is designed to have indices replaced.
        ar.indices(indices: _*)
        WriteResult.Success(())
      case ar: BulkShardRequest => // This should not be necessary anymore because nowadays we either allow or forbid write requests.
        val singleIndex = indices.head
        val uuid = extractIndexMetadata(singleIndex).toList.head
        ReflectionUtils
          .getAllFields(ar.shardId().getClass, ReflectionUtils.withName("index")).asScala
          .foreach { f =>
            f.setAccessible(true)
            Try(f.set(ar.shardId(), new Index(singleIndex, uuid))) match {
              case Failure(ex) => logger.error("Cannot set index", ex)
              case Success(_) =>
            }
          }
        WriteResult.Success(())
      case ar: MultiSearchRequest =>
        ar.requests().asScala.foreach { sr =>
          if (sr.indices.asSafeSet.isEmpty || sr.indices.asSafeSet.contains("*")) {
            sr.indices(indices: _*)
          } else {
            // This transforms wildcards and aliases in concrete indices
            val expandedSrIndices = getExpandedIndices(sr.indices.asSafeSet)
            val remaining = expandedSrIndices.intersect(indices.toSet)

            if (remaining.isEmpty) { // contained just forbidden indices, should return zero results
              sr.source(new SearchSourceBuilder().size(0))
            } else if (remaining.size == expandedSrIndices.size) { // contained all allowed indices
              // nothing to do
            } else {
              // some allowed indices were there, restrict query to those
              sr.indices(remaining.toList: _*)
            }
          }
        }
        WriteResult.Success(())
      case ar: MultiGetRequest =>
        val it = ar.getItems.iterator
        while (it.hasNext) {
          val item = it.next
          // One item contains just an index, but can be an alias
          val expandedIndices = getExpandedIndices(item.indices.asSafeSet)
          val remaining = expandedIndices.intersect(indices.toSet)
          if (remaining.isEmpty) it.remove()
        }
        WriteResult.Success(())
      case ar: IndicesAliasesRequest =>
        val it = ar.getAliasActions.iterator
        while (it.hasNext) {
          val act = it.next
          val expandedIndices = getExpandedIndices(act.indices.asSafeSet)
          val remaining = expandedIndices.intersect(indices.toSet)
          if (remaining.isEmpty) {
            it.remove()
          } else {
            act.indices(remaining.toList: _*)
          }
        }
        WriteResult.Success(())
      case ar: GetIndexTemplatesRequest =>
        val requestTemplateNames = ar.names.asSafeSet
        val allowedTemplateNames = findTemplatesOfIndices(clusterService, indices.toSet)
        val templateNamesToReturn =
          if (requestTemplateNames.isEmpty) {
            allowedTemplateNames
          } else {
            MatcherWithWildcardsScalaAdapter
              .create(requestTemplateNames)
              .filter(allowedTemplateNames)
          }
        if (templateNamesToReturn.isEmpty) {
          // hack! there is no other way to return empty list of templates (at the moment should not be used, but
          // I leave it as a protection
          WriteResult.Failure
        } else {
          ar.names(templateNamesToReturn.toList: _*)
          WriteResult.Success(())
        }
      case _ =>
        // Optimistic reflection attempt
        val okSetResult = ReflecUtils.setIndices(actionRequest, Sets.newHashSet("index", "indices"), indices.toSet.asJava)
        if (okSetResult) {
          logger.debug(s"REFLECTION: success changing indices: $indices correctly set as $extractIndices")
          WriteResult.Success(())
        } else {
          logger.error(s"REFLECTION: Failed to set indices for type ${actionRequest.getClass.getSimpleName} in req id: $extractId")
          WriteResult.Failure
        }
    }
  }

  override def writeTemplatesOf(indices: Set[String]): WriteResult[Unit] = {
    actionRequest match {
      case ar: GetIndexTemplatesRequest =>
        val requestTemplateNames = ar.names.asSafeSet
        val allowedTemplateNames = findTemplatesOfIndices(clusterService, indices)
        val templateNamesToReturn =
          if (requestTemplateNames.isEmpty) {
            allowedTemplateNames
          } else {
            MatcherWithWildcardsScalaAdapter
              .create(requestTemplateNames)
              .filter(allowedTemplateNames)
          }
        if (templateNamesToReturn.isEmpty) {
          // hack! there is no other way to return empty list of templates (at the moment should not be used, but
          // I leave it as a protection
          ar.names(UUID.randomUUID + "*")
        } else {
          ar.names(templateNamesToReturn.toList: _*)
        }
      case _ =>
      // ignore
    }
    WriteResult.Success(())
  }
}<|MERGE_RESOLUTION|>--- conflicted
+++ resolved
@@ -32,10 +32,9 @@
 import org.elasticsearch.action.admin.cluster.snapshots.status.SnapshotsStatusRequest
 import org.elasticsearch.action.admin.indices.alias.IndicesAliasesRequest
 import org.elasticsearch.action.admin.indices.settings.get.GetSettingsRequest
-<<<<<<< HEAD
 import org.elasticsearch.action.admin.indices.stats.IndicesStatsRequest
-=======
->>>>>>> 5de3a731
+import org.elasticsearch.action.admin.indices.settings.get.GetSettingsRequest
+import org.elasticsearch.action.admin.indices.shards.IndicesShardStoresRequest
 import org.elasticsearch.action.admin.indices.template.delete.DeleteIndexTemplateRequest
 import org.elasticsearch.action.admin.indices.template.get.GetIndexTemplatesRequest
 import org.elasticsearch.action.admin.indices.template.put.PutIndexTemplateRequest
@@ -119,14 +118,11 @@
         RegularIndices(ar.getAliasActions.asScala.flatMap(_.indices.asSafeSet).toSet)
       case ar: GetSettingsRequest =>
         RegularIndices(ar.indices.asSafeSet)
-<<<<<<< HEAD
       case ar: IndicesStatsRequest =>
         RegularIndices(ar.indices.asSafeSet)
       case ar: IndicesShardStoresRequest =>
         val indices = ar.indices.asSafeSet
         RegularIndices(if(indices.isEmpty) Set("*") else indices)
-=======
->>>>>>> 5de3a731
       case ar: CompositeIndicesRequest =>
         logger.error(s"Found an instance of CompositeIndicesRequest that could not be handled: report this as a bug immediately! ${ar.getClass.getSimpleName}")
         RegularIndices(Set.empty[String])
