#!/bin/bash

set -xe

echo ">>> ($0) RUNNING CONTINUOUS INTEGRATION"

export TRAVIS_BRANCH=$(git symbolic-ref --short -q HEAD)

if [ "$BUILD_SOURCEBRANCHNAME" ]
then
 export TRAVIS=true
 export TRAVIS_BRANCH=$BUILD_SOURCEBRANCHNAME
fi
echo ">> FOUND BUILD PARAMETERS: task? $ROR_TASK; is CI? $TRAVIS; branch? $TRAVIS_BRANCH"


# Log file friendly Gradle output
export TERM=dumb

# Adaptation for Azure
( [ ! -z $BUILD_BUILDNUMBER ] || [ "$TRAVIS" ] ) && TRAVIS="true"

if [[ -z $TRAVIS ]] ||  [[ $ROR_TASK == "license" ]]; then
    echo  ">>> Check all license headers are in place"
    ./gradlew license
fi

if [[ -z $TRAVIS ]] ||  [[ $ROR_TASK == "cve_check" ]]; then
    echo ">>> Running CVE checks.."
    ./gradlew dependencyCheckAnalyze
fi

if [[ -z $TRAVIS ]] ||  [[ $ROR_TASK == "core_tests" ]]; then
    echo ">>> Running unit tests.."
    ./gradlew --stacktrace core:test
fi

if [[ -z $TRAVIS ]] ||  [[ $ROR_TASK == "integration_proxy" ]]; then
    echo ">>> proxy => Running testcontainers.."
    ./gradlew integration-tests:test '-PesModule=proxy' '-Pmode=proxy' || ( find . |grep hs_err |xargs cat && exit 1 )
fi

if [[ -z $TRAVIS ]] ||  [[ $ROR_TASK == "integration_es716x" ]]; then
    echo ">>> es716x => Running testcontainers.."
    ./gradlew integration-tests:test '-PesModule=es716x' '-Pmode=plugin' || ( find . |grep hs_err |xargs cat && exit 1 )
fi

if [[ -z $TRAVIS ]] ||  [[ $ROR_TASK == "integration_es714x" ]]; then
    echo ">>> es714x => Running testcontainers.."
    ./gradlew integration-tests:test '-PesModule=es714x' '-Pmode=plugin' || ( find . |grep hs_err |xargs cat && exit 1 )
fi

if [[ -z $TRAVIS ]] ||  [[ $ROR_TASK == "integration_es711x" ]]; then
    echo ">>> es711x => Running testcontainers.."
    ./gradlew integration-tests:test '-PesModule=es711x' '-Pmode=plugin' || ( find . |grep hs_err |xargs cat && exit 1 )
fi

if [[ -z $TRAVIS ]] ||  [[ $ROR_TASK == "integration_es710x" ]]; then
    echo ">>> es710x => Running testcontainers.."
    ./gradlew integration-tests:test '-PesModule=es710x' '-Pmode=plugin' || ( find . |grep hs_err |xargs cat && exit 1 )
fi

if [[ -z $TRAVIS ]] ||  [[ $ROR_TASK == "integration_es79x" ]]; then
    echo ">>> es79x => Running testcontainers.."
    ./gradlew integration-tests:test '-PesModule=es79x' '-Pmode=plugin' || ( find . |grep hs_err |xargs cat && exit 1 )
fi

if [[ -z $TRAVIS ]] ||  [[ $ROR_TASK == "integration_es78x" ]]; then
    echo ">>> es78x => Running testcontainers.."
    ./gradlew integration-tests:test '-PesModule=es78x' '-Pmode=plugin' || ( find . |grep hs_err |xargs cat && exit 1 )
fi

if [[ -z $TRAVIS ]] ||  [[ $ROR_TASK == "integration_es77x" ]]; then
    echo ">>> es77x => Running testcontainers.."
    ./gradlew integration-tests:test '-PesModule=es77x' '-Pmode=plugin' || ( find . |grep hs_err |xargs cat && exit 1 )
fi

if [[ -z $TRAVIS ]] ||  [[ $ROR_TASK == "integration_es74x" ]]; then
    echo ">>> es74x => Running testcontainers.."
    ./gradlew integration-tests:test '-PesModule=es74x' '-Pmode=plugin' || ( find . |grep hs_err |xargs cat && exit 1 )
fi

if [[ -z $TRAVIS ]] ||  [[ $ROR_TASK == "integration_es73x" ]]; then
    echo ">>> es73x => Running testcontainers.."
    ./gradlew integration-tests:test '-PesModule=es73x' '-Pmode=plugin' || ( find . |grep hs_err |xargs cat && exit 1 )
fi

if [[ -z $TRAVIS ]] ||  [[ $ROR_TASK == "integration_es72x" ]]; then
    echo ">>> es72x => Running testcontainers.."
    ./gradlew integration-tests:test '-PesModule=es72x' '-Pmode=plugin' || ( find . |grep hs_err |xargs cat && exit 1 )
fi

if [[ -z $TRAVIS ]] ||  [[ $ROR_TASK == "integration_es70x" ]]; then
    echo ">>> es70x => Running testcontainers.."
    ./gradlew integration-tests:test '-PesModule=es70x' '-Pmode=plugin' || ( find . |grep hs_err |xargs cat && exit 1 )
fi

if [[ -z $TRAVIS ]] ||  [[ $ROR_TASK == "integration_es67x" ]]; then
    echo ">>> es67x => Running testcontainers.."
    ./gradlew integration-tests:test '-PesModule=es67x' '-Pmode=plugin' || ( find . |grep hs_err |xargs cat && exit 1 )
fi

if [[ -z $TRAVIS ]] ||  [[ $ROR_TASK == "integration_es66x" ]]; then
    echo ">>> es66x => Running testcontainers.."
    ./gradlew integration-tests:test '-PesModule=es66x' '-Pmode=plugin' || ( find . |grep hs_err |xargs cat && exit 1 )
fi

if [[ -z $TRAVIS ]] ||  [[ $ROR_TASK == "integration_es65x" ]]; then
    echo ">>> es65x => Running testcontainers.."
    ./gradlew integration-tests:test '-PesModule=es65x' '-Pmode=plugin' || ( find . |grep hs_err |xargs cat && exit 1 )
fi

if [[ -z $TRAVIS ]] ||  [[ $ROR_TASK == "integration_es63x" ]]; then
    echo ">>> es63x => Running testcontainers.."
    ./gradlew integration-tests:test '-PesModule=es63x' '-Pmode=plugin' || ( find . |grep hs_err |xargs cat && exit 1 )
fi

if [[ -z $TRAVIS ]] ||  [[ $ROR_TASK == "integration_es62x" ]]; then
    echo ">>> es62x => Running testcontainers.."
    ./gradlew integration-tests:test '-PesModule=es62x' '-Pmode=plugin' || ( find . |grep hs_err |xargs cat && exit 1 )
fi

if [[ -z $TRAVIS ]] ||  [[ $ROR_TASK == "integration_es61x" ]]; then
    echo ">>> es61x => Running testcontainers.."
    ./gradlew integration-tests:test '-PesModule=es61x' '-Pmode=plugin' || ( find . |grep hs_err |xargs cat && exit 1 )
fi

if [[ -z $TRAVIS ]] ||  [[ $ROR_TASK == "integration_es60x" ]]; then
    echo ">>> es60x => Running testcontainers.."
    ./gradlew integration-tests:test '-PesModule=es60x' '-Pmode=plugin' || ( find . |grep hs_err |xargs cat && exit 1 )
fi

if [[ $TRAVIS_PULL_REQUEST == "true" ]] && [[ $TRAVIS_BRANCH != "master" ]]; then
    echo ">>> won't try to create builds because this is a PR"
    exit 0
fi

if [[ -z $TRAVIS ]] ||  [[ $ROR_TASK == "package_es7xx" ]]; then

    echo ">>> ($0) additional builds of ES module for specified ES version"

    #es716x
<<<<<<< HEAD
    ./gradlew --stacktrace es716x:ror '-PesVersion=7.16.3'
=======
>>>>>>> e2408226
    ./gradlew --stacktrace es716x:ror '-PesVersion=7.16.2'
    ./gradlew --stacktrace es716x:ror '-PesVersion=7.16.1'
    ./gradlew --stacktrace es716x:ror '-PesVersion=7.16.0'

    #es714x
    ./gradlew --stacktrace es714x:ror '-PesVersion=7.15.2'
    ./gradlew --stacktrace es714x:ror '-PesVersion=7.15.1'
    ./gradlew --stacktrace es714x:ror '-PesVersion=7.15.0'
    ./gradlew --stacktrace es714x:ror '-PesVersion=7.14.2'
    ./gradlew --stacktrace es714x:ror '-PesVersion=7.14.1'
    ./gradlew --stacktrace es714x:ror '-PesVersion=7.14.0'

    #es711x
    ./gradlew --stacktrace es711x:ror '-PesVersion=7.13.4'
    ./gradlew --stacktrace es711x:ror '-PesVersion=7.13.3'
    ./gradlew --stacktrace es711x:ror '-PesVersion=7.13.2'
    ./gradlew --stacktrace es711x:ror '-PesVersion=7.13.1'
    ./gradlew --stacktrace es711x:ror '-PesVersion=7.13.0'
    ./gradlew --stacktrace es711x:ror '-PesVersion=7.12.1'
    ./gradlew --stacktrace es711x:ror '-PesVersion=7.12.0'
    ./gradlew --stacktrace es711x:ror '-PesVersion=7.11.2'
    ./gradlew --stacktrace es711x:ror '-PesVersion=7.11.1'
    ./gradlew --stacktrace es711x:ror '-PesVersion=7.11.0'

    #es710x
    ./gradlew --stacktrace es710x:ror '-PesVersion=7.10.2'
    ./gradlew --stacktrace es710x:ror '-PesVersion=7.10.1'
    ./gradlew --stacktrace es710x:ror '-PesVersion=7.10.0'

    #es79x
    ./gradlew --stacktrace es79x:ror '-PesVersion=7.9.3'
    ./gradlew --stacktrace es79x:ror '-PesVersion=7.9.2'
    ./gradlew --stacktrace es79x:ror '-PesVersion=7.9.1'
    ./gradlew --stacktrace es79x:ror '-PesVersion=7.9.0'

    #es78x
    ./gradlew --stacktrace es78x:ror '-PesVersion=7.8.1'
    ./gradlew --stacktrace es78x:ror '-PesVersion=7.8.0'

    #es77x
    ./gradlew --stacktrace es77x:ror '-PesVersion=7.7.1'
    ./gradlew --stacktrace es77x:ror '-PesVersion=7.7.0'

    #es74x
    ./gradlew --stacktrace es74x:ror '-PesVersion=7.6.2'
    ./gradlew --stacktrace es74x:ror '-PesVersion=7.6.1'
    ./gradlew --stacktrace es74x:ror '-PesVersion=7.6.0'
    ./gradlew --stacktrace es74x:ror '-PesVersion=7.5.2'
    ./gradlew --stacktrace es74x:ror '-PesVersion=7.5.1'
    ./gradlew --stacktrace es74x:ror '-PesVersion=7.5.0'
    ./gradlew --stacktrace es74x:ror '-PesVersion=7.4.2'
    ./gradlew --stacktrace es74x:ror '-PesVersion=7.4.1'
    ./gradlew --stacktrace es74x:ror '-PesVersion=7.4.0'

    #es73x
    ./gradlew --stacktrace es73x:ror '-PesVersion=7.3.2'
    ./gradlew --stacktrace es73x:ror '-PesVersion=7.3.1'
    ./gradlew --stacktrace es73x:ror '-PesVersion=7.3.0'

    #es72x
    ./gradlew --stacktrace es72x:ror '-PesVersion=7.2.1'
    ./gradlew --stacktrace es72x:ror '-PesVersion=7.2.0'

    #es70x
    ./gradlew --stacktrace es70x:ror '-PesVersion=7.1.1'
    ./gradlew --stacktrace es70x:ror '-PesVersion=7.1.0'
    ./gradlew --stacktrace es70x:ror '-PesVersion=7.0.1'
    ./gradlew --stacktrace es70x:ror '-PesVersion=7.0.0'

fi


if [[ -z $TRAVIS ]] ||  [[ $ROR_TASK == "package_es6xx" ]]; then

    echo ">>> ($0) additional builds of ES module for specified ES version"

    # es67x
<<<<<<< HEAD
    ./gradlew --stacktrace es67x:ror '-PesVersion=6.8.23'
=======
>>>>>>> e2408226
    ./gradlew --stacktrace es67x:ror '-PesVersion=6.8.22'
    ./gradlew --stacktrace es67x:ror '-PesVersion=6.8.21'
    ./gradlew --stacktrace es67x:ror '-PesVersion=6.8.20'
    ./gradlew --stacktrace es67x:ror '-PesVersion=6.8.19'
    ./gradlew --stacktrace es67x:ror '-PesVersion=6.8.18'
    ./gradlew --stacktrace es67x:ror '-PesVersion=6.8.17'
    ./gradlew --stacktrace es67x:ror '-PesVersion=6.8.16'
    ./gradlew --stacktrace es67x:ror '-PesVersion=6.8.15'
    ./gradlew --stacktrace es67x:ror '-PesVersion=6.8.14'
    ./gradlew --stacktrace es67x:ror '-PesVersion=6.8.13'
    ./gradlew --stacktrace es67x:ror '-PesVersion=6.8.12'
    ./gradlew --stacktrace es67x:ror '-PesVersion=6.8.11'
    ./gradlew --stacktrace es67x:ror '-PesVersion=6.8.10'
    ./gradlew --stacktrace es67x:ror '-PesVersion=6.8.9'
    ./gradlew --stacktrace es67x:ror '-PesVersion=6.8.8'
    ./gradlew --stacktrace es67x:ror '-PesVersion=6.8.7'
    ./gradlew --stacktrace es67x:ror '-PesVersion=6.8.6'
    ./gradlew --stacktrace es67x:ror '-PesVersion=6.8.5'
    ./gradlew --stacktrace es67x:ror '-PesVersion=6.8.4'
    ./gradlew --stacktrace es67x:ror '-PesVersion=6.8.3'
    ./gradlew --stacktrace es67x:ror '-PesVersion=6.8.2'
    ./gradlew --stacktrace es67x:ror '-PesVersion=6.8.1'
    ./gradlew --stacktrace es67x:ror '-PesVersion=6.8.0'
    ./gradlew --stacktrace es67x:ror '-PesVersion=6.7.2'
    ./gradlew --stacktrace es67x:ror '-PesVersion=6.7.1'
    ./gradlew --stacktrace es67x:ror '-PesVersion=6.7.0'

    # es66x
    ./gradlew --stacktrace es66x:ror '-PesVersion=6.6.2'
    ./gradlew --stacktrace es66x:ror '-PesVersion=6.6.1'
    ./gradlew --stacktrace es66x:ror '-PesVersion=6.6.0'

    # es65x
    ./gradlew --stacktrace es65x:ror '-PesVersion=6.5.4'
    ./gradlew --stacktrace es65x:ror '-PesVersion=6.5.3'
    ./gradlew --stacktrace es65x:ror '-PesVersion=6.5.2'
    ./gradlew --stacktrace es65x:ror '-PesVersion=6.5.1'
    ./gradlew --stacktrace es65x:ror '-PesVersion=6.5.0'

    # es63x
    ./gradlew --stacktrace es63x:ror '-PesVersion=6.4.3'
    ./gradlew --stacktrace es63x:ror '-PesVersion=6.4.2'
    ./gradlew --stacktrace es63x:ror '-PesVersion=6.4.1'
    ./gradlew --stacktrace es63x:ror '-PesVersion=6.4.0'
    ./gradlew --stacktrace es63x:ror '-PesVersion=6.3.2'
    ./gradlew --stacktrace es63x:ror '-PesVersion=6.3.1'
    ./gradlew --stacktrace es63x:ror '-PesVersion=6.3.0'

   # es62x
    ./gradlew --stacktrace es62:ror '-PesVersion=6.2.4'
    ./gradlew --stacktrace es62:ror '-PesVersion=6.2.3'
    ./gradlew --stacktrace es62:ror '-PesVersion=6.2.2'
    ./gradlew --stacktrace es62:ror '-PesVersion=6.2.1'
    ./gradlew --stacktrace es62:ror '-PesVersion=6.2.0'

   # es61x
    ./gradlew --stacktrace es61x:ror '-PesVersion=6.1.4'
    ./gradlew --stacktrace es61x:ror '-PesVersion=6.1.3'
    ./gradlew --stacktrace es61x:ror '-PesVersion=6.1.2'
    ./gradlew --stacktrace es61x:ror '-PesVersion=6.1.1'
    ./gradlew --stacktrace es61x:ror '-PesVersion=6.1.0'

    # es60x
    ./gradlew --stacktrace es60x:ror '-PesVersion=6.0.1'
    ./gradlew --stacktrace es60x:ror '-PesVersion=6.0.0'

fi

if [[ $ROR_TASK == "publish_artifacts" ]] && [[ $TRAVIS_BRANCH == "master" ]] ; then

    # .travis/secret.pgp is downloaded via Azure secret files, see azure-pipelines.yml

    CURRENT_PLUGIN_VER=$(awk -F= '$1=="pluginVersion" {print $2}' gradle.properties)
    PUBLISHED_PLUGIN_VER=$(awk -F= '$1=="publishedPluginVersion" {print $2}' gradle.properties)

    if [[ $CURRENT_PLUGIN_VER == $PUBLISHED_PLUGIN_VER ]]; then
      echo ">>> Publishing audit module artifacts to sonatype repo"
      ./gradlew audit:publishToSonatype
      ./gradlew audit:closeAndReleaseRepository
    else
      echo ">>> Skipping publishing audit module artifacts"
    fi
fi<|MERGE_RESOLUTION|>--- conflicted
+++ resolved
@@ -140,10 +140,7 @@
     echo ">>> ($0) additional builds of ES module for specified ES version"
 
     #es716x
-<<<<<<< HEAD
     ./gradlew --stacktrace es716x:ror '-PesVersion=7.16.3'
-=======
->>>>>>> e2408226
     ./gradlew --stacktrace es716x:ror '-PesVersion=7.16.2'
     ./gradlew --stacktrace es716x:ror '-PesVersion=7.16.1'
     ./gradlew --stacktrace es716x:ror '-PesVersion=7.16.0'
@@ -221,10 +218,7 @@
     echo ">>> ($0) additional builds of ES module for specified ES version"
 
     # es67x
-<<<<<<< HEAD
     ./gradlew --stacktrace es67x:ror '-PesVersion=6.8.23'
-=======
->>>>>>> e2408226
     ./gradlew --stacktrace es67x:ror '-PesVersion=6.8.22'
     ./gradlew --stacktrace es67x:ror '-PesVersion=6.8.21'
     ./gradlew --stacktrace es67x:ror '-PesVersion=6.8.20'
