--- conflicted
+++ resolved
@@ -17,15 +17,15 @@
     ./gradlew --stacktrace test ror
 fi
 
-<<<<<<< HEAD
+
 if [[ $TRAVIS != "true" ]] ||  [[ $ROR_TASK == "integration_es-proxy" ]]; then
     echo ">>> es-proxy => Running testcontainers.."
     ./gradlew integration-tests:test '-PesModule=es74x-cloud' '-Pmode=proxy' || ( find . |grep hs_err |xargs cat && exit 1 )
-=======
+fi
+
 if [[ $TRAVIS != "true" ]] ||  [[ $ROR_TASK == "integration_es77x" ]]; then
     echo ">>> es77x => Running testcontainers.."
     ./gradlew integration-tests:test '-PesModule=es77x' '-Pmode=plugin' || ( find . |grep hs_err |xargs cat && exit 1 )
->>>>>>> e5ae729a
 fi
 
 if [[ $TRAVIS != "true" ]] ||  [[ $ROR_TASK == "integration_es74x" ]]; then
