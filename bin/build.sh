--- conflicted
+++ resolved
@@ -35,19 +35,11 @@
     ./gradlew --stacktrace core:test
 fi
 
-<<<<<<< HEAD
-=======
-if [[ -z $TRAVIS ]] ||  [[ $ROR_TASK == "integration_proxy" ]]; then
-    echo ">>> proxy => Running testcontainers.."
-    ./gradlew integration-tests:test '-PesModule=proxy' '-Pmode=proxy' || ( find . |grep hs_err |xargs cat && exit 1 )
-fi
-
 if [[ -z $TRAVIS ]] ||  [[ $ROR_TASK == "integration_es87x" ]]; then
     echo ">>> es87x => Running testcontainers.."
-    ./gradlew integration-tests:test '-PesModule=es87x' '-Pmode=plugin' || ( find . |grep hs_err |xargs cat && exit 1 )
-fi
-
->>>>>>> 87aa50e1
+    ./gradlew integration-tests:test '-PesModule=es87x' || ( find . |grep hs_err |xargs cat && exit 1 )
+fi
+
 if [[ -z $TRAVIS ]] ||  [[ $ROR_TASK == "integration_es85x" ]]; then
     echo ">>> es85x => Running testcontainers.."
     ./gradlew integration-tests:test '-PesModule=es85x' || ( find . |grep hs_err |xargs cat && exit 1 )
