--- conflicted
+++ resolved
@@ -64,24 +64,19 @@
 import scala.concurrent.duration._
 import scala.language.postfixOps
 
-@Inject
-class ReadonlyRestPlugin(s: Settings, p: Path)
+class ReadonlyRestPlugin(s: Settings, constructorDiscriminator: Unit)
   extends Plugin
     with ScriptPlugin
     with ActionPlugin
     with IngestPlugin
     with NetworkPlugin {
 
-<<<<<<< HEAD
-  LogBuildInfoMessage()
-=======
   @Inject
   def this(s: Settings) = {
     this(s, ())
   }
 
   LogPluginBuildInfoMessage()
->>>>>>> cc259e54
 
   Constants.FIELDS_ALWAYS_ALLOW.addAll(MapperService.getAllMetaFields.toList.asJava)
   // ES uses Netty underlying and Finch also uses it under the hood. Seems that ES has reimplemented own available processor
