--- conflicted
+++ resolved
@@ -98,13 +98,10 @@
     .load(environment.configFile)
     .map(_.fold(e => throw new ElasticsearchException(e.message), identity))
     .runSyncUnsafe(timeout)(Scheduler.global, CanBlock.permit)
-<<<<<<< HEAD
   private val emptyClusterState = new ClusterStateResponse(
     ClusterName.CLUSTER_NAME_SETTING.get(s), ClusterState.EMPTY_STATE,serializeFullClusterState(ClusterState.EMPTY_STATE, Version.CURRENT).length
   )
-=======
   private val esInitListener = new EsInitListener
->>>>>>> e58f5c76
 
   private var ilaf: IndexLevelActionFilter = _
 
@@ -124,13 +121,8 @@
         threadPool,
         environment,
         TransportServiceInterceptor.remoteClusterServiceSupplier,
-<<<<<<< HEAD
-        emptyClusterState
-      )
-=======
         emptyClusterState,
         esInitListener)
->>>>>>> e58f5c76
     }
     List.empty[AnyRef].asJava
   }
