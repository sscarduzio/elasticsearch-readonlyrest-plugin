--- conflicted
+++ resolved
@@ -54,15 +54,7 @@
   public SettingsObservableImpl(NodeClient client, Settings s, Environment env) {
     this.environment = env;
     this.client = client;
-<<<<<<< HEAD
-    current = BasicSettings.fromFileObj(
-        logger,
-        env.configFile().toAbsolutePath(),
-        s
-    ).getRaw();
-=======
     current = BasicSettings.fromFileObj(logger, env.configFile().toAbsolutePath(), s).getRaw();
->>>>>>> 829f853f
   }
 
   @Override
