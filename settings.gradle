/*
 *    This file is part of ReadonlyREST.
 *
 *    ReadonlyREST is free software: you can redistribute it and/or modify
 *    it under the terms of the GNU General Public License as published by
 *    the Free Software Foundation, either version 3 of the License, or
 *    (at your option) any later version.
 *
 *    ReadonlyREST is distributed in the hope that it will be useful,
 *    but WITHOUT ANY WARRANTY; without even the implied warranty of
 *    MERCHANTABILITY or FITNESS FOR A PARTICULAR PURPOSE.  See the
 *    GNU General Public License for more details.
 *
 *    You should have received a copy of the GNU General Public License
 *    along with ReadonlyREST.  If not, see http://www.gnu.org/licenses/
 */

rootProject.name = 'readonlyrest'
include 'ror-shadowed-libs'
include 'audit'
include 'core'
include 'es60x'
include 'es61x'
include 'es62x'
include 'es63x'
include 'es65x'
include 'es66x'
include 'es67x'
include 'es70x'
include 'es72x'
include 'es73x'
include 'es74x'
include 'es77x'
include 'es78x'
include 'es79x'
include 'es710x'
include 'es711x'
include 'es714x'
<<<<<<< HEAD
include 'es80x'
=======
include 'es716x'
>>>>>>> 5496e0ba
include 'proxy'
include 'tests-utils'
include 'integration-tests'
include 'eshome'<|MERGE_RESOLUTION|>--- conflicted
+++ resolved
@@ -36,11 +36,8 @@
 include 'es710x'
 include 'es711x'
 include 'es714x'
-<<<<<<< HEAD
+include 'es716x'
 include 'es80x'
-=======
-include 'es716x'
->>>>>>> 5496e0ba
 include 'proxy'
 include 'tests-utils'
 include 'integration-tests'
