--- conflicted
+++ resolved
@@ -93,24 +93,14 @@
         try {
           Method m = exploreClassMethods(clazz, methodName, String[].class);
           if (m != null) {
-<<<<<<< HEAD
-              Object result = m.invoke(o);
-              return result != null ? new String[]{ (String)result } : new String[0];
-=======
             Object result = m.invoke(o);
             return result != null ? new String[]{(String) result} : new String[0];
->>>>>>> c1aa4665
           }
 
           m = exploreClassMethods(clazz, methodName, String.class);
           if (m != null) {
-<<<<<<< HEAD
-              Object result = m.invoke(o);
-              return result != null ? new String[]{ (String)result } : new String[0];
-=======
             Object result = m.invoke(o);
             return result != null ? new String[]{(String) result} : new String[0];
->>>>>>> c1aa4665
           }
         } catch (SecurityException e) {
           logger.error("Can't get indices for request because of wrong security configuration " + o.getClass());
