/*
 *    This file is part of ReadonlyREST.
 *
 *    ReadonlyREST is free software: you can redistribute it and/or modify
 *    it under the terms of the GNU General Public License as published by
 *    the Free Software Foundation, either version 3 of the License, or
 *    (at your option) any later version.
 *
 *    ReadonlyREST is distributed in the hope that it will be useful,
 *    but WITHOUT ANY WARRANTY; without even the implied warranty of
 *    MERCHANTABILITY or FITNESS FOR A PARTICULAR PURPOSE.  See the
 *    GNU General Public License for more details.
 *
 *    You should have received a copy of the GNU General Public License
 *    along with ReadonlyREST.  If not, see http://www.gnu.org/licenses/
 */

package tech.beshu.ror.acl.blocks.rules;

import com.google.common.collect.Maps;
import tech.beshu.ror.acl.blocks.rules.impl.__old_ActionsSyncRule;
import tech.beshu.ror.acl.blocks.rules.impl.__old_ApiKeysSyncRule;
import tech.beshu.ror.acl.blocks.rules.impl.ExternalAuthenticationAsyncRule;
import tech.beshu.ror.acl.blocks.rules.impl.__old_FieldsSyncRule;
import tech.beshu.ror.acl.blocks.rules.impl.__old_FilterSyncRule;
import tech.beshu.ror.acl.blocks.rules.impl.GroupsAsyncRule;
import tech.beshu.ror.acl.blocks.rules.impl.GroupsProviderAuthorizationAsyncRule;
import tech.beshu.ror.acl.blocks.rules.impl.__old_HeadersAndSyncRule;
import tech.beshu.ror.acl.blocks.rules.impl.__old_HeadersOrSyncRule;
import tech.beshu.ror.acl.blocks.rules.impl.__old_HeadersSyncRule;
import tech.beshu.ror.acl.blocks.rules.impl.__old_HostsSyncRule;
import tech.beshu.ror.acl.blocks.rules.impl.__old_IndicesSyncRule;
import tech.beshu.ror.acl.blocks.rules.impl.__old_KibanaAccessSyncRule;
import tech.beshu.ror.acl.blocks.rules.impl.__old_KibanaHideAppsSyncRule;
import tech.beshu.ror.acl.blocks.rules.impl.__old_KibanaIndexSyncRule;
import tech.beshu.ror.acl.blocks.rules.impl.LdapAuthAsyncRule;
import tech.beshu.ror.acl.blocks.rules.impl.LdapAuthenticationAsyncRule;
import tech.beshu.ror.acl.blocks.rules.impl.LdapAuthorizationAsyncRule;
import tech.beshu.ror.acl.blocks.rules.impl.__old_LocalHostsSyncRule;
import tech.beshu.ror.acl.blocks.rules.impl.__old_MaxBodyLengthSyncRule;
import tech.beshu.ror.acl.blocks.rules.impl.__old_MethodsSyncRule;
import tech.beshu.ror.acl.blocks.rules.impl.RepositoriesSyncRule;
import tech.beshu.ror.acl.blocks.rules.impl.SearchlogSyncRule;
import tech.beshu.ror.acl.blocks.rules.impl.__old_SessionMaxIdleSyncRule;
import tech.beshu.ror.acl.blocks.rules.impl.SnapshotsSyncRule;
import tech.beshu.ror.acl.blocks.rules.impl.__old_UriReSyncRule;
import tech.beshu.ror.acl.blocks.rules.impl.__old_UsersSyncRule;
import tech.beshu.ror.acl.blocks.rules.impl.__old_XForwardedForSyncRule;
import tech.beshu.ror.acl.definitions.DefinitionsFactory;
import tech.beshu.ror.commons.shims.es.ESContext;
import tech.beshu.ror.settings.AuthKeyProviderSettings;
import tech.beshu.ror.settings.RuleSettings;
import tech.beshu.ror.settings.rules.__old_ActionsRuleSettings;
import tech.beshu.ror.settings.rules.__old_ApiKeysRuleSettings;
import tech.beshu.ror.settings.rules.ExternalAuthenticationRuleSettings;
import tech.beshu.ror.settings.rules.GroupsProviderAuthorizationRuleSettings;
import tech.beshu.ror.settings.rules.GroupsRuleSettings;
import tech.beshu.ror.settings.rules.__old_HostsRuleSettings;
import tech.beshu.ror.settings.rules.__old_IndicesRuleSettings;
import tech.beshu.ror.settings.rules.__old_KibanaAccessRuleSettings;
import tech.beshu.ror.settings.rules.__old_KibanaHideAppsRuleSettings;
import tech.beshu.ror.settings.rules.LdapAuthRuleSettings;
import tech.beshu.ror.settings.rules.LdapAuthenticationRuleSettings;
import tech.beshu.ror.settings.rules.LdapAuthorizationRuleSettings;
import tech.beshu.ror.settings.rules.__old_LocalHostsRuleSettings;
import tech.beshu.ror.settings.rules.__old_MaxBodyLengthRuleSettings;
import tech.beshu.ror.settings.rules.__old_MethodsRuleSettings;
import tech.beshu.ror.settings.rules.SearchlogRuleSettings;
import tech.beshu.ror.settings.rules.__old_SessionMaxIdleRuleSettings;
import tech.beshu.ror.settings.rules.__old_XForwardedForRuleSettings;

import java.util.Map;
import java.util.function.Function;

public class RulesFactory {

  private final Map<Class<? extends RuleSettings>, Function<RuleSettings, AsyncRule>> creators;
  private final UserRuleFactory userRuleFactory;
  private final ESContext context;

  public RulesFactory(DefinitionsFactory definitionsFactory, UserRuleFactory userRuleFactory, ESContext context) {
    this.userRuleFactory = userRuleFactory;
    this.context = context;
    this.creators = Maps.newHashMap();
    this.creators.put(
        __old_ActionsRuleSettings.class,
        settings -> AsyncRuleAdapter.wrap(new __old_ActionsSyncRule((__old_ActionsRuleSettings) settings, context))
    );
    this.creators.put(
        __old_ApiKeysRuleSettings.class,
        settings -> AsyncRuleAdapter.wrap(new __old_ApiKeysSyncRule((__old_ApiKeysRuleSettings) settings))
    );
    this.creators.put(
        __old_HostsRuleSettings.class,
        settings -> AsyncRuleAdapter.wrap(new __old_HostsSyncRule((__old_HostsRuleSettings) settings, context))
    );
    this.creators.put(
        __old_LocalHostsRuleSettings.class,
        settings -> AsyncRuleAdapter.wrap(new __old_LocalHostsSyncRule((__old_LocalHostsRuleSettings) settings, context))
    );
    this.creators.put(
        SnapshotsSyncRule.Settings.class,
        settings -> AsyncRuleAdapter.wrap(new SnapshotsSyncRule((SnapshotsSyncRule.Settings) settings, context))
    );
    this.creators.put(
        RepositoriesSyncRule.Settings.class,
        settings -> AsyncRuleAdapter.wrap(new RepositoriesSyncRule((RepositoriesSyncRule.Settings) settings, context))
    );
    this.creators.put(
        __old_IndicesRuleSettings.class,
        settings -> AsyncRuleAdapter.wrap(new __old_IndicesSyncRule((__old_IndicesRuleSettings) settings, context))
    );
    this.creators.put(
        __old_KibanaAccessRuleSettings.class,
        settings -> AsyncRuleAdapter.wrap(new __old_KibanaAccessSyncRule((__old_KibanaAccessRuleSettings) settings, context))
    );
    this.creators.put(
        __old_KibanaIndexSyncRule.Settings.class,
        settings -> AsyncRuleAdapter.wrap(new __old_KibanaIndexSyncRule((__old_KibanaIndexSyncRule.Settings) settings))
    );
    this.creators.put(
        __old_FieldsSyncRule.Settings.class,
        settings -> AsyncRuleAdapter.wrap(new __old_FieldsSyncRule((__old_FieldsSyncRule.Settings) settings))
    );
    this.creators.put(
        __old_FilterSyncRule.Settings.class,
        settings -> AsyncRuleAdapter.wrap(new __old_FilterSyncRule((__old_FilterSyncRule.Settings) settings))
    );
    this.creators.put(
        __old_KibanaHideAppsRuleSettings.class,
        settings -> AsyncRuleAdapter.wrap(new __old_KibanaHideAppsSyncRule((__old_KibanaHideAppsRuleSettings) settings, context))
    );
    this.creators.put(
        __old_MaxBodyLengthRuleSettings.class,
        settings -> AsyncRuleAdapter.wrap(new __old_MaxBodyLengthSyncRule((__old_MaxBodyLengthRuleSettings) settings))
    );
    this.creators.put(
        __old_MethodsRuleSettings.class,
        settings -> AsyncRuleAdapter.wrap(new __old_MethodsSyncRule((__old_MethodsRuleSettings) settings))
    );
    this.creators.put(
        __old_HeadersSyncRule.Settings.class,
        settings -> AsyncRuleAdapter.wrap(new __old_HeadersSyncRule((__old_HeadersSyncRule.Settings) settings))
    );
    this.creators.put(
        __old_HeadersAndSyncRule.Settings.class,
        settings -> AsyncRuleAdapter.wrap(new __old_HeadersAndSyncRule((__old_HeadersAndSyncRule.Settings) settings))
    );
    this.creators.put(
        __old_HeadersOrSyncRule.Settings.class,
        settings -> AsyncRuleAdapter.wrap(new __old_HeadersOrSyncRule((__old_HeadersOrSyncRule.Settings) settings))
    );
    this.creators.put(
        SearchlogRuleSettings.class,
        settings -> AsyncRuleAdapter.wrap(new SearchlogSyncRule((SearchlogRuleSettings) settings))
    );
    this.creators.put(
        __old_SessionMaxIdleRuleSettings.class,
        settings -> AsyncRuleAdapter.wrap(new __old_SessionMaxIdleSyncRule((__old_SessionMaxIdleRuleSettings) settings, context))
    );
    this.creators.put(
        __old_UriReSyncRule.Settings.class,
        settings -> AsyncRuleAdapter.wrap(new __old_UriReSyncRule((__old_UriReSyncRule.Settings) settings))
    );
    this.creators.put(
        __old_UsersSyncRule.Settings.class,
        settings -> AsyncRuleAdapter.wrap(new __old_UsersSyncRule((__old_UsersSyncRule.Settings) settings))
    );
    this.creators.put(
<<<<<<< HEAD
        __old_XForwardedForRuleSettings.class,
        settings -> AsyncRuleAdapter.wrap(new __old_XForwardedForSyncRule((__old_XForwardedForRuleSettings) settings))
=======
        XForwardedForRuleSettings.class,
        settings -> AsyncRuleAdapter.wrap(new XForwardedForSyncRule((XForwardedForRuleSettings) settings, context))
>>>>>>> f2aed878
    );
    this.creators.put(
        LdapAuthenticationRuleSettings.class,
        settings -> CachedAsyncAuthenticationDecorator.wrapInCacheIfCacheIsEnabled(
            new LdapAuthenticationAsyncRule((LdapAuthenticationRuleSettings) settings, definitionsFactory, context),
            (LdapAuthenticationRuleSettings) settings,
            context
        )
    );
    this.creators.put(
        LdapAuthorizationRuleSettings.class,
        settings -> CachedAsyncAuthorizationDecorator.wrapInCacheIfCacheIsEnabled(
            new LdapAuthorizationAsyncRule((LdapAuthorizationRuleSettings) settings, definitionsFactory, context),
            (LdapAuthorizationRuleSettings) settings,
            context
        )
    );
    this.creators.put(
        LdapAuthRuleSettings.class,
        settings -> new LdapAuthAsyncRule((LdapAuthRuleSettings) settings, definitionsFactory, context)
    );
    this.creators.put(
        ExternalAuthenticationRuleSettings.class,
        settings -> CachedAsyncAuthenticationDecorator.wrapInCacheIfCacheIsEnabled(
            new ExternalAuthenticationAsyncRule((ExternalAuthenticationRuleSettings) settings, definitionsFactory, context),
            (ExternalAuthenticationRuleSettings) settings,
            context
        )
    );
    this.creators.put(
        GroupsProviderAuthorizationRuleSettings.class,
        settings -> CachedAsyncAuthorizationDecorator.wrapInCacheIfCacheIsEnabled(
            new GroupsProviderAuthorizationAsyncRule((GroupsProviderAuthorizationRuleSettings) settings, definitionsFactory, context),
            (GroupsProviderAuthorizationRuleSettings) settings,
            context
        )
    );
    this.creators.put(
        GroupsRuleSettings.class,
        settings ->
            new GroupsAsyncRule((GroupsRuleSettings) settings, definitionsFactory)
    );
  }

  public AsyncRule create(RuleSettings settings) {
    Class<? extends RuleSettings> ruleSettingsClass = settings.getClass();
    if (settings instanceof AuthKeyProviderSettings) {
      return userRuleFactory.create((AuthKeyProviderSettings) settings);
    }
    else if (creators.containsKey(ruleSettingsClass)) {
      return creators.get(settings.getClass()).apply(settings);
    }
    else {
      throw context.rorException("Cannot find rule for config class [" + ruleSettingsClass.getName() + "]");
    }
  }
}<|MERGE_RESOLUTION|>--- conflicted
+++ resolved
@@ -167,13 +167,8 @@
         settings -> AsyncRuleAdapter.wrap(new __old_UsersSyncRule((__old_UsersSyncRule.Settings) settings))
     );
     this.creators.put(
-<<<<<<< HEAD
         __old_XForwardedForRuleSettings.class,
-        settings -> AsyncRuleAdapter.wrap(new __old_XForwardedForSyncRule((__old_XForwardedForRuleSettings) settings))
-=======
-        XForwardedForRuleSettings.class,
-        settings -> AsyncRuleAdapter.wrap(new XForwardedForSyncRule((XForwardedForRuleSettings) settings, context))
->>>>>>> f2aed878
+        settings -> AsyncRuleAdapter.wrap(new __old_XForwardedForSyncRule((__old_XForwardedForRuleSettings) settings, context))
     );
     this.creators.put(
         LdapAuthenticationRuleSettings.class,
