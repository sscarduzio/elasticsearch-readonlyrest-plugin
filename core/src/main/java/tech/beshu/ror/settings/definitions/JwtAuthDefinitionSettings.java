--- conflicted
+++ resolved
@@ -84,14 +84,11 @@
     this.headerName = settings.stringOpt(HEADER_NAME).orElse(DEFAULT_HEADER_NAME);
     this.externalValidatorSuccessStatusCode = settings.intOpt(EXTERNAL_VALIDATOR_SUCCESS_STATUS_CODE).orElse(200);
     this.externalValidatorCacheTtlSec = settings.intOpt(EXTERNAL_VALIDATOR_CACHE_TTL).orElse(60);
-<<<<<<< HEAD
+    this.headerName = settings.stringOpt(HEADER_NAME).orElse(DEFAULT_HEADER_NAME);
+    this.headerPrefix = settings.stringOpt(HEADER_PREFIX).orElse(DEFAULT_HEADER_PREFIX);
 
     boolean externalValidatorValidate = settings.booleanOpt(EXTERNAL_VALIDATOR_VALIDATE).orElse(true);
     this.externalValidatorHttpConnectionSettings = new HttpConnectionSettings(settings.innerOpt(EXTERNAL_VALIDATOR_HTTP_CONNECTION_SETTINGS).orElse(RawSettings.empty()), externalValidatorValidate);
-=======
-    this.headerName = settings.stringOpt(HEADER_NAME).orElse(DEFAULT_HEADER_NAME);
-    this.headerPrefix = settings.stringOpt(HEADER_PREFIX).orElse(DEFAULT_HEADER_PREFIX);
->>>>>>> ad6a383f
   }
 
   private static String ensureString(RawSettings settings, String key) {
@@ -151,17 +148,10 @@
     return headerName;
   }
 
-<<<<<<< HEAD
-=======
   public String getHeaderPrefix() {
     return headerPrefix;
   }
 
-  public boolean getExternalValidatorValidate() {
-    return externalValidatorValidate;
-  }
-
->>>>>>> ad6a383f
   public int getExternalValidatorSuccessStatusCode() {
     return externalValidatorSuccessStatusCode;
   }
