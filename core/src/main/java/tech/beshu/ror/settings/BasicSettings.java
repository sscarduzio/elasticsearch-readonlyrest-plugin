/*
 *    This file is part of ReadonlyREST.
 *
 *    ReadonlyREST is free software: you can redistribute it and/or modify
 *    it under the terms of the GNU General Public License as published by
 *    the Free Software Foundation, either version 3 of the License, or
 *    (at your option) any later version.
 *
 *    ReadonlyREST is distributed in the hope that it will be useful,
 *    but WITHOUT ANY WARRANTY; without even the implied warranty of
 *    MERCHANTABILITY or FITNESS FOR A PARTICULAR PURPOSE.  See the
 *    GNU General Public License for more details.
 *
 *    You should have received a copy of the GNU General Public License
 *    along with ReadonlyREST.  If not, see http://www.gnu.org/licenses/
 */

package tech.beshu.ror.settings;

import com.google.common.base.Strings;
import tech.beshu.ror.Constants;
import tech.beshu.ror.shims.es.LoggerShim;
import tech.beshu.ror.utils.ReflecUtils;

import java.nio.file.Files;
import java.nio.file.Path;
import java.nio.file.Paths;
import java.security.AccessController;
import java.security.PrivilegedAction;
import java.util.ArrayList;
import java.util.List;
import java.util.Map;
import java.util.Optional;

import static tech.beshu.ror.Constants.SETTINGS_YAML_FILE;

public class BasicSettings {
  public static final String ROR_YAML_SETTINGS_PATH = System.getProperty(Constants.SETTINGS_YAML_FILE_PATH_PROPERTY);
  public static final String ATTRIBUTE_NAME = "readonlyrest";
  public static final String ATTRIBUTE_ENABLE = "enable";
  public static final String ATTRIBUTE_FORBIDDEN_RESPONSE = "response_if_req_forbidden";
  public static final String AUDIT_COLLECTOR = "audit_collector";
  public static final String CUSTOM_AUDIT_SERIALIZER = "audit_serializer";
  public static final String CACHE_HASHING_ALGO = "cache_hashing_algo";

  // SSL
  public static final String PREFIX_SSL_HTTP = "ssl.";
  public static final String PREFIX_SSL_INTERNODE = "ssl_internode.";
  public static final String ATTRIBUTE_SSL_KEYSTORE_FILE = "keystore_file";
  public static final String ATTRIBUTE_SSL_KEYSTORE_PASS = "keystore_pass";
  public static final String ATTRIBUTE_SSL_KEY_PASS = "key_pass";
  public static final String ATTRIBUTE_SSL_KEY_ALIAS = "key_alias";
  public static final String ATTRIBUTE_SSL_ALLOWED_CIPHERS = "allowed_ciphers";
  public static final String ATTRIBUTE_SSL_ALLOWED_PROTOCOLS = "allowed_protocols";
  public static final String ATTRIBUTE_SSL_CLIENT_VERIFICATION = "verification";

  private static final String DEFAULT_FORBIDDEN_MESSAGE = "forbidden";
  private final boolean enable;
  private final String forbiddenMessage;
  private final Boolean auditCollector;
<<<<<<< HEAD

=======
  private final List<?> blocksSettings;
>>>>>>> e8b096c6
  private final RawSettings raw;
  private final Path configPath;
  private final RawSettings raw_global;
  private Optional<SSLSettings> sslHttpSettings;
  private Optional<SSLSettings> sslTxpSettings;

  @SuppressWarnings("unchecked")
  public BasicSettings(RawSettings raw_global, Path configPath) {
    this.configPath = configPath;
    this.raw_global = raw_global;
    this.raw = raw_global.inner(ATTRIBUTE_NAME);
    this.forbiddenMessage = raw.stringOpt(ATTRIBUTE_FORBIDDEN_RESPONSE).orElse(DEFAULT_FORBIDDEN_MESSAGE);
    List<?> blocksSettings = raw.notEmptyListOpt("access_control_rules").orElse(new ArrayList<>(0));
    this.enable = raw.booleanOpt(ATTRIBUTE_ENABLE).orElse(!blocksSettings.isEmpty());
    this.auditCollector = raw.booleanOpt(AUDIT_COLLECTOR).orElse(false);

    try {
      this.sslHttpSettings = Optional.of(new SSLSettings(raw, PREFIX_SSL_HTTP));
    } catch (Exception e) {
      this.sslHttpSettings = Optional.empty();
    }

    try {
      this.sslTxpSettings = Optional.of(new SSLSettings(raw, PREFIX_SSL_INTERNODE));
    } catch (Exception e) {
      this.sslTxpSettings = Optional.empty();
    }
  }

  private static String slurpFile(LoggerShim logger, String filePath) {
    final String[] slurped = new String[1];
    AccessController.doPrivileged((PrivilegedAction<Void>) () -> {
      try {
        slurped[0] = new String(Files.readAllBytes(Paths.get(filePath)));
        logger.debug("Read data from " + filePath);
      } catch (Throwable t) {
        logger.info(
            "Could not find settings in "
                + filePath + " (" + t.getMessage() + ")");

      }
      return null;
    });
    return slurped[0];
  }

  public static BasicSettings fromFileObj(LoggerShim logger, Path configPath, Object settingsObject) {
    logger.debug("reading settings path (file obj) " + configPath);
    if (!Strings.isNullOrEmpty(ROR_YAML_SETTINGS_PATH)) {
      logger.info("overriding  settings path to " + ROR_YAML_SETTINGS_PATH);
      configPath = Paths.get(ROR_YAML_SETTINGS_PATH);
    }
    return fromFile(logger, configPath, (Map<String, ?>) ReflecUtils.invokeMethodCached(settingsObject, settingsObject.getClass(), "getAsStructuredMap"));
  }

  public static BasicSettings fromFile(LoggerShim logger, Path configPath, Map<String, ?> fallback) {
    logger.debug("reading settings path (file obj) " + configPath);
    if (!Strings.isNullOrEmpty(ROR_YAML_SETTINGS_PATH)) {
      logger.info("overriding settings  path to " + ROR_YAML_SETTINGS_PATH);
      configPath = Paths.get(ROR_YAML_SETTINGS_PATH);
    }

    try {
      final String baseConfigDirPath = configPath.toAbsolutePath().toString();
      final String rorSettingsFilePath = Constants.makeAbsolutePath(SETTINGS_YAML_FILE, baseConfigDirPath);

      String s4s = slurpFile(logger, rorSettingsFilePath);
      try {
        if (SettingsUtils.yaml2Map(s4s, logger).containsKey("readonlyrest")) {
          return new BasicSettings(new RawSettings(s4s, logger), configPath);
        }
        return new BasicSettings(new RawSettings(fallback, logger), configPath);
      } catch (Throwable t) {
        logger.error("cannot parse settings file ", t);
        return new BasicSettings(new RawSettings(fallback, logger), configPath);
      }

    } catch (Throwable t) {
      t.printStackTrace();
      throw t;
    }
  }

  public boolean isEnabled() {
    return enable;
  }

  public String getForbiddenMessage() {
    return forbiddenMessage;
  }

  public Boolean isAuditorCollectorEnabled() {
    return auditCollector;
  }

  public RawSettings getRaw() {
    return raw_global;
  }

  public Map<String, ?> asMap() {
    return raw.asMap();
  }

  public Optional<SSLSettings> getSslHttpSettings() {
    return this.sslHttpSettings;
  }

  public Optional<SSLSettings> getSslInternodeSettings() {
    return this.sslTxpSettings;
  }

  public class SSLSettings {
    private final boolean sslEnabled;
    private Optional<String> keystorePass;
    private Optional<String> keyPass;
    private Optional<List<String>> allowedSSLCiphers = Optional.empty();
    private Optional<List<String>> allowedSSLProtocols = Optional.empty();
    private Optional<String> keyAlias;
    private String keystoreFile;
    private Optional<Boolean> verifyClient;

    public SSLSettings(RawSettings raw, String prefix) {
      // SSL
      Optional<RawSettings> sslSettingsOpt = raw.innerOpt(prefix.replaceFirst(".$", ""));
      Optional sslEnableOpt = raw.booleanOpt(prefix + "enable");
      Optional<String> ksOpt = raw.stringOpt(prefix + ATTRIBUTE_SSL_KEYSTORE_FILE);

      if (!sslSettingsOpt.isPresent() || (sslEnableOpt.isPresent() && sslEnableOpt.get().equals(false)) || !ksOpt.isPresent()) {
        this.sslEnabled = false;
      }
      else {
        this.sslEnabled = true;
      }

      if (sslEnabled) {
        this.keystoreFile = Constants.makeAbsolutePath(raw.stringReq(prefix + ATTRIBUTE_SSL_KEYSTORE_FILE), configPath.toAbsolutePath().toString());
        this.keyAlias = raw.stringOpt(prefix + ATTRIBUTE_SSL_KEY_ALIAS);
        this.keyPass = raw.stringOpt(prefix + ATTRIBUTE_SSL_KEY_PASS);
        this.keystorePass = raw.stringOpt(prefix + ATTRIBUTE_SSL_KEYSTORE_PASS);
        this.allowedSSLCiphers = raw.opt(prefix + ATTRIBUTE_SSL_ALLOWED_CIPHERS);
        this.allowedSSLProtocols = raw.opt(prefix + ATTRIBUTE_SSL_ALLOWED_PROTOCOLS);
        this.verifyClient = raw.booleanOpt(prefix + ATTRIBUTE_SSL_CLIENT_VERIFICATION);
      }
    }

    public Optional<List<String>> getAllowedSSLCiphers() {
      return allowedSSLCiphers;
    }

    public Optional<List<String>> getAllowedSSLProtocols() {
      return allowedSSLProtocols;
    }

    public Boolean isSSLEnabled() {
      return sslEnabled;
    }

    public Optional<String> getKeystorePass() {
      return keystorePass;
    }

    public String getKeystoreFile() {
      return keystoreFile;
    }

    public Optional<String> getKeyPass() {
      return keyPass;
    }

    public Optional<String> getKeyAlias() {
      return keyAlias;
    }

    public Optional<Boolean> isClientAuthVerify() {
      return verifyClient;
    }
  }
}<|MERGE_RESOLUTION|>--- conflicted
+++ resolved
@@ -58,11 +58,7 @@
   private final boolean enable;
   private final String forbiddenMessage;
   private final Boolean auditCollector;
-<<<<<<< HEAD
-
-=======
-  private final List<?> blocksSettings;
->>>>>>> e8b096c6
+
   private final RawSettings raw;
   private final Path configPath;
   private final RawSettings raw_global;
