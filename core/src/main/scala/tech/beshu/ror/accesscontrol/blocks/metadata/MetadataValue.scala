--- conflicted
+++ resolved
@@ -19,11 +19,7 @@
 import cats.Show
 import cats.data.NonEmptyList
 import cats.implicits._
-<<<<<<< HEAD
 import tech.beshu.ror.accesscontrol.domain.Json._
-=======
-import io.circe.{Decoder, Json}
->>>>>>> f4f62732
 import tech.beshu.ror.accesscontrol.domain.KibanaAllowedApiPath.AllowedHttpMethod
 import tech.beshu.ror.accesscontrol.domain.KibanaAllowedApiPath.AllowedHttpMethod.HttpMethod
 import tech.beshu.ror.accesscontrol.domain.{CorrelationId, KibanaAccess}
@@ -95,7 +91,28 @@
   }
 
   private def kibanaMetadata(userMetadata: UserMetadata) = {
-<<<<<<< HEAD
+    implicit val objDecoder: Decoder[Any] =
+      Decoder
+        .decodeJson
+        .map { json =>
+          def toMap(j: Json): Any = j.fold(
+            jsonNull = (),
+            jsonBoolean = identity,
+            jsonNumber = _.toDouble,
+            jsonString = identity,
+            jsonArray = _.map(toMap).asJava,
+            jsonObject = _.toMap.mapValues(toMap).asJava
+          )
+          toMap(json)
+        }
+
+    userMetadata
+      .kibanaMetadata
+      .map(metadata => ("x-ror-kibana-metadata", MetadataObject(objDecoder.decodeJson(metadata).right.get)))
+      .toMap
+  }
+
+  private def kibanaMetadata(userMetadata: UserMetadata) = {
     userMetadata
       .kibanaMetadata
       .map(metadata => ("x-ror-kibana-metadata", MetadataObject(jsonRepresentationToJavaObj(metadata))))
@@ -118,29 +135,6 @@
     }
   }
 
-=======
-    implicit val objDecoder: Decoder[Any] =
-      Decoder
-        .decodeJson
-        .map { json =>
-          def toMap(j: Json): Any = j.fold(
-            jsonNull = (),
-            jsonBoolean = identity,
-            jsonNumber = _.toDouble,
-            jsonString = identity,
-            jsonArray = _.map(toMap).asJava,
-            jsonObject = _.toMap.mapValues(toMap).asJava
-          )
-          toMap(json)
-        }
-
-    userMetadata
-      .kibanaMetadata
-      .map(metadata => ("x-ror-kibana-metadata", MetadataObject(objDecoder.decodeJson(metadata).right.get)))
-      .toMap
-  }
-
->>>>>>> f4f62732
   private def availableGroups(userMetadata: UserMetadata) = {
     NonEmptyList
       .fromList(userMetadata.availableGroups.toList)
