/*
 *    This file is part of ReadonlyREST.
 *
 *    ReadonlyREST is free software: you can redistribute it and/or modify
 *    it under the terms of the GNU General Public License as published by
 *    the Free Software Foundation, either version 3 of the License, or
 *    (at your option) any later version.
 *
 *    ReadonlyREST is distributed in the hope that it will be useful,
 *    but WITHOUT ANY WARRANTY; without even the implied warranty of
 *    MERCHANTABILITY or FITNESS FOR A PARTICULAR PURPOSE.  See the
 *    GNU General Public License for more details.
 *
 *    You should have received a copy of the GNU General Public License
 *    along with ReadonlyREST.  If not, see http://www.gnu.org/licenses/
 */
package tech.beshu.ror.accesscontrol.matchers

import cats.Show
import tech.beshu.ror.accesscontrol.domain.CaseSensitivity
import tech.beshu.ror.syntax.*

trait PatternsMatcher[A] {
  type Conversion[B] = Function1[B, A]

  def caseSensitivity: CaseSensitivity
  def patterns: Iterable[String]

  def `match`[B <: A](value: B): Boolean

  def `match`[B : Conversion](value: B): Boolean
<<<<<<< HEAD

  def filter[B <: A](items: Iterable[B]): Set[B]
=======
>>>>>>> bcaa27d8

  def filter[B <: A](items: IterableOnce[B]): Set[B]

  def filter[B: Conversion](items: IterableOnce[B]): Set[B]

  def contains(str: String): Boolean
}
object PatternsMatcher {

  object Conversion {
    def from[B, A](func: B => A): PatternsMatcher[A]#Conversion[B] = (a: B) => func(a)
  }

  def create[T : Matchable](values: Iterable[T]): PatternsMatcher[T] =
    new GlobPatternsMatcher[T](values)

  trait Matchable[T] extends Show[T] {
    def caseSensitivity: CaseSensitivity
  }
  object Matchable {

    def apply[A](implicit instance: Matchable[A]): Matchable[A] = instance

    def matchable[A](f: A => String,
                     aCaseSensitivity: CaseSensitivity = CaseSensitivity.Enabled): Matchable[A] = new Matchable[A] {
      override def show(t: A): String = f(t)

      override def caseSensitivity: CaseSensitivity = aCaseSensitivity
    }

    val caseSensitiveStringMatchable: Matchable[String] = Matchable.matchable(identity, CaseSensitivity.Enabled)
    val caseInsensitiveStringMatchable: Matchable[String] = Matchable.matchable(identity, CaseSensitivity.Disabled)
  }
}
<|MERGE_RESOLUTION|>--- conflicted
+++ resolved
@@ -29,11 +29,6 @@
   def `match`[B <: A](value: B): Boolean
 
   def `match`[B : Conversion](value: B): Boolean
-<<<<<<< HEAD
-
-  def filter[B <: A](items: Iterable[B]): Set[B]
-=======
->>>>>>> bcaa27d8
 
   def filter[B <: A](items: IterableOnce[B]): Set[B]
 
