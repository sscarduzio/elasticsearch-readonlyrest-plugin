--- conflicted
+++ resolved
@@ -24,6 +24,7 @@
 import tech.beshu.ror.accesscontrol.domain
 import tech.beshu.ror.accesscontrol.domain.Header.Name
 import tech.beshu.ror.accesscontrol.domain._
+
 import scala.util.Try
 
 class EsRequestContext private (rInfo: RequestInfoShim) extends RequestContext {
@@ -84,28 +85,19 @@
     Option(rInfo.extractContent).getOrElse("")
 
   override val indices: Set[domain.IndexName] =
-<<<<<<< HEAD
     rInfo.extractIndices.indices.flatMap(IndexName.fromString)
-=======
-    rInfo.extractIndices.flatMap(IndexName.fromString)
->>>>>>> 09fb3ceb
 
   override val allIndicesAndAliases: Set[IndexWithAliases] =
     rInfo
       .extractAllIndicesAndAliases
-<<<<<<< HEAD
       .flatMap { case (indexName, aliases) =>
         IndexName
           .fromString(indexName)
-=======
-      .flatMap { case (index, aliases) =>
-        IndexName
-          .fromString(index)
->>>>>>> 09fb3ceb
           .map { index =>
             IndexWithAliases(index, aliases.flatMap(IndexName.fromString))
           }
       }
+      .toSet
 
   override val templateIndicesPatterns: Set[IndexName] =
     rInfo.extractTemplateIndicesPatterns.flatMap(IndexName.fromString)
