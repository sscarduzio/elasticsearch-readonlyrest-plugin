--- conflicted
+++ resolved
@@ -72,15 +72,9 @@
         blockContext.userMetadata.currentGroup match {
           case None =>
             authorizeUsingJwtToken(blockContext)
-<<<<<<< HEAD
-          case RequestGroup.AGroup(group) =>
+          case Some(group) =>
             settings.permittedGroups match {
               case Groups.NotDefined =>
-=======
-          case Some(group) =>
-            settings.permittedGroups.toList match {
-              case Nil =>
->>>>>>> 82bbeeed
                 authorizeUsingJwtToken(blockContext)
               case Groups.Defined(groupsLogic) if groupsLogic.groups.contains(group) =>
                 authorizeUsingJwtToken(blockContext)
@@ -215,8 +209,8 @@
         Left(())
       case (Some(NotFound), Groups.NotDefined) =>
         Right(blockContext) // if groups field is not found, we treat this situation as same as empty groups would be passed
-      case (Some(Found(groups)), Groups.Defined(strategy)) =>
-        strategy.availableGroupsFrom(groups) match {
+      case (Some(Found(groups)), Groups.Defined(groupsLogic)) =>
+        groupsLogic.availableGroupsFrom(groups) match {
           case Some(matchedGroups) =>
             checkIfCanContinueWithGroups(blockContext, matchedGroups.toUniqueList)
               .map(_.withUserMetadata(_.addAvailableGroups(matchedGroups)))
