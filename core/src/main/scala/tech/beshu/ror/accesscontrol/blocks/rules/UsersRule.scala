--- conflicted
+++ resolved
@@ -44,13 +44,8 @@
 
   private def matchUser[B <: BlockContext](user: LoggedUser, blockContext: B): RuleResult[B] = {
     val resolvedIds = resolveAll(settings.userIds.toNonEmptyList, blockContext).toSet
-<<<<<<< HEAD
     RuleResult.resultBasedOnCondition(blockContext) {
-      new MatcherWithWildcards(resolvedIds.map(_.value.value).asJava).`match`(user.id.value.value)
-=======
-    RuleResult.fromCondition(blockContext) {
       MatcherWithWildcardsScalaAdapter[User.Id](resolvedIds).`match`(user.id)
->>>>>>> 3d5806ca
     }
   }
 }
