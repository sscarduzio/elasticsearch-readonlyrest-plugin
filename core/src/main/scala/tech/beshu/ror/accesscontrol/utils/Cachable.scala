/*
 *    This file is part of ReadonlyREST.
 *
 *    ReadonlyREST is free software: you can redistribute it and/or modify
 *    it under the terms of the GNU General Public License as published by
 *    the Free Software Foundation, either version 3 of the License, or
 *    (at your option) any later version.
 *
 *    ReadonlyREST is distributed in the hope that it will be useful,
 *    but WITHOUT ANY WARRANTY; without even the implied warranty of
 *    MERCHANTABILITY or FITNESS FOR A PARTICULAR PURPOSE.  See the
 *    GNU General Public License for more details.
 *
 *    You should have received a copy of the GNU General Public License
 *    along with ReadonlyREST.  If not, see http://www.gnu.org/licenses/
 */
package tech.beshu.ror.accesscontrol.utils

import com.github.benmanes.caffeine.cache.RemovalCause
import com.github.blemale.scaffeine.Scaffeine
import monix.catnap.Semaphore
import monix.eval.Task
import org.apache.logging.log4j.scala.Logging
<<<<<<< HEAD
import tech.beshu.ror.RequestId
import tech.beshu.ror.utils.DurationOps.PositiveFiniteDuration
=======
import tech.beshu.ror.utils.DurationOps.PositiveFiniteDuration
import tech.beshu.ror.utils.TaskOps._
>>>>>>> 4e5903b1

import java.util.concurrent.ConcurrentHashMap
import scala.annotation.nowarn
import scala.concurrent.ExecutionContext._
<<<<<<< HEAD

class CacheableAction[K, V](ttl: PositiveFiniteDuration,
                            action: (K, RequestId) => Task[V])
  extends CacheableActionWithKeyMapping[K, K, V](ttl, action, identity)

class CacheableActionWithKeyMapping[K, K1, V](ttl: PositiveFiniteDuration,
                                              action: (K, RequestId) => Task[V],
=======
import scala.util.Success

class CacheableAction[K, V](ttl: PositiveFiniteDuration,
                            action: K => Task[V])
  extends CacheableActionWithKeyMapping[K, K, V](ttl, action, identity)

class CacheableActionWithKeyMapping[K, K1, V](ttl: PositiveFiniteDuration,
                                              action: K => Task[V],
>>>>>>> 4e5903b1
                                              keyMap: K => K1) extends Logging {

  private val keySemaphoresMap = new ConcurrentHashMap[K1, Semaphore[Task]]()

  private val cache = Scaffeine()
    .executor(global)
    .expireAfterWrite(ttl.value)
    .removalListener(onRemoveHook)
    .build[K1, V]()

<<<<<<< HEAD
  def call(key: K,
           requestTimeout: PositiveFiniteDuration)(implicit requestId: RequestId): Task[V] = {
=======
  def call(key: K, requestTimeout: PositiveFiniteDuration): Task[V] = {
>>>>>>> 4e5903b1
    call(key).timeout(requestTimeout.value)
  }

  def call(key: K)(implicit requestId: RequestId): Task[V] = {
    val mappedKey = keyMap(key)
    for {
      semaphore <- semaphoreOf(mappedKey)
      cachedValue <- semaphore.withPermit {
        getFromCacheOrRunAction(key, mappedKey).uncancelable.asyncBoundary
      }
    } yield cachedValue
  }

  private def getFromCacheOrRunAction(key: K, mappedKey: K1)(implicit requestId: RequestId): Task[V] = {
    for {
      cachedValue <- Task.delay(cache.getIfPresent(mappedKey))
      result <- cachedValue match {
        case Some(value) =>
          Task.now(value)
        case None =>
          action(key, requestId)
            .flatMap { value =>
              Task
                .delay { cache.put(mappedKey, value) }
                .map(_ => value)
            }
      }
    } yield result
  }

  private def onRemoveHook(mappedKey: K1,
                           @nowarn("cat=unused") value: V,
                           @nowarn("cat=unused") cause: RemovalCause): Unit = {
    keySemaphoresMap.remove(mappedKey)
  }

  private def semaphoreOf(key: K1) = for {
    newSemaphore <- Semaphore[Task](1)
    usedSemaphore = Option(keySemaphoresMap.putIfAbsent(key, newSemaphore)).getOrElse(newSemaphore)
  } yield usedSemaphore
}<|MERGE_RESOLUTION|>--- conflicted
+++ resolved
@@ -21,18 +21,12 @@
 import monix.catnap.Semaphore
 import monix.eval.Task
 import org.apache.logging.log4j.scala.Logging
-<<<<<<< HEAD
 import tech.beshu.ror.RequestId
 import tech.beshu.ror.utils.DurationOps.PositiveFiniteDuration
-=======
-import tech.beshu.ror.utils.DurationOps.PositiveFiniteDuration
-import tech.beshu.ror.utils.TaskOps._
->>>>>>> 4e5903b1
 
 import java.util.concurrent.ConcurrentHashMap
 import scala.annotation.nowarn
 import scala.concurrent.ExecutionContext._
-<<<<<<< HEAD
 
 class CacheableAction[K, V](ttl: PositiveFiniteDuration,
                             action: (K, RequestId) => Task[V])
@@ -40,16 +34,6 @@
 
 class CacheableActionWithKeyMapping[K, K1, V](ttl: PositiveFiniteDuration,
                                               action: (K, RequestId) => Task[V],
-=======
-import scala.util.Success
-
-class CacheableAction[K, V](ttl: PositiveFiniteDuration,
-                            action: K => Task[V])
-  extends CacheableActionWithKeyMapping[K, K, V](ttl, action, identity)
-
-class CacheableActionWithKeyMapping[K, K1, V](ttl: PositiveFiniteDuration,
-                                              action: K => Task[V],
->>>>>>> 4e5903b1
                                               keyMap: K => K1) extends Logging {
 
   private val keySemaphoresMap = new ConcurrentHashMap[K1, Semaphore[Task]]()
@@ -60,12 +44,8 @@
     .removalListener(onRemoveHook)
     .build[K1, V]()
 
-<<<<<<< HEAD
-  def call(key: K,
-           requestTimeout: PositiveFiniteDuration)(implicit requestId: RequestId): Task[V] = {
-=======
-  def call(key: K, requestTimeout: PositiveFiniteDuration): Task[V] = {
->>>>>>> 4e5903b1
+  def call(key: K, requestTimeout: PositiveFiniteDuration)
+          (implicit requestId: RequestId): Task[V] = {
     call(key).timeout(requestTimeout.value)
   }
 
