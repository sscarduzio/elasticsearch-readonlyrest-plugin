--- conflicted
+++ resolved
@@ -27,10 +27,7 @@
 import tech.beshu.ror.accesscontrol.domain.{AccessRequirement, Header}
 import tech.beshu.ror.accesscontrol.request.RequestContext
 import tech.beshu.ror.implicits.*
-<<<<<<< HEAD
-=======
 import tech.beshu.ror.syntax.*
->>>>>>> bcaa27d8
 
 /**
   * We match headers in a way that the header name is case-insensitive, and the header value is case-sensitive
