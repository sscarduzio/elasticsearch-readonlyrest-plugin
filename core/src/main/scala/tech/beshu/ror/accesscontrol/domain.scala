--- conflicted
+++ resolved
@@ -22,11 +22,9 @@
 import cats.Eq
 import cats.data.NonEmptyList
 import cats.implicits._
-import com.comcast.ip4s.interop.cats.HostnameResolver
 import com.comcast.ip4s.{Cidr, Hostname, IpAddress}
 import eu.timepit.refined.types.string.NonEmptyString
 import io.jsonwebtoken.Claims
-import monix.eval.Task
 import org.apache.commons.lang.RandomStringUtils.randomAlphanumeric
 import org.apache.logging.log4j.scala.Logging
 import tech.beshu.ror.Constants
@@ -195,15 +193,6 @@
         parseIpAddress(value) orElse
         parseHostname(value)
     }
-<<<<<<< HEAD
-  }
-=======
-
-    // fixme: (improvements) blocking resolving (shift to another EC)
-    def resolve(hostname: Name): Task[Option[NonEmptyList[Ip]]] = {
-      HostnameResolver.resolveAll[Task](hostname.value).map(_.map(_.map(ip => Ip(Cidr(ip, 32)))))
-    }
->>>>>>> 01b35251
 
     private def parseCidr(value: String) =
       Cidr.fromString(value).map(Address.Ip.apply)
