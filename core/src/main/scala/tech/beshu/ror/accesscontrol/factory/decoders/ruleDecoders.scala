--- conflicted
+++ resolved
@@ -40,12 +40,8 @@
       case ActionsRule.name => Some(ActionsRuleDecoder)
       case ApiKeysRule.name => Some(ApiKeysRuleDecoder)
       case ExternalAuthorizationRule.name => Some(new ExternalAuthorizationRuleDecoder(definitions.authorizationServices))
-<<<<<<< HEAD
-      case FieldsRule.name => Some(FieldsRuleDecoder)
+      case FieldsRule.name => Some(new FieldsRuleDecoder(globalSettings.flsEngine))
       case ResponseFieldsRule.name => Some(ResponseFieldsRuleDecoder)
-=======
-      case FieldsRule.name => Some(new FieldsRuleDecoder(globalSettings.flsEngine))
->>>>>>> a9d35963
       case FilterRule.name => Some(new FilterRuleDecoder)
       case GroupsRule.name => Some(new GroupsRuleDecoder(definitions.users))
       case HeadersAndRule.name | HeadersAndRule.deprecatedName => Some(HeadersAndRuleDecoder)
