/*
 *    This file is part of ReadonlyREST.
 *
 *    ReadonlyREST is free software: you can redistribute it and/or modify
 *    it under the terms of the GNU General Public License as published by
 *    the Free Software Foundation, either version 3 of the License, or
 *    (at your option) any later version.
 *
 *    ReadonlyREST is distributed in the hope that it will be useful,
 *    but WITHOUT ANY WARRANTY; without even the implied warranty of
 *    MERCHANTABILITY or FITNESS FOR A PARTICULAR PURPOSE.  See the
 *    GNU General Public License for more details.
 *
 *    You should have received a copy of the GNU General Public License
 *    along with ReadonlyREST.  If not, see http://www.gnu.org/licenses/
 */
package tech.beshu.ror.accesscontrol.blocks.metadata

import cats.implicits._
import io.circe.Json
import tech.beshu.ror.accesscontrol.domain.GroupLike.GroupName
import tech.beshu.ror.accesscontrol.domain.Json.JsonRepresentation
import tech.beshu.ror.accesscontrol.domain._
import tech.beshu.ror.accesscontrol.request.RequestContext
import tech.beshu.ror.utils.uniquelist.{UniqueList, UniqueNonEmptyList}

final case class UserMetadata private(loggedUser: Option[LoggedUser],
                                      currentGroup: Option[GroupName],
                                      availableGroups: UniqueList[GroupName],
                                      kibanaIndex: Option[IndexName.Kibana],
                                      kibanaTemplateIndex: Option[IndexName.Kibana],
                                      hiddenKibanaApps: Set[KibanaApp],
                                      allowedKibanaApiPaths: Set[KibanaAllowedApiPath],
                                      kibanaAccess: Option[KibanaAccess],
<<<<<<< HEAD
                                      kibanaMetadata: Option[JsonRepresentation],
=======
                                      kibanaMetadata: Option[Json],
>>>>>>> f4f62732
                                      userOrigin: Option[UserOrigin],
                                      jwtToken: Option[JwtTokenPayload]) {

  def withLoggedUser(user: LoggedUser): UserMetadata = this.copy(loggedUser = Some(user))
  def withCurrentGroup(group: GroupName): UserMetadata = this.copy(currentGroup = Some(group))
  def addAvailableGroup(group: GroupName): UserMetadata = addAvailableGroups(UniqueNonEmptyList.of(group))
  def addAvailableGroups(groups: UniqueNonEmptyList[GroupName]): UserMetadata = {
    val newAvailableGroups = this.availableGroups.mergeWith(groups.toUniqueList)
    this.copy(
      availableGroups = newAvailableGroups,
      currentGroup = this.currentGroup.orElse(newAvailableGroups.headOption)
    )
  }
  def withAvailableGroups(groups: UniqueList[GroupName]): UserMetadata = this.copy(
    availableGroups = groups,
    currentGroup = this.currentGroup.orElse(groups.headOption)
  )
  def withKibanaIndex(index: IndexName.Kibana): UserMetadata = this.copy(kibanaIndex = Some(index))
  def withKibanaTemplateIndex(index: IndexName.Kibana): UserMetadata = this.copy(kibanaTemplateIndex = Some(index))
  def addHiddenKibanaApp(app: KibanaApp): UserMetadata = this.copy(hiddenKibanaApps = this.hiddenKibanaApps + app)
  def withHiddenKibanaApps(apps: UniqueNonEmptyList[KibanaApp]): UserMetadata =
    this.copy(hiddenKibanaApps = this.hiddenKibanaApps ++ apps)
  def withAllowedKibanaApiPaths(paths: UniqueNonEmptyList[KibanaAllowedApiPath]): UserMetadata =
    this.copy(allowedKibanaApiPaths = this.allowedKibanaApiPaths ++ paths)
  def withKibanaAccess(access: KibanaAccess): UserMetadata = this.copy(kibanaAccess = Some(access))
<<<<<<< HEAD
  def withKibanaMetadata(json: JsonRepresentation): UserMetadata = this.copy(kibanaMetadata = Some(json))
=======
  def withKibanaMetadata(json: Json): UserMetadata = this.copy(kibanaMetadata = Some(json))
>>>>>>> f4f62732
  def withUserOrigin(origin: UserOrigin): UserMetadata = this.copy(userOrigin = Some(origin))
  def withJwtToken(token: JwtTokenPayload): UserMetadata = this.copy(jwtToken = Some(token))
  def clearCurrentGroup: UserMetadata = this.copy(currentGroup = None)
}

object UserMetadata {
  def from(request: RequestContext): UserMetadata = {
    request
      .headers
      .find(_.name === Header.Name.currentGroup) match {
      case None => UserMetadata.empty
      case Some(Header(_, value)) => UserMetadata.empty.withCurrentGroup(GroupName(value))
    }
  }

  def empty: UserMetadata = new UserMetadata(
    loggedUser = None,
    currentGroup = None,
    availableGroups = UniqueList.empty,
    kibanaIndex = None,
    kibanaTemplateIndex = None,
    hiddenKibanaApps = Set.empty,
    allowedKibanaApiPaths = Set.empty,
    kibanaAccess = None,
    kibanaMetadata = None,
    userOrigin = None,
    jwtToken = None
  )
}<|MERGE_RESOLUTION|>--- conflicted
+++ resolved
@@ -32,11 +32,7 @@
                                       hiddenKibanaApps: Set[KibanaApp],
                                       allowedKibanaApiPaths: Set[KibanaAllowedApiPath],
                                       kibanaAccess: Option[KibanaAccess],
-<<<<<<< HEAD
                                       kibanaMetadata: Option[JsonRepresentation],
-=======
-                                      kibanaMetadata: Option[Json],
->>>>>>> f4f62732
                                       userOrigin: Option[UserOrigin],
                                       jwtToken: Option[JwtTokenPayload]) {
 
@@ -62,11 +58,7 @@
   def withAllowedKibanaApiPaths(paths: UniqueNonEmptyList[KibanaAllowedApiPath]): UserMetadata =
     this.copy(allowedKibanaApiPaths = this.allowedKibanaApiPaths ++ paths)
   def withKibanaAccess(access: KibanaAccess): UserMetadata = this.copy(kibanaAccess = Some(access))
-<<<<<<< HEAD
   def withKibanaMetadata(json: JsonRepresentation): UserMetadata = this.copy(kibanaMetadata = Some(json))
-=======
-  def withKibanaMetadata(json: Json): UserMetadata = this.copy(kibanaMetadata = Some(json))
->>>>>>> f4f62732
   def withUserOrigin(origin: UserOrigin): UserMetadata = this.copy(userOrigin = Some(origin))
   def withJwtToken(token: JwtTokenPayload): UserMetadata = this.copy(jwtToken = Some(token))
   def clearCurrentGroup: UserMetadata = this.copy(currentGroup = None)
