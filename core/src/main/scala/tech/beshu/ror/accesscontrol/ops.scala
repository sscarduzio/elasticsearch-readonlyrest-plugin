/*
 *    This file is part of ReadonlyREST.
 *
 *    ReadonlyREST is free software: you can redistribute it and/or modify
 *    it under the terms of the GNU General Public License as published by
 *    the Free Software Foundation, either version 3 of the License, or
 *    (at your option) any later version.
 *
 *    ReadonlyREST is distributed in the hope that it will be useful,
 *    but WITHOUT ANY WARRANTY; without even the implied warranty of
 *    MERCHANTABILITY or FITNESS FOR A PARTICULAR PURPOSE.  See the
 *    GNU General Public License for more details.
 *
 *    You should have received a copy of the GNU General Public License
 *    along with ReadonlyREST.  If not, see http://www.gnu.org/licenses/
 */
package tech.beshu.ror.accesscontrol

import cats.data.NonEmptyList
import cats.implicits.*
import cats.{Order, Show}
import eu.timepit.refined.api.*
import eu.timepit.refined.types.string.NonEmptyString
import tech.beshu.ror.accesscontrol.AccessControlList.ForbiddenCause
import tech.beshu.ror.accesscontrol.blocks.*
import tech.beshu.ror.accesscontrol.blocks.Block.RuleDefinition
import tech.beshu.ror.accesscontrol.blocks.definitions.UserDef
import tech.beshu.ror.accesscontrol.blocks.definitions.ldap.implementations.UnboundidLdapConnectionPoolProvider.LdapConnectionConfig.*
import tech.beshu.ror.accesscontrol.blocks.rules.Rule
import tech.beshu.ror.accesscontrol.blocks.rules.kibana.*
import tech.beshu.ror.accesscontrol.blocks.variables.runtime.VariableContext.UsageRequirement.*
import tech.beshu.ror.accesscontrol.blocks.variables.transformation.domain.*
import tech.beshu.ror.accesscontrol.domain.*
import tech.beshu.ror.accesscontrol.domain.AccessRequirement.{MustBeAbsent, MustBePresent}
import tech.beshu.ror.accesscontrol.domain.Address.Ip
import tech.beshu.ror.accesscontrol.domain.FieldLevelSecurity.FieldsRestrictions
import tech.beshu.ror.accesscontrol.domain.FieldLevelSecurity.FieldsRestrictions.{AccessMode, DocumentField}
import tech.beshu.ror.accesscontrol.domain.GroupIdLike.GroupId
<<<<<<< HEAD
=======
import tech.beshu.ror.accesscontrol.factory.GlobalSettings
>>>>>>> bcaa27d8
import tech.beshu.ror.accesscontrol.header.{FromHeaderValue, ToHeaderValue}
import tech.beshu.ror.accesscontrol.request.RequestContext
import tech.beshu.ror.utils.ScalaOps.*
import tech.beshu.ror.utils.uniquelist.UniqueNonEmptyList

import java.util.Base64
import java.util.regex.Pattern as RegexPattern
import scala.language.{implicitConversions, postfixOps}
import scala.util.Try

object header {

  class ToTuple(val header: Header) extends AnyVal {
    def toTuple: (String, String) = (header.name.value.value, header.value.value)
  }
  object ToTuple {
    implicit def toTuple(header: Header): ToTuple = new ToTuple(header)
  }

  trait ToHeaderValue[T] {
    def toRawValue(t: T): NonEmptyString
  }
  object ToHeaderValue {
    def apply[T](func: T => NonEmptyString): ToHeaderValue[T] = (t: T) => func(t)
  }

  trait FromHeaderValue[T] {
    def fromRawValue(value: NonEmptyString): Try[T]
  }
}

object headerValues {
  implicit def nonEmptyListHeaderValue[T: ToHeaderValue]: ToHeaderValue[NonEmptyList[T]] = ToHeaderValue { list =>
    implicit val nesShow: Show[NonEmptyString] = Show.show(_.value)
    val tToHeaderValue = implicitly[ToHeaderValue[T]]
    NonEmptyString.unsafeFrom(list.map(tToHeaderValue.toRawValue).mkString_(","))
  }

  implicit val userIdHeaderValue: ToHeaderValue[User.Id] = ToHeaderValue(_.value)
  implicit val indexNameHeaderValue: ToHeaderValue[ClusterIndexName] = ToHeaderValue(_.nonEmptyStringify)

  implicit val transientFieldsToHeaderValue: ToHeaderValue[FieldsRestrictions] = ToHeaderValue { fieldsRestrictions =>
    import upickle.default
    import default.*
    implicit val nesW: Writer[NonEmptyString] = StringWriter.comap(_.value)
    implicit val accessModeW: Writer[AccessMode] = Writer.merge(
      macroW[AccessMode.Whitelist.type],
      macroW[AccessMode.Blacklist.type]
    )
    implicit val documentFieldW: Writer[DocumentField] = macroW
    implicit val setW: Writer[UniqueNonEmptyList[DocumentField]] =
      SeqLikeWriter[UniqueNonEmptyList, DocumentField]

    implicit val fieldsRestrictionsW: Writer[FieldsRestrictions] = macroW

    val fieldsJsonString = upickle.default.write(fieldsRestrictions)
    NonEmptyString.unsafeFrom(
      Base64.getEncoder.encodeToString(fieldsJsonString.getBytes("UTF-8"))
    )
  }

  implicit val transientFieldsFromHeaderValue: FromHeaderValue[FieldsRestrictions] = (value: NonEmptyString) => {
    import upickle.default
    import default.*
    implicit val nesR: Reader[NonEmptyString] = StringReader.map(NonEmptyString.unsafeFrom)
    implicit val accessModeR: Reader[AccessMode] = Reader.merge(
      macroR[AccessMode.Whitelist.type],
      macroR[AccessMode.Blacklist.type]
    )
    implicit val documentFieldR: Reader[DocumentField] = macroR

    implicit val setR: Reader[UniqueNonEmptyList[DocumentField]] =
      SeqLikeReader[List, DocumentField].map(UniqueNonEmptyList.unsafeFrom)

    implicit val fieldsRestrictionsR: Reader[FieldsRestrictions] = macroR

    Try(upickle.default.read[FieldsRestrictions](
      new String(Base64.getDecoder.decode(value.value), "UTF-8")
    ))
  }

  implicit val groupHeaderValue: ToHeaderValue[GroupId] = ToHeaderValue(_.value)
}

object orders {
  implicit val nonEmptyStringOrder: Order[NonEmptyString] = Order.by(_.value)
  implicit val headerNameOrder: Order[Header.Name] = Order.by(_.value.value)
  implicit val headerOrder: Order[Header] = Order.by(h => (h.name, h.value.value))
  implicit val addressOrder: Order[Address] = Order.by {
    case Address.Ip(value) => value.toString()
    case Address.Name(value) => value.toString
  }
  implicit val methodOrder: Order[RequestContext.Method] = Order.by(_.value)
  implicit val apiKeyOrder: Order[ApiKey] = Order.by(_.value)
  implicit val kibanaAppOrder: Order[KibanaApp] = Order.by {
    case KibanaApp.FullNameKibanaApp(name) => name.value
    case KibanaApp.KibanaAppRegex(regex) => regex.value.value
  }
  implicit val documentFieldOrder: Order[DocumentField] = Order.by(_.value)
  implicit val actionOrder: Order[Action] = Order.by(_.value)
  implicit val authKeyOrder: Order[PlainTextSecret] = Order.by(_.value)
  implicit val indexOrder: Order[ClusterIndexName] = Order.by(_.stringify)
  implicit val userDefOrder: Order[UserDef] = Order.by(_.id.toString)
  implicit val ruleNameOrder: Order[Rule.Name] = Order.by(_.value)
  implicit val ruleOrder: Order[Rule] = Order.fromOrdering(new RuleOrdering)
  implicit val groupIdOrder: Order[GroupId] = Order.by(_.value)
  implicit val groupIdLikeOrder: Order[GroupIdLike] = Order.by {
    case GroupId(value) => value
    case GroupIdLike.GroupIdPattern(value) => value
  }
  implicit val ruleWithVariableUsageDefinitionOrder: Order[RuleDefinition[Rule]] = Order.by(_.rule)
  implicit val patternOrder: Order[RegexPattern] = Order.by(_.pattern)
  implicit val forbiddenCauseOrder: Order[ForbiddenCause] = Order.by {
    case ForbiddenCause.OperationNotAllowed => 1
    case ForbiddenCause.ImpersonationNotAllowed => 2
    case ForbiddenCause.ImpersonationNotSupported => 3
  }
  implicit val repositoryOrder: Order[RepositoryName] = Order.by {
    case RepositoryName.Full(value) => value.value
    case RepositoryName.Pattern(value) => value.value
    case RepositoryName.All => "_all"
    case RepositoryName.Wildcard => "*"
  }
  implicit val snapshotOrder: Order[SnapshotName] = Order.by {
    case SnapshotName.Full(value) => value.value
    case SnapshotName.Pattern(value) => value.value
    case SnapshotName.All => "_all"
    case SnapshotName.Wildcard => "*"
  }
  implicit val dataStreamOrder: Order[DataStreamName] = Order.by {
    case DataStreamName.Full(value) => value.value
    case DataStreamName.Pattern(value) => value.value
    case DataStreamName.All => "_all"
    case DataStreamName.Wildcard => "*"
  }

  implicit def accessOrder[T: Order]: Order[AccessRequirement[T]] = Order.from {
    case (MustBeAbsent(v1), MustBeAbsent(v2)) => v1.compare(v2)
    case (MustBePresent(v1), MustBePresent(v2)) => v1.compare(v2)
    case (MustBePresent(_), _) => -1
    case (_, MustBePresent(_)) => 1
  }
<<<<<<< HEAD
}

object headerValues {
  implicit def nonEmptyListHeaderValue[T: ToHeaderValue]: ToHeaderValue[NonEmptyList[T]] = ToHeaderValue { list =>
    implicit val nesShow: Show[NonEmptyString] = Show.show(_.value)
    val tToHeaderValue = implicitly[ToHeaderValue[T]]
    NonEmptyString.unsafeFrom(list.map(tToHeaderValue.toRawValue).mkString_(","))
  }

  implicit val userIdHeaderValue: ToHeaderValue[User.Id] = ToHeaderValue(_.value)
  implicit val indexNameHeaderValue: ToHeaderValue[ClusterIndexName] = ToHeaderValue(_.nonEmptyStringify)

  implicit val transientFieldsToHeaderValue: ToHeaderValue[FieldsRestrictions] = ToHeaderValue { fieldsRestrictions =>
    import upickle.default
    import default.*
    implicit val nesW: Writer[NonEmptyString] = StringWriter.comap(_.value)
    implicit val accessModeW: Writer[AccessMode] = Writer.merge(
      macroW[AccessMode.Whitelist.type],
      macroW[AccessMode.Blacklist.type]
    )
    implicit val documentFieldW: Writer[DocumentField] = macroW
    implicit val setW: Writer[UniqueNonEmptyList[DocumentField]] =
      SeqLikeWriter[UniqueNonEmptyList, DocumentField]

    implicit val fieldsRestrictionsW: Writer[FieldsRestrictions] = macroW

    val fieldsJsonString = upickle.default.write(fieldsRestrictions)
    NonEmptyString.unsafeFrom(
      Base64.getEncoder.encodeToString(fieldsJsonString.getBytes("UTF-8"))
    )
  }

  implicit val transientFieldsFromHeaderValue: FromHeaderValue[FieldsRestrictions] = (value: NonEmptyString) => {
    import upickle.default
    import default.*
    implicit val nesR: Reader[NonEmptyString] = StringReader.map(NonEmptyString.unsafeFrom)
    implicit val accessModeR: Reader[AccessMode] = Reader.merge(
      macroR[AccessMode.Whitelist.type],
      macroR[AccessMode.Blacklist.type]
    )
    implicit val documentFieldR: Reader[DocumentField] = macroR

    implicit val setR: Reader[UniqueNonEmptyList[DocumentField]] =
      SeqLikeReader[List, DocumentField].map(UniqueNonEmptyList.unsafeFromIterable)

    implicit val fieldsRestrictionsR: Reader[FieldsRestrictions] = macroR

    Try(upickle.default.read[FieldsRestrictions](
      new String(Base64.getDecoder.decode(value.value), "UTF-8")
    ))
  }

  implicit val groupHeaderValue: ToHeaderValue[GroupId] = ToHeaderValue(_.value)
=======

  def userIdOrder(globalSettings: GlobalSettings): Order[User.Id] = Order.by { userId =>
    globalSettings.userIdCaseSensitivity match {
      case CaseSensitivity.Enabled => userId.value.value
      case CaseSensitivity.Disabled => userId.value.value.toLowerCase
    }
  }
>>>>>>> bcaa27d8
}<|MERGE_RESOLUTION|>--- conflicted
+++ resolved
@@ -36,10 +36,7 @@
 import tech.beshu.ror.accesscontrol.domain.FieldLevelSecurity.FieldsRestrictions
 import tech.beshu.ror.accesscontrol.domain.FieldLevelSecurity.FieldsRestrictions.{AccessMode, DocumentField}
 import tech.beshu.ror.accesscontrol.domain.GroupIdLike.GroupId
-<<<<<<< HEAD
-=======
 import tech.beshu.ror.accesscontrol.factory.GlobalSettings
->>>>>>> bcaa27d8
 import tech.beshu.ror.accesscontrol.header.{FromHeaderValue, ToHeaderValue}
 import tech.beshu.ror.accesscontrol.request.RequestContext
 import tech.beshu.ror.utils.ScalaOps.*
@@ -182,61 +179,6 @@
     case (MustBePresent(_), _) => -1
     case (_, MustBePresent(_)) => 1
   }
-<<<<<<< HEAD
-}
-
-object headerValues {
-  implicit def nonEmptyListHeaderValue[T: ToHeaderValue]: ToHeaderValue[NonEmptyList[T]] = ToHeaderValue { list =>
-    implicit val nesShow: Show[NonEmptyString] = Show.show(_.value)
-    val tToHeaderValue = implicitly[ToHeaderValue[T]]
-    NonEmptyString.unsafeFrom(list.map(tToHeaderValue.toRawValue).mkString_(","))
-  }
-
-  implicit val userIdHeaderValue: ToHeaderValue[User.Id] = ToHeaderValue(_.value)
-  implicit val indexNameHeaderValue: ToHeaderValue[ClusterIndexName] = ToHeaderValue(_.nonEmptyStringify)
-
-  implicit val transientFieldsToHeaderValue: ToHeaderValue[FieldsRestrictions] = ToHeaderValue { fieldsRestrictions =>
-    import upickle.default
-    import default.*
-    implicit val nesW: Writer[NonEmptyString] = StringWriter.comap(_.value)
-    implicit val accessModeW: Writer[AccessMode] = Writer.merge(
-      macroW[AccessMode.Whitelist.type],
-      macroW[AccessMode.Blacklist.type]
-    )
-    implicit val documentFieldW: Writer[DocumentField] = macroW
-    implicit val setW: Writer[UniqueNonEmptyList[DocumentField]] =
-      SeqLikeWriter[UniqueNonEmptyList, DocumentField]
-
-    implicit val fieldsRestrictionsW: Writer[FieldsRestrictions] = macroW
-
-    val fieldsJsonString = upickle.default.write(fieldsRestrictions)
-    NonEmptyString.unsafeFrom(
-      Base64.getEncoder.encodeToString(fieldsJsonString.getBytes("UTF-8"))
-    )
-  }
-
-  implicit val transientFieldsFromHeaderValue: FromHeaderValue[FieldsRestrictions] = (value: NonEmptyString) => {
-    import upickle.default
-    import default.*
-    implicit val nesR: Reader[NonEmptyString] = StringReader.map(NonEmptyString.unsafeFrom)
-    implicit val accessModeR: Reader[AccessMode] = Reader.merge(
-      macroR[AccessMode.Whitelist.type],
-      macroR[AccessMode.Blacklist.type]
-    )
-    implicit val documentFieldR: Reader[DocumentField] = macroR
-
-    implicit val setR: Reader[UniqueNonEmptyList[DocumentField]] =
-      SeqLikeReader[List, DocumentField].map(UniqueNonEmptyList.unsafeFromIterable)
-
-    implicit val fieldsRestrictionsR: Reader[FieldsRestrictions] = macroR
-
-    Try(upickle.default.read[FieldsRestrictions](
-      new String(Base64.getDecoder.decode(value.value), "UTF-8")
-    ))
-  }
-
-  implicit val groupHeaderValue: ToHeaderValue[GroupId] = ToHeaderValue(_.value)
-=======
 
   def userIdOrder(globalSettings: GlobalSettings): Order[User.Id] = Order.by { userId =>
     globalSettings.userIdCaseSensitivity match {
@@ -244,5 +186,4 @@
       case CaseSensitivity.Disabled => userId.value.value.toLowerCase
     }
   }
->>>>>>> bcaa27d8
 }