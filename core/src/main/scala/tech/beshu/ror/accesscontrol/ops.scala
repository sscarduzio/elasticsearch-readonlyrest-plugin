--- conflicted
+++ resolved
@@ -199,8 +199,6 @@
       case StartupResolvableVariableCreator.CreationError.InvalidVariableDefinition(cause) =>
         s"Variable malformed, cause: $cause"
     }
-<<<<<<< HEAD
-
     implicit val variableTypeShow: Show[VariableContext.VariableType] = Show.show {
       case _: VariableType.User => "user"
       case _: VariableType.CurrentGroup => "current group"
@@ -214,15 +212,12 @@
       case ComplianceResult.NonCompliantWith(OneOfRuleBeforeMustBeAuthorizationRule(variableType)) =>
         s"Variable used to extract ${variableType.show} requires one of the rules defined in block to be authorization rule"
     }
-
-=======
     def obfuscatedHeaderShow(obfuscatedHeaders: Set[Header.Name]): Show[Header] = {
       Show.show[Header] {
         case Header(name, _) if obfuscatedHeaders.contains(name) => s"${name.show}=<OMITTED>"
         case Header(name, value) => s"${name.show}=${value.value.show}"
       }
     }
->>>>>>> 2591c574
     def blockValidationErrorShow(block: Block.Name): Show[ValidationError] = Show.show {
       case ValidationError.AuthorizationWithoutAuthentication =>
         s"The '${block.show}' block contains an authorization rule, but not an authentication rule. This does not mean anything if you don't also set some authentication rule."
