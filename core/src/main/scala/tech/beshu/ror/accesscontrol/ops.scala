--- conflicted
+++ resolved
@@ -136,12 +136,9 @@
     implicit val headerNameShow: Show[Header.Name] = Show.show(_.value.value)
     implicit val kibanaAppShow: Show[KibanaApp] = Show.show(_.value.value)
     implicit val proxyAuthNameShow: Show[ProxyAuth.Name] = Show.show(_.value)
-<<<<<<< HEAD
     implicit val indexNameShow: Show[IndexName] = Show.show(_.value.value)
     implicit val indexPatternShow: Show[IndexPattern] = Show.show(_.value.value)
     implicit val aliasPlaceholderShow: Show[AliasPlaceholder] = Show.show(_.alias.show)
-=======
->>>>>>> 3d5806ca
     implicit val externalAuthenticationServiceNameShow: Show[ExternalAuthenticationService.Name] = Show.show(_.value)
     implicit val groupShow: Show[Group] = Show.show(_.value.value)
     implicit val tokenShow: Show[AuthorizationToken] = Show.show(_.value.value)
