/*
 *    This file is part of ReadonlyREST.
 *
 *    ReadonlyREST is free software: you can redistribute it and/or modify
 *    it under the terms of the GNU General Public License as published by
 *    the Free Software Foundation, either version 3 of the License, or
 *    (at your option) any later version.
 *
 *    ReadonlyREST is distributed in the hope that it will be useful,
 *    but WITHOUT ANY WARRANTY; without even the implied warranty of
 *    MERCHANTABILITY or FITNESS FOR A PARTICULAR PURPOSE.  See the
 *    GNU General Public License for more details.
 *
 *    You should have received a copy of the GNU General Public License
 *    along with ReadonlyREST.  If not, see http://www.gnu.org/licenses/
 */
package tech.beshu.ror.accesscontrol.domain

import cats.Eq
import cats.implicits.*
import eu.timepit.refined.auto.*
import eu.timepit.refined.types.string.NonEmptyString
import tech.beshu.ror.accesscontrol.domain.GroupIdLike.GroupId
import tech.beshu.ror.accesscontrol.matchers.PatternsMatcher
import tech.beshu.ror.accesscontrol.matchers.PatternsMatcher.Matchable
import tech.beshu.ror.syntax.*
import tech.beshu.ror.utils.uniquelist.{UniqueList, UniqueNonEmptyList}

sealed trait LoggedUser {
  def id: User.Id
}

object LoggedUser {
  final case class DirectlyLoggedUser(id: User.Id) extends LoggedUser

  final case class ImpersonatedUser(id: User.Id, impersonatedBy: User.Id) extends LoggedUser

  implicit val eqLoggedUser: Eq[DirectlyLoggedUser] = Eq.fromUniversalEquals
}

object User {
  final case class Id(value: NonEmptyString)

  object Id {
    implicit def matchable(implicit caseSensitivity: CaseSensitivity): Matchable[Id] =
      Matchable.matchable(_.value.value, caseSensitivity)

    implicit def eq(implicit caseSensitivity: CaseSensitivity): Eq[Id] =
      caseSensitivity match {
        case CaseSensitivity.Enabled => Eq.by(_.value.value)
        case CaseSensitivity.Disabled => Eq.by(_.value.value.toLowerCase)
      }
  }

  final case class UserIdPattern(override val value: Id)
    extends Pattern[Id](value) {

    def containsWildcard: Boolean = value.value.contains("*")
  }
}

sealed abstract class Pattern[T](val value: T)

final case class UserIdPatterns(patterns: UniqueNonEmptyList[User.UserIdPattern])

final case class Group(id: GroupId, name: GroupName)

object Group {
  def from(id: GroupId): Group = Group(id, GroupName.from(id))
}

final case class GroupName(value: NonEmptyString)

object GroupName {
  def from(id: GroupId): GroupName = GroupName(id.value)
}

sealed trait GroupIdLike

object GroupIdLike {
  final case class GroupId(value: NonEmptyString)
    extends GroupIdLike

  object GroupId {
    implicit val eq: Eq[GroupId] = Eq.by(_.value.value)
  }

  final case class GroupIdPattern private(value: NonEmptyString)
    extends GroupIdLike {

    private[GroupIdLike] lazy val matcher = PatternsMatcher.create[GroupIdLike](Set(this))
  }

  object GroupIdPattern {
    implicit val matchable: Matchable[GroupIdPattern] = Matchable.matchable(_.value.value)

    def fromNes(value: NonEmptyString): GroupIdPattern = GroupIdPattern(value)
  }

  def from(value: NonEmptyString): GroupIdLike =
    if (value.contains("*")) GroupIdPattern.fromNes(value)
    else GroupId(value)

  implicit val eq: Eq[GroupIdLike] = Eq.by {
    case GroupId(value) => value.value
    case GroupIdPattern(value) => value.value
  }
  implicit val matchable: Matchable[GroupIdLike] = Matchable.matchable {
    case GroupId(value) => value.value
    case GroupIdPattern(value) => value.value
  }

  implicit class GroupsLikeMatcher(val groupIdLike: GroupIdLike) extends AnyVal {
    def matches(group: Group): Boolean = {
      groupIdLike match {
        case groupId@GroupId(_) => groupId === group.id
        case groupId@GroupIdPattern(_) => groupId.matcher.`match`(group.id)
      }
    }
  }
}

final case class GroupIds(ids: UniqueNonEmptyList[_ <: GroupIdLike]) {
  private[GroupIds] lazy val matcher = PatternsMatcher.create[GroupIdLike](ids)
}

object GroupIds {

  def from(groups: UniqueNonEmptyList[Group]): GroupIds = {
    GroupIds(UniqueNonEmptyList.unsafeFrom(groups.map(_.id)))
  }

  implicit class GroupIdsMatcher(val groupIds: GroupIds) extends AnyVal {

    def filterOnlyPermitted(groupsToCheck: Iterable[Group]): UniqueList[Group] = {
      val (permitted, _) = groupIds
        .ids.toList.widen[GroupIdLike]
        .foldLeft((Iterable.empty[Group], groupsToCheck)) {
          case ((alreadyPermittedGroups, groupsToCheckLeft), permittedGroupIdLike: GroupIdLike) =>
            val (matched, notMatched) = groupsToCheckLeft.partition(permittedGroupIdLike.matches)
            (alreadyPermittedGroups ++ matched, notMatched)
        }
      UniqueList.from(permitted)
    }

    def matches(groupId: GroupId): Boolean = {
      groupIds.matcher.`match`(groupId)
    }
  }
}

sealed trait GroupsLogic

object GroupsLogic {

<<<<<<< HEAD
  trait Creator[GL <: GroupsLogic] {
    def create(groupIds: GroupIds): GL
  }

  object Creator {
    implicit val allOfCreator: Creator[AllOf] = (groupIds: GroupIds) => AllOf.apply(groupIds)
    implicit val anyOfCreator: Creator[AnyOf] = (groupIds: GroupIds) => AnyOf.apply(groupIds)
    implicit val notAllOfCreator: Creator[NotAllOf] = (groupIds: GroupIds) => NotAllOf.apply(groupIds)
    implicit val notAnyOfCreator: Creator[NotAnyOf] = (groupIds: GroupIds) => NotAnyOf.apply(groupIds)
    def apply[GL <: GroupsLogic](implicit creator: Creator[GL]): Creator[GL] = creator
  }

  sealed trait PositiveGroupsLogic extends GroupsLogic {
    val permittedGroupIds: GroupIds
  }

  final case class AnyOf(override val permittedGroupIds: GroupIds) extends PositiveGroupsLogic

  final case class AllOf(override val permittedGroupIds: GroupIds) extends PositiveGroupsLogic
=======
  sealed trait PositiveGroupsLogic extends GroupsLogic {
    val permittedGroupIds: GroupIds
  }

  final case class Or(override val permittedGroupIds: GroupIds) extends PositiveGroupsLogic

  final case class And(override val permittedGroupIds: GroupIds) extends PositiveGroupsLogic
>>>>>>> 7f0b0004

  sealed trait NegativeGroupsLogic extends GroupsLogic {
    val forbiddenGroupIds: GroupIds
  }

  final case class NotAnyOf(override val forbiddenGroupIds: GroupIds) extends NegativeGroupsLogic

  final case class NotAllOf(override val forbiddenGroupIds: GroupIds) extends NegativeGroupsLogic

<<<<<<< HEAD
  final case class Combined(positiveGroupsLogic: PositiveGroupsLogic,
                            negativeGroupsLogic: NegativeGroupsLogic) extends GroupsLogic
=======
  final case class CombinedGroupsLogic(positiveGroupsLogic: PositiveGroupsLogic,
                                       negativeGroupsLogic: NegativeGroupsLogic) extends GroupsLogic
>>>>>>> 7f0b0004

  implicit class GroupsLogicExecutor(val groupsLogic: GroupsLogic) extends AnyVal {
    def availableGroupsFrom(userGroups: UniqueNonEmptyList[Group]): Option[UniqueNonEmptyList[Group]] = {
      groupsLogic match {
<<<<<<< HEAD
        case and@GroupsLogic.AllOf(_) => and.availableGroupsFrom(userGroups)
        case or@GroupsLogic.AnyOf(_) => or.availableGroupsFrom(userGroups)
        case notAllOf@GroupsLogic.NotAllOf(_) => notAllOf.availableGroupsFrom(userGroups)
        case notAnyOf@GroupsLogic.NotAnyOf(_) => notAnyOf.availableGroupsFrom(userGroups)
        case combinedGroupsLogic@GroupsLogic.Combined(_, _) => combinedGroupsLogic.availableGroupsFrom(userGroups)
=======
        case and@GroupsLogic.And(_) => and.availableGroupsFrom(userGroups)
        case or@GroupsLogic.Or(_) => or.availableGroupsFrom(userGroups)
        case notAllOf@GroupsLogic.NotAllOf(_) => notAllOf.availableGroupsFrom(userGroups)
        case notAnyOf@GroupsLogic.NotAnyOf(_) => notAnyOf.availableGroupsFrom(userGroups)
        case combinedGroupsLogic@GroupsLogic.CombinedGroupsLogic(_, _) => combinedGroupsLogic.availableGroupsFrom(userGroups)
>>>>>>> 7f0b0004
      }
    }
  }

  implicit class GroupsLogicAndExecutor(val groupsLogic: GroupsLogic.AllOf) extends AnyVal {
    def availableGroupsFrom(userGroups: UniqueNonEmptyList[Group]): Option[UniqueNonEmptyList[Group]] = {
      val atLeastPermittedGroupNotMatched = false
      val userGroupsMatchedSoFar = Vector.empty[Group]
      val (isThereNotPermittedGroup, matchedUserGroups) =
        groupsLogic
          .permittedGroupIds
          .ids.toList.widen[GroupIdLike]
          .foldLeft((atLeastPermittedGroupNotMatched, userGroupsMatchedSoFar)) {
            case ((false, userGroupsMatchedSoFar), permittedGroup: GroupIdLike) =>
              val matchedUserGroups = userGroups.toList.filter(userGroup => permittedGroup.matches(userGroup))
              matchedUserGroups match {
                case Nil => (true, userGroupsMatchedSoFar)
                case nonEmptyList => (false, userGroupsMatchedSoFar ++ nonEmptyList)
              }
            case (result@(true, _), _) =>
              result
          }
      if (isThereNotPermittedGroup) None
      else UniqueNonEmptyList.from(matchedUserGroups)
    }
  }

  implicit class GroupsLogicOrExecutor(val groupsLogic: GroupsLogic.AnyOf) extends AnyVal {
    def availableGroupsFrom(userGroups: UniqueNonEmptyList[Group]): Option[UniqueNonEmptyList[Group]] = {
      val someMatchedUserGroups = groupsLogic.permittedGroupIds.filterOnlyPermitted(userGroups)
      UniqueNonEmptyList.from(someMatchedUserGroups)
    }
  }

  implicit class GroupsLogicNotAllOfExecutor(val groupsLogic: GroupsLogic.NotAllOf) extends AnyVal {
    def availableGroupsFrom(userGroups: UniqueNonEmptyList[Group]): Option[UniqueNonEmptyList[Group]] = {
<<<<<<< HEAD
      val matchedNotPermittedGroups = groupsLogic.forbiddenGroupIds.filterOnlyPermitted(userGroups)
      val allForbiddenGroupsDetected = matchedNotPermittedGroups.size == groupsLogic.forbiddenGroupIds.ids.size
      if (allForbiddenGroupsDetected) None
=======
      val forbiddenGroupsOneByOne =
        groupsLogic.forbiddenGroupIds.ids.map(id => GroupIds(UniqueNonEmptyList.of(id)))
      val allForbiddenGroupsPresent =
        forbiddenGroupsOneByOne
          .forall(forbiddenGroup => userGroups.exists(group => forbiddenGroup.matches(group.id)))
      if (allForbiddenGroupsPresent) None
>>>>>>> 7f0b0004
      else UniqueNonEmptyList.from(userGroups)
    }
  }

  implicit class GroupsLogicNotAnyOfExecutor(val groupsLogic: GroupsLogic.NotAnyOf) extends AnyVal {
    def availableGroupsFrom(userGroups: UniqueNonEmptyList[Group]): Option[UniqueNonEmptyList[Group]] = {
      val userGroupsList = userGroups.toList
      val forbiddenGroupDetected = groupsLogic.forbiddenGroupIds.ids.toList.widen[GroupIdLike].exists { forbiddenGroup =>
        userGroupsList.exists(userGroup => forbiddenGroup.matches(userGroup))
      }
      if (forbiddenGroupDetected) None
      else Some(userGroups)
    }
  }

<<<<<<< HEAD
  implicit class CombinedGroupsLogicExecutor(val groupsLogic: GroupsLogic.Combined) extends AnyVal {
=======
  implicit class CombinedGroupsLogicExecutor(val groupsLogic: GroupsLogic.CombinedGroupsLogic) extends AnyVal {
>>>>>>> 7f0b0004
    def availableGroupsFrom(userGroups: UniqueNonEmptyList[Group]): Option[UniqueNonEmptyList[Group]] = {
      for {
        positiveLogicResult <- groupsLogic.positiveGroupsLogic.availableGroupsFrom(userGroups)
        negativeLogicResult <- groupsLogic.negativeGroupsLogic.availableGroupsFrom(userGroups)
<<<<<<< HEAD
        result <- UniqueNonEmptyList.from(positiveLogicResult.toSet.intersect(negativeLogicResult.toSet))
=======
        result <- UniqueNonEmptyList.from(positiveLogicResult.toList.intersect(negativeLogicResult.toList))
>>>>>>> 7f0b0004
      } yield result
    }
  }
}

final case class LocalUsers(users: Set[User.Id], unknownUsers: Boolean)

object LocalUsers {
  def empty: LocalUsers = LocalUsers(Set.empty, unknownUsers = false)
}
<|MERGE_RESOLUTION|>--- conflicted
+++ resolved
@@ -153,7 +153,6 @@
 
 object GroupsLogic {
 
-<<<<<<< HEAD
   trait Creator[GL <: GroupsLogic] {
     def create(groupIds: GroupIds): GL
   }
@@ -173,15 +172,6 @@
   final case class AnyOf(override val permittedGroupIds: GroupIds) extends PositiveGroupsLogic
 
   final case class AllOf(override val permittedGroupIds: GroupIds) extends PositiveGroupsLogic
-=======
-  sealed trait PositiveGroupsLogic extends GroupsLogic {
-    val permittedGroupIds: GroupIds
-  }
-
-  final case class Or(override val permittedGroupIds: GroupIds) extends PositiveGroupsLogic
-
-  final case class And(override val permittedGroupIds: GroupIds) extends PositiveGroupsLogic
->>>>>>> 7f0b0004
 
   sealed trait NegativeGroupsLogic extends GroupsLogic {
     val forbiddenGroupIds: GroupIds
@@ -191,30 +181,17 @@
 
   final case class NotAllOf(override val forbiddenGroupIds: GroupIds) extends NegativeGroupsLogic
 
-<<<<<<< HEAD
   final case class Combined(positiveGroupsLogic: PositiveGroupsLogic,
                             negativeGroupsLogic: NegativeGroupsLogic) extends GroupsLogic
-=======
-  final case class CombinedGroupsLogic(positiveGroupsLogic: PositiveGroupsLogic,
-                                       negativeGroupsLogic: NegativeGroupsLogic) extends GroupsLogic
->>>>>>> 7f0b0004
 
   implicit class GroupsLogicExecutor(val groupsLogic: GroupsLogic) extends AnyVal {
     def availableGroupsFrom(userGroups: UniqueNonEmptyList[Group]): Option[UniqueNonEmptyList[Group]] = {
       groupsLogic match {
-<<<<<<< HEAD
         case and@GroupsLogic.AllOf(_) => and.availableGroupsFrom(userGroups)
         case or@GroupsLogic.AnyOf(_) => or.availableGroupsFrom(userGroups)
         case notAllOf@GroupsLogic.NotAllOf(_) => notAllOf.availableGroupsFrom(userGroups)
         case notAnyOf@GroupsLogic.NotAnyOf(_) => notAnyOf.availableGroupsFrom(userGroups)
         case combinedGroupsLogic@GroupsLogic.Combined(_, _) => combinedGroupsLogic.availableGroupsFrom(userGroups)
-=======
-        case and@GroupsLogic.And(_) => and.availableGroupsFrom(userGroups)
-        case or@GroupsLogic.Or(_) => or.availableGroupsFrom(userGroups)
-        case notAllOf@GroupsLogic.NotAllOf(_) => notAllOf.availableGroupsFrom(userGroups)
-        case notAnyOf@GroupsLogic.NotAnyOf(_) => notAnyOf.availableGroupsFrom(userGroups)
-        case combinedGroupsLogic@GroupsLogic.CombinedGroupsLogic(_, _) => combinedGroupsLogic.availableGroupsFrom(userGroups)
->>>>>>> 7f0b0004
       }
     }
   }
@@ -251,18 +228,12 @@
 
   implicit class GroupsLogicNotAllOfExecutor(val groupsLogic: GroupsLogic.NotAllOf) extends AnyVal {
     def availableGroupsFrom(userGroups: UniqueNonEmptyList[Group]): Option[UniqueNonEmptyList[Group]] = {
-<<<<<<< HEAD
-      val matchedNotPermittedGroups = groupsLogic.forbiddenGroupIds.filterOnlyPermitted(userGroups)
-      val allForbiddenGroupsDetected = matchedNotPermittedGroups.size == groupsLogic.forbiddenGroupIds.ids.size
-      if (allForbiddenGroupsDetected) None
-=======
       val forbiddenGroupsOneByOne =
         groupsLogic.forbiddenGroupIds.ids.map(id => GroupIds(UniqueNonEmptyList.of(id)))
       val allForbiddenGroupsPresent =
         forbiddenGroupsOneByOne
           .forall(forbiddenGroup => userGroups.exists(group => forbiddenGroup.matches(group.id)))
       if (allForbiddenGroupsPresent) None
->>>>>>> 7f0b0004
       else UniqueNonEmptyList.from(userGroups)
     }
   }
@@ -278,20 +249,12 @@
     }
   }
 
-<<<<<<< HEAD
   implicit class CombinedGroupsLogicExecutor(val groupsLogic: GroupsLogic.Combined) extends AnyVal {
-=======
-  implicit class CombinedGroupsLogicExecutor(val groupsLogic: GroupsLogic.CombinedGroupsLogic) extends AnyVal {
->>>>>>> 7f0b0004
     def availableGroupsFrom(userGroups: UniqueNonEmptyList[Group]): Option[UniqueNonEmptyList[Group]] = {
       for {
         positiveLogicResult <- groupsLogic.positiveGroupsLogic.availableGroupsFrom(userGroups)
         negativeLogicResult <- groupsLogic.negativeGroupsLogic.availableGroupsFrom(userGroups)
-<<<<<<< HEAD
-        result <- UniqueNonEmptyList.from(positiveLogicResult.toSet.intersect(negativeLogicResult.toSet))
-=======
         result <- UniqueNonEmptyList.from(positiveLogicResult.toList.intersect(negativeLogicResult.toList))
->>>>>>> 7f0b0004
       } yield result
     }
   }
