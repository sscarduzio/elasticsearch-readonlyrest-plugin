/*
 *    This file is part of ReadonlyREST.
 *
 *    ReadonlyREST is free software: you can redistribute it and/or modify
 *    it under the terms of the GNU General Public License as published by
 *    the Free Software Foundation, either version 3 of the License, or
 *    (at your option) any later version.
 *
 *    ReadonlyREST is distributed in the hope that it will be useful,
 *    but WITHOUT ANY WARRANTY; without even the implied warranty of
 *    MERCHANTABILITY or FITNESS FOR A PARTICULAR PURPOSE.  See the
 *    GNU General Public License for more details.
 *
 *    You should have received a copy of the GNU General Public License
 *    along with ReadonlyREST.  If not, see http://www.gnu.org/licenses/
 */
package tech.beshu.ror.accesscontrol.blocks.rules

import cats.implicits._
import io.jsonwebtoken.Jwts
import monix.eval.Task
import org.apache.logging.log4j.scala.Logging
import tech.beshu.ror.accesscontrol.blocks.definitions.RorKbnDef
import tech.beshu.ror.accesscontrol.blocks.definitions.RorKbnDef.SignatureCheckMethod.{Ec, Hmac, Rsa}
import tech.beshu.ror.accesscontrol.blocks.rules.RorKbnAuthRule.Groups.GroupsLogic
import tech.beshu.ror.accesscontrol.blocks.rules.RorKbnAuthRule.{Groups, Settings}
import tech.beshu.ror.accesscontrol.blocks.rules.base.Rule
import tech.beshu.ror.accesscontrol.blocks.rules.base.Rule.AuthenticationRule.EligibleUsersSupport
import tech.beshu.ror.accesscontrol.blocks.rules.base.Rule.RuleResult.{Fulfilled, Rejected}
import tech.beshu.ror.accesscontrol.blocks.rules.base.Rule._
import tech.beshu.ror.accesscontrol.blocks.rules.base.impersonation.{AuthenticationImpersonationCustomSupport, AuthorizationImpersonationCustomSupport}
import tech.beshu.ror.accesscontrol.blocks.{BlockContext, BlockContextUpdater}
import tech.beshu.ror.accesscontrol.domain.LoggedUser.DirectlyLoggedUser
import tech.beshu.ror.accesscontrol.domain.User.Id.UserIdCaseMappingEquality
import tech.beshu.ror.accesscontrol.domain._
import tech.beshu.ror.accesscontrol.request.RequestContextOps._
import tech.beshu.ror.accesscontrol.show.logs._
import tech.beshu.ror.accesscontrol.utils.ClaimsOps.ClaimSearchResult.{Found, NotFound}
import tech.beshu.ror.accesscontrol.utils.ClaimsOps._
import tech.beshu.ror.com.jayway.jsonpath.JsonPath
import tech.beshu.ror.utils.uniquelist.{UniqueList, UniqueNonEmptyList}

import scala.util.Try

final class RorKbnAuthRule(val settings: Settings,
                           implicit override val caseMappingEquality: UserIdCaseMappingEquality)
  extends AuthRule
    with AuthenticationImpersonationCustomSupport
    with AuthorizationImpersonationCustomSupport
    with Logging {

  override val name: Rule.Name = RorKbnAuthRule.Name.name

  override val eligibleUsers: EligibleUsersSupport = EligibleUsersSupport.NotAvailable

  private val parser = settings.rorKbn.checkMethod match {
    case Hmac(rawKey) => Jwts.parserBuilder().setSigningKey(rawKey).build()
    case Rsa(pubKey) => Jwts.parserBuilder().setSigningKey(pubKey).build()
    case Ec(pubKey) => Jwts.parserBuilder().setSigningKey(pubKey).build()
  }

  override protected[rules] def authenticate[B <: BlockContext : BlockContextUpdater](blockContext: B): Task[RuleResult[B]] =
    Task.now(RuleResult.Fulfilled(blockContext))

  override protected[rules] def authorize[B <: BlockContext : BlockContextUpdater](blockContext: B): Task[RuleResult[B]] =
    Task {
<<<<<<< HEAD
      val authHeaderName = Header.Name.rorAuthorization
      blockContext.requestContext.bearerToken.map(h => JwtToken(h.value)) match {
        case None =>
          logger.debug(s"Authorization header '${authHeaderName.show}' is missing or does not contain a bearer token")
          Rejected()
        case Some(token) =>
          process(token, blockContext)
=======
      settings.permittedGroups match {
        case Groups.NotDefined =>
          authorizeUsingJwtToken(blockContext)
        case Groups.Defined(groupsLogic) if blockContext.isCurrentGroupEligible(groupsLogic.groups) =>
          authorizeUsingJwtToken(blockContext)
        case Groups.Defined(_) =>
          RuleResult.Rejected()
>>>>>>> d39a10a4
      }
    }

  private def authorizeUsingJwtToken[B <: BlockContext : BlockContextUpdater](blockContext: B): RuleResult[B] = {
    val authHeaderName = Header.Name.authorization
    blockContext.requestContext.bearerToken.map(h => JwtToken(h.value)) match {
      case None =>
        logger.debug(s"Authorization header '${authHeaderName.show}' is missing or does not contain a bearer token")
        Rejected()
      case Some(token) =>
        process(token, blockContext)
    }
  }

  private def process[B <: BlockContext : BlockContextUpdater](token: JwtToken, blockContext: B): RuleResult[B] = {
    jwtTokenData(token) match {
      case Left(_) =>
        Rejected()
      case Right((tokenPayload, user, groups, userOrigin)) =>
        val claimProcessingResult = for {
          newBlockContext <- handleUserClaimSearchResult(blockContext, user)
          finalBlockContext <- handleGroupsClaimSearchResult(newBlockContext, groups)
        } yield handleUserOriginResult(finalBlockContext, userOrigin).withUserMetadata(_.withJwtToken(tokenPayload))
        claimProcessingResult match {
          case Left(_) =>
            Rejected()
          case Right(modifiedBlockContext) =>
            Fulfilled(modifiedBlockContext)
        }
    }
  }

  private def jwtTokenData(token: JwtToken) = {
    claimsFrom(token)
      .map { tokenPayload =>
        (
          tokenPayload,
          tokenPayload.claims.userIdClaim(RorKbnAuthRule.userClaimName),
          tokenPayload.claims.groupsClaim(RorKbnAuthRule.groupsClaimName),
          tokenPayload.claims.headerNameClaim(Header.Name.xUserOrigin)
        )
      }
  }

  private def claimsFrom(token: JwtToken) = {
    Try(parser.parseClaimsJws(token.value.value).getBody)
      .toEither
      .map(JwtTokenPayload.apply)
      .left.map { ex => logger.debug(s"JWT token '${token.show}' parsing error " + ex.getClass.getSimpleName) }
  }

  private def handleUserClaimSearchResult[B <: BlockContext : BlockContextUpdater](blockContext: B,
                                                                                   result: ClaimSearchResult[User.Id]) = {
    result match {
      case Found(userId) => Right(blockContext.withUserMetadata(_.withLoggedUser(DirectlyLoggedUser(userId))))
      case NotFound => Left(())
    }
  }

  private def handleGroupsClaimSearchResult[B <: BlockContext : BlockContextUpdater](blockContext: B,
                                                                                     result: ClaimSearchResult[UniqueList[Group]]) = {
    (result, settings.permittedGroups) match {
      case (NotFound, Groups.Defined(_)) =>
        Left(())
      case (NotFound, Groups.NotDefined) =>
        Right(blockContext) // if groups field is not found, we treat this situation as same as empty groups would be passed
      case (Found(groups), Groups.Defined(groupsLogic)) =>
        groupsLogic.availableGroupsFrom(groups) match {
          case Some(matchedGroups) if blockContext.isCurrentGroupEligible(matchedGroups) =>
            Right(blockContext.withUserMetadata(_.addAvailableGroups(matchedGroups)))
          case Some(_) | None =>
            Left(())
        }
      case (Found(groups), Groups.NotDefined) =>
        UniqueNonEmptyList.fromList(groups.toList) match {
          case None =>
            Right(blockContext)
          case Some(nonEmptyGroups) if blockContext.isCurrentGroupEligible(nonEmptyGroups) =>
            Right(blockContext)
          case Some(_) =>
            Left(())
        }
    }
  }

  private def handleUserOriginResult[B <: BlockContext : BlockContextUpdater](blockContext: B,
                                                                              result: ClaimSearchResult[Header]): B = {
    result match {
      case Found(header) => blockContext.withUserMetadata(_.withUserOrigin(UserOrigin(header.value)))
      case ClaimSearchResult.NotFound => blockContext
    }
  }
}

object RorKbnAuthRule {

  implicit case object Name extends RuleName[RorKbnAuthRule] {
    override val name = Rule.Name("ror_kbn_auth")
  }

  final case class Settings(rorKbn: RorKbnDef, permittedGroups: Groups)
  sealed trait Groups
  object Groups {
    case object NotDefined extends Groups
    final case class Defined(groupsLogic: GroupsLogic) extends Groups

    sealed trait GroupsLogic
    object GroupsLogic {
      final case class Or(groups: UniqueNonEmptyList[Group]) extends GroupsLogic
      final case class And(groups: UniqueNonEmptyList[Group]) extends GroupsLogic
    }
  }

  implicit class GroupsLogicExecutor(val groupsLogic: Groups.GroupsLogic) extends AnyVal {
    def availableGroupsFrom(userGroups: UniqueList[Group]): Option[UniqueNonEmptyList[Group]] = {
      groupsLogic match {
        case GroupsLogic.And(groups) =>
          val intersection = userGroups intersect groups
          if (intersection.toSet === groups.toSet) Some(groups) else None
        case GroupsLogic.Or(groups) =>
          val intersection = userGroups.toSet intersect groups
          UniqueNonEmptyList.fromSet(intersection)
      }
    }

    def groups: UniqueNonEmptyList[Group] = groupsLogic match {
      case GroupsLogic.And(groups) => groups
      case GroupsLogic.Or(groups) => groups
    }
  }

  private val userClaimName = ClaimName(JsonPath.compile("user"))
  private val groupsClaimName = ClaimName(JsonPath.compile("groups"))
}<|MERGE_RESOLUTION|>--- conflicted
+++ resolved
@@ -64,15 +64,6 @@
 
   override protected[rules] def authorize[B <: BlockContext : BlockContextUpdater](blockContext: B): Task[RuleResult[B]] =
     Task {
-<<<<<<< HEAD
-      val authHeaderName = Header.Name.rorAuthorization
-      blockContext.requestContext.bearerToken.map(h => JwtToken(h.value)) match {
-        case None =>
-          logger.debug(s"Authorization header '${authHeaderName.show}' is missing or does not contain a bearer token")
-          Rejected()
-        case Some(token) =>
-          process(token, blockContext)
-=======
       settings.permittedGroups match {
         case Groups.NotDefined =>
           authorizeUsingJwtToken(blockContext)
@@ -80,12 +71,11 @@
           authorizeUsingJwtToken(blockContext)
         case Groups.Defined(_) =>
           RuleResult.Rejected()
->>>>>>> d39a10a4
       }
     }
 
   private def authorizeUsingJwtToken[B <: BlockContext : BlockContextUpdater](blockContext: B): RuleResult[B] = {
-    val authHeaderName = Header.Name.authorization
+    val authHeaderName = Header.Name.rorAuthorization
     blockContext.requestContext.bearerToken.map(h => JwtToken(h.value)) match {
       case None =>
         logger.debug(s"Authorization header '${authHeaderName.show}' is missing or does not contain a bearer token")
