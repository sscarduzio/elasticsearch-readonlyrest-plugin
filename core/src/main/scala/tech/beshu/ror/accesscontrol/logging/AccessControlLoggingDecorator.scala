/*
 *    This file is part of ReadonlyREST.
 *
 *    ReadonlyREST is free software: you can redistribute it and/or modify
 *    it under the terms of the GNU General Public License as published by
 *    the Free Software Foundation, either version 3 of the License, or
 *    (at your option) any later version.
 *
 *    ReadonlyREST is distributed in the hope that it will be useful,
 *    but WITHOUT ANY WARRANTY; without even the implied warranty of
 *    MERCHANTABILITY or FITNESS FOR A PARTICULAR PURPOSE.  See the
 *    GNU General Public License for more details.
 *
 *    You should have received a copy of the GNU General Public License
 *    along with ReadonlyREST.  If not, see http://www.gnu.org/licenses/
 */
package tech.beshu.ror.accesscontrol.logging

import cats.Show
import cats.implicits._
import monix.eval.Task
import monix.execution.Scheduler
import org.apache.logging.log4j.scala.Logging
import tech.beshu.ror.constants
import tech.beshu.ror.accesscontrol.AccessControl
import tech.beshu.ror.accesscontrol.AccessControl.{RegularRequestResult, UserMetadataRequestResult, WithHistory}
import tech.beshu.ror.accesscontrol.audit.{AuditingTool, LoggingContext}
import tech.beshu.ror.accesscontrol.blocks.Block.Verbosity
import tech.beshu.ror.accesscontrol.blocks.BlockContext.CurrentUserMetadataRequestBlockContext
import tech.beshu.ror.accesscontrol.blocks.metadata.UserMetadata
import tech.beshu.ror.accesscontrol.blocks.{Block, BlockContext, BlockContextUpdater}
import tech.beshu.ror.accesscontrol.domain.Header
import tech.beshu.ror.accesscontrol.logging.ResponseContext._
import tech.beshu.ror.accesscontrol.request.RequestContext
import tech.beshu.ror.accesscontrol.show.logs._
import tech.beshu.ror.utils.TaskOps._

import scala.util.{Failure, Success}

class AccessControlLoggingDecorator(val underlying: AccessControl,
                                    auditingTool: Option[AuditingTool])
                                   (implicit loggingContext: LoggingContext,
                                    scheduler: Scheduler)
  extends AccessControl with Logging {

  override def description: String = underlying.description

  override def handleRegularRequest[B <: BlockContext : BlockContextUpdater](requestContext: RequestContext.Aux[B]): Task[WithHistory[RegularRequestResult[B], B]] = {
<<<<<<< HEAD
    logger.debug(s"[${requestContext.id.show}] checking request ...")
=======
    logger.trace(s"[${requestContext.id.show}] checking request ...")
>>>>>>> 4e5903b1
    underlying
      .handleRegularRequest(requestContext)
      .andThen {
        case Success(resultWithHistory) =>
          resultWithHistory.result match {
            case allow: RegularRequestResult.Allow[B] =>
              log(AllowedBy(requestContext, allow.block, allow.blockContext, resultWithHistory.history))
            case forbiddenBy: RegularRequestResult.ForbiddenBy[B] =>
              log(ForbiddenBy(requestContext, forbiddenBy.block, forbiddenBy.blockContext, resultWithHistory.history))
            case RegularRequestResult.ForbiddenByMismatched(_) =>
              log(Forbidden(requestContext, resultWithHistory.history))
            case RegularRequestResult.IndexNotFound() =>
              log(RequestedIndexNotExist(requestContext, resultWithHistory.history))
            case RegularRequestResult.AliasNotFound() =>
              log(RequestedIndexNotExist(requestContext, resultWithHistory.history))
            case RegularRequestResult.TemplateNotFound() =>
              log(RequestedIndexNotExist(requestContext, resultWithHistory.history))
            case RegularRequestResult.Failed(ex) =>
              log(Errored(requestContext, ex))
            case RegularRequestResult.PassedThrough() =>
            // ignore
          }
        case Failure(ex) =>
          logger.error(s"[${requestContext.id.show}] Request handling unexpected failure", ex)
      }
  }

  // todo: logging metadata should be a little bit different
  override def handleMetadataRequest(requestContext: RequestContext.Aux[CurrentUserMetadataRequestBlockContext]): Task[WithHistory[UserMetadataRequestResult, CurrentUserMetadataRequestBlockContext]] = {
    logger.debug(s"[${requestContext.id.show}] checking user metadata request ...")
    underlying
      .handleMetadataRequest(requestContext)
      .andThen {
        case Success(resultWithHistory) =>
          resultWithHistory.result match {
            case UserMetadataRequestResult.Allow(userMetadata, block) =>
              log(Allow(requestContext, userMetadata, block, resultWithHistory.history))
            case UserMetadataRequestResult.Forbidden(_) =>
              log(Forbidden(requestContext, resultWithHistory.history))
            case UserMetadataRequestResult.PassedThrough =>
            // ignore
          }
        case Failure(ex) =>
          logger.error(s"[${requestContext.id.show}] Request handling unexpected failure", ex)
      }
  }

  private def log[B <: BlockContext](responseContext: ResponseContext[B]): Unit = {
    if (isLoggableEntry(responseContext)) {
      implicit val showHeader: Show[Header] =
        if (logger.delegate.isDebugEnabled()) headerShow
        else obfuscatedHeaderShow(loggingContext.obfuscatedHeaders)
      import tech.beshu.ror.accesscontrol.logging.AccessControlLoggingDecorator.responseContextShow
      logger.info(responseContextShow[B].show(responseContext))
    }
    auditingTool.foreach {
      _
        .audit(responseContext)
        .runAsync {
          case Right(_) =>
          case Left(ex) =>
            logger.warn(s"[${responseContext.requestContext.id.show}] Auditing issue", ex)
        }
    }
  }

  private def isLoggableEntry(context: ResponseContext[_]): Boolean = {
    def shouldBeLogged(block: Block) = {
      block.verbosity match {
        case Verbosity.Info => true
        case Verbosity.Error => false
      }
    }

    context match {
      case AllowedBy(_, block, _, _) => shouldBeLogged(block)
      case Allow(_, _, block, _) => shouldBeLogged(block)
      case _: ForbiddenBy[_] | _: Forbidden[_] | _: Errored[_] | _: RequestedIndexNotExist[_] => true
    }
  }

  override val staticContext: AccessControl.AccessControlStaticContext = underlying.staticContext
}

object AccessControlLoggingDecorator {

  private implicit def responseContextShow[B <: BlockContext](implicit headerShow: Show[Header]): Show[ResponseContext[B]] = {
    Show.show[ResponseContext[B]] {
      case allowedBy: AllowedBy[B] =>
        implicit val requestShow: Show[RequestContext.Aux[B]] = RequestContext.show(
          allowedBy.blockContext.userMetadata, allowedBy.history
        )
        s"""${constants.ANSI_CYAN}ALLOWED by ${allowedBy.block.show} req=${allowedBy.requestContext.show}${constants.ANSI_RESET}"""
      case allow: Allow[B] =>
        implicit val requestShow: Show[RequestContext.Aux[B]] = RequestContext.show(allow.userMetadata, allow.history)
        s"""${constants.ANSI_CYAN}ALLOWED by ${allow.block.show} req=${allow.requestContext.show}${constants.ANSI_RESET}"""
      case forbiddenBy: ForbiddenBy[B] =>
        implicit val requestShow: Show[RequestContext.Aux[B]] = RequestContext.show(
          forbiddenBy.blockContext.userMetadata, forbiddenBy.history
        )
        s"""${constants.ANSI_PURPLE}FORBIDDEN by ${forbiddenBy.block.show} req=${forbiddenBy.requestContext.show}${constants.ANSI_RESET}"""
      case forbidden: Forbidden[B] =>
        implicit val requestShow: Show[RequestContext.Aux[B]] = RequestContext.show(UserMetadata.empty, forbidden.history)
        s"""${constants.ANSI_PURPLE}FORBIDDEN by default req=${forbidden.requestContext.show}${constants.ANSI_RESET}"""
      case requestedIndexNotExist: RequestedIndexNotExist[B] =>
        implicit val requestShow: Show[RequestContext.Aux[B]] = RequestContext.show(UserMetadata.empty, requestedIndexNotExist.history)
        s"""${constants.ANSI_PURPLE}INDEX NOT FOUND req=${requestedIndexNotExist.requestContext.show}${constants.ANSI_RESET}"""
      case errored: Errored[B] =>
        implicit val requestShow: Show[RequestContext.Aux[B]] = RequestContext.show(UserMetadata.empty, Vector.empty)
        s"""${constants.ANSI_YELLOW}ERRORED by error req=${errored.requestContext.show}${constants.ANSI_RESET}"""
    }
  }
}<|MERGE_RESOLUTION|>--- conflicted
+++ resolved
@@ -46,11 +46,7 @@
   override def description: String = underlying.description
 
   override def handleRegularRequest[B <: BlockContext : BlockContextUpdater](requestContext: RequestContext.Aux[B]): Task[WithHistory[RegularRequestResult[B], B]] = {
-<<<<<<< HEAD
-    logger.debug(s"[${requestContext.id.show}] checking request ...")
-=======
     logger.trace(s"[${requestContext.id.show}] checking request ...")
->>>>>>> 4e5903b1
     underlying
       .handleRegularRequest(requestContext)
       .andThen {
