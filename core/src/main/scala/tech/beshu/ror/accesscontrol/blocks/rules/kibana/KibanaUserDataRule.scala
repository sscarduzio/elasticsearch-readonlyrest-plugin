/*
 *    This file is part of ReadonlyREST.
 *
 *    ReadonlyREST is free software: you can redistribute it and/or modify
 *    it under the terms of the GNU General Public License as published by
 *    the Free Software Foundation, either version 3 of the License, or
 *    (at your option) any later version.
 *
 *    ReadonlyREST is distributed in the hope that it will be useful,
 *    but WITHOUT ANY WARRANTY; without even the implied warranty of
 *    MERCHANTABILITY or FITNESS FOR A PARTICULAR PURPOSE.  See the
 *    GNU General Public License for more details.
 *
 *    You should have received a copy of the GNU General Public License
 *    along with ReadonlyREST.  If not, see http://www.gnu.org/licenses/
 */
package tech.beshu.ror.accesscontrol.blocks.rules.kibana

import io.circe.Json
import monix.eval.Task
import tech.beshu.ror.accesscontrol.blocks.metadata.UserMetadata
import tech.beshu.ror.accesscontrol.blocks.rules.Rule
import tech.beshu.ror.accesscontrol.blocks.rules.Rule.RuleResult.{Fulfilled, Rejected}
import tech.beshu.ror.accesscontrol.blocks.rules.Rule.{RegularRule, RuleName, RuleResult}
import tech.beshu.ror.accesscontrol.blocks.rules.kibana.KibanaUserDataRule.Settings
import tech.beshu.ror.accesscontrol.blocks.variables.runtime.RuntimeSingleResolvableVariable
import tech.beshu.ror.accesscontrol.blocks.{BlockContext, BlockContextUpdater}
import tech.beshu.ror.accesscontrol.domain.Json.ResolvableJsonRepresentation
import tech.beshu.ror.accesscontrol.blocks.variables.runtime.ResolvableJsonRepresentationOps._
import tech.beshu.ror.accesscontrol.domain.{IndexName, KibanaAccess, KibanaAllowedApiPath, KibanaApp, RorConfigurationIndex}
import tech.beshu.ror.utils.uniquelist.UniqueNonEmptyList

class KibanaUserDataRule(override val settings: Settings)
  extends BaseKibanaRule(settings) with RegularRule {

  override val name: Rule.Name = KibanaUserDataRule.Name.name

  override def regularCheck[B <: BlockContext : BlockContextUpdater](blockContext: B): Task[RuleResult[B]] = Task {
    if (shouldMatch(blockContext.requestContext, resolveKibanaIndex(blockContext)))
      matched(blockContext)
    else
      Rejected[B]()
  }

  private def matched[B <: BlockContext : BlockContextUpdater](blockContext: B): Fulfilled[B] = {
    RuleResult.Fulfilled[B] {
      blockContext.withUserMetadata {
        updateUserMetadata(blockContext)
      }
    }
  }

  private def updateUserMetadata(using: BlockContext) = {
    applyToUserMetadata(Some(settings.access))(
      _.withKibanaAccess(_)
    ) andThen {
      applyToUserMetadata(Some(resolveKibanaIndex(using)))(
        _.withKibanaIndex(_)
      )
    } andThen {
      applyToUserMetadata(resolveKibanaIndexTemplate(using))(
        _.withKibanaTemplateIndex(_)
      )
    } andThen {
      applyToUserMetadata(resolveAppsToHide)(
        _.withHiddenKibanaApps(_)
      )
    } andThen {
      applyToUserMetadata(resolveAllowedApiPaths)(
        _.withAllowedKibanaApiPaths(_)
      )
    } andThen {
<<<<<<< HEAD
      applyToUserMetadata(resolvedKibanaMetadata(using))(
=======
      applyToUserMetadata(resolvedKibanaMetadata)(
>>>>>>> f4f62732
        _.withKibanaMetadata(_)
      )
    }
  }

  private def resolveKibanaIndex(using: BlockContext) =
    settings
      .kibanaIndex
      .resolve(using)
      .toTry.get

  private def resolveKibanaIndexTemplate(using: BlockContext) =
    settings
      .kibanaTemplateIndex
      .flatMap(_.resolve(using).toOption)

  private lazy val resolveAppsToHide =
    UniqueNonEmptyList.fromTraversable(settings.appsToHide)

  private lazy val resolveAllowedApiPaths =
    UniqueNonEmptyList.fromTraversable(settings.allowedApiPaths)

<<<<<<< HEAD
  private def resolvedKibanaMetadata(using: BlockContext) =
    settings
      .metadata
      .flatMap(_.resolve(using).toOption)
=======
  private lazy val resolvedKibanaMetadata =
    settings.metadata
>>>>>>> f4f62732

  private def applyToUserMetadata[T](opt: Option[T])
                                    (userMetadataUpdateFunction: (UserMetadata, T) => UserMetadata): UserMetadata => UserMetadata = {
    opt match {
      case Some(value) => userMetadataUpdateFunction(_, value)
      case None => identity[UserMetadata]
    }
  }
}

object KibanaUserDataRule {

  implicit case object Name extends RuleName[KibanaUserDataRule] {
    override val name = Rule.Name("kibana")
  }

  final case class Settings(override val access: KibanaAccess,
                            kibanaIndex: RuntimeSingleResolvableVariable[IndexName.Kibana],
                            kibanaTemplateIndex: Option[RuntimeSingleResolvableVariable[IndexName.Kibana]],
                            appsToHide: Set[KibanaApp],
                            allowedApiPaths: Set[KibanaAllowedApiPath],
<<<<<<< HEAD
                            metadata: Option[ResolvableJsonRepresentation],
=======
                            metadata: Option[Json],
>>>>>>> f4f62732
                            override val rorIndex: RorConfigurationIndex)
    extends BaseKibanaRule.Settings(access, rorIndex)
}<|MERGE_RESOLUTION|>--- conflicted
+++ resolved
@@ -70,11 +70,7 @@
         _.withAllowedKibanaApiPaths(_)
       )
     } andThen {
-<<<<<<< HEAD
       applyToUserMetadata(resolvedKibanaMetadata(using))(
-=======
-      applyToUserMetadata(resolvedKibanaMetadata)(
->>>>>>> f4f62732
         _.withKibanaMetadata(_)
       )
     }
@@ -97,15 +93,10 @@
   private lazy val resolveAllowedApiPaths =
     UniqueNonEmptyList.fromTraversable(settings.allowedApiPaths)
 
-<<<<<<< HEAD
   private def resolvedKibanaMetadata(using: BlockContext) =
     settings
       .metadata
       .flatMap(_.resolve(using).toOption)
-=======
-  private lazy val resolvedKibanaMetadata =
-    settings.metadata
->>>>>>> f4f62732
 
   private def applyToUserMetadata[T](opt: Option[T])
                                     (userMetadataUpdateFunction: (UserMetadata, T) => UserMetadata): UserMetadata => UserMetadata = {
@@ -127,11 +118,7 @@
                             kibanaTemplateIndex: Option[RuntimeSingleResolvableVariable[IndexName.Kibana]],
                             appsToHide: Set[KibanaApp],
                             allowedApiPaths: Set[KibanaAllowedApiPath],
-<<<<<<< HEAD
                             metadata: Option[ResolvableJsonRepresentation],
-=======
-                            metadata: Option[Json],
->>>>>>> f4f62732
                             override val rorIndex: RorConfigurationIndex)
     extends BaseKibanaRule.Settings(access, rorIndex)
 }