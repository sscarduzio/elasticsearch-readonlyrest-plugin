--- conflicted
+++ resolved
@@ -179,22 +179,11 @@
              loggingContext: LoggingContext): Option[AuditingTool] = {
     createAuditSinks(settings, auditSinkServiceCreator) match {
       case Some(auditSinks) =>
-<<<<<<< HEAD
-        val enabledSinks = auditSinks.toList
-          .map {
-            case _: EsIndexBasedAuditSink => "index"
-            case _: LogBasedAuditSink => "log"
-          }
-          .mkString(",")
-
-        logger.info(s"The audit is enabled with the given outputs: [${enabledSinks.show}]")
-=======
         implicit val auditSinkShow: Show[BaseAuditSink] = Show.show {
           case _: EsIndexBasedAuditSink => "index"
           case _: LogBasedAuditSink => "log"
         }
         logger.info(s"The audit is enabled with the given outputs: [${auditSinks.show}]")
->>>>>>> bcaa27d8
         Some(new AuditingTool(auditSinks))
       case None =>
         logger.info("The audit is disabled because no output is enabled")
