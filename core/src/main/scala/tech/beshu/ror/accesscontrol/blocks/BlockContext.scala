/*
 *    This file is part of ReadonlyREST.
 *
 *    ReadonlyREST is free software: you can redistribute it and/or modify
 *    it under the terms of the GNU General Public License as published by
 *    the Free Software Foundation, either version 3 of the License, or
 *    (at your option) any later version.
 *
 *    ReadonlyREST is distributed in the hope that it will be useful,
 *    but WITHOUT ANY WARRANTY; without even the implied warranty of
 *    MERCHANTABILITY or FITNESS FOR A PARTICULAR PURPOSE.  See the
 *    GNU General Public License for more details.
 *
 *    You should have received a copy of the GNU General Public License
 *    along with ReadonlyREST.  If not, see http://www.gnu.org/licenses/
 */
package tech.beshu.ror.accesscontrol.blocks

import tech.beshu.ror.accesscontrol.blocks.BlockContext.MultiIndexRequestBlockContext.Indices
import tech.beshu.ror.accesscontrol.blocks.BlockContextUpdater.{AliasRequestBlockContextUpdater, RepositoryRequestBlockContextUpdater, SnapshotRequestBlockContextUpdater, TemplateRequestBlockContextUpdater}
import tech.beshu.ror.accesscontrol.blocks.metadata.UserMetadata
import tech.beshu.ror.accesscontrol.domain.FieldLevelSecurity.RequestFieldsUsage
import tech.beshu.ror.accesscontrol.domain._
import tech.beshu.ror.accesscontrol.request.RequestContext

sealed trait BlockContext {
  def requestContext: RequestContext

  def userMetadata: UserMetadata

  def responseHeaders: Set[Header]
}
object BlockContext {

  final case class CurrentUserMetadataRequestBlockContext(override val requestContext: RequestContext,
                                                          override val userMetadata: UserMetadata,
                                                          override val responseHeaders: Set[Header])
    extends BlockContext

  final case class GeneralNonIndexRequestBlockContext(override val requestContext: RequestContext,
                                                      override val userMetadata: UserMetadata,
                                                      override val responseHeaders: Set[Header])
    extends BlockContext

  final case class RepositoryRequestBlockContext(override val requestContext: RequestContext,
                                                 override val userMetadata: UserMetadata,
                                                 override val responseHeaders: Set[Header],
                                                 repositories: Set[RepositoryName])
    extends BlockContext

  final case class SnapshotRequestBlockContext(override val requestContext: RequestContext,
                                               override val userMetadata: UserMetadata,
                                               override val responseHeaders: Set[Header],
                                               snapshots: Set[SnapshotName],
                                               repositories: Set[RepositoryName],
                                               filteredIndices: Set[IndexName],
                                               allAllowedIndices: Set[IndexName])
    extends BlockContext

  final case class AliasRequestBlockContext(override val requestContext: RequestContext,
                                            override val userMetadata: UserMetadata,
                                            override val responseHeaders: Set[Header],
                                            aliases: Set[IndexName],
                                            indices: Set[IndexName])
    extends BlockContext

  final case class TemplateRequestBlockContext(override val requestContext: RequestContext,
                                               override val userMetadata: UserMetadata,
                                               override val responseHeaders: Set[Header],
                                               templates: Set[Template])
    extends BlockContext

  final case class GeneralIndexRequestBlockContext(override val requestContext: RequestContext,
                                                   override val userMetadata: UserMetadata,
                                                   override val responseHeaders: Set[Header],
<<<<<<< HEAD
                                                   indices: Set[IndexName])
=======
                                                   override val contextHeaders: Set[Header],
                                                   filteredIndices: Set[IndexName],
                                                   allAllowedIndices: Set[IndexName])
>>>>>>> c0a985ec
    extends BlockContext

  final case class FilterableRequestBlockContext(override val requestContext: RequestContext,
                                                 override val userMetadata: UserMetadata,
                                                 override val responseHeaders: Set[Header],
<<<<<<< HEAD
                                                 indices: Set[IndexName],
                                                 filter: Option[Filter],
                                                 fieldLevelSecurity: Option[FieldLevelSecurity] = None,
                                                 requestFieldsUsage: RequestFieldsUsage = RequestFieldsUsage.CannotExtractFields)
=======
                                                 override val contextHeaders: Set[Header],
                                                 filteredIndices: Set[IndexName],
                                                 allAllowedIndices: Set[IndexName],
                                                 filter: Option[Filter])
>>>>>>> c0a985ec
    extends BlockContext

  final case class FilterableMultiRequestBlockContext(override val requestContext: RequestContext,
                                                      override val userMetadata: UserMetadata,
                                                      override val responseHeaders: Set[Header],
                                                      indexPacks: List[Indices],
                                                      filter: Option[Filter],
                                                      fieldLevelSecurity: Option[FieldLevelSecurity] = None,
                                                      requestFieldsUsage: RequestFieldsUsage = RequestFieldsUsage.CannotExtractFields)
    extends BlockContext

  final case class MultiIndexRequestBlockContext(override val requestContext: RequestContext,
                                                 override val userMetadata: UserMetadata,
                                                 override val responseHeaders: Set[Header],
                                                 indexPacks: List[Indices])
    extends BlockContext

  object MultiIndexRequestBlockContext {
    sealed trait Indices
    object Indices {
      final case class Found(indices: Set[IndexName]) extends Indices
      case object NotFound extends Indices
    }
  }

  trait HasIndices[B <: BlockContext] {
    def indices(blockContext: B): Set[IndexName]
  }
  object HasIndices {

    def apply[B <: BlockContext](implicit instance: HasIndices[B]): HasIndices[B] = instance

    implicit val indicesFromFilterableBlockContext = new HasIndices[FilterableRequestBlockContext] {
      override def indices(blockContext: FilterableRequestBlockContext): Set[IndexName] = blockContext.filteredIndices
    }

    implicit val indicesFromGeneralIndexBlockContext = new HasIndices[GeneralIndexRequestBlockContext] {
      override def indices(blockContext: GeneralIndexRequestBlockContext): Set[IndexName] = blockContext.filteredIndices
    }

    implicit val indicesFromAliasRequestBlockContext = new HasIndices[AliasRequestBlockContext] {
      override def indices(blockContext: AliasRequestBlockContext): Set[IndexName] = blockContext.indices
    }

    implicit val indicesFromSnapshotRequestBlockContext = new HasIndices[SnapshotRequestBlockContext] {
      override def indices(blockContext: SnapshotRequestBlockContext): Set[IndexName] = blockContext.filteredIndices
    }

    implicit class Ops[B <: BlockContext : HasIndices](blockContext: B) {
      def indices: Set[IndexName] = HasIndices[B].indices(blockContext)
    }
  }

  trait HasIndexPacks[B <: BlockContext] {
    def indexPacks(blockContext: B): List[Indices]
  }
  object HasIndexPacks {

    def apply[B <: BlockContext](implicit instance: HasIndexPacks[B]): HasIndexPacks[B] = instance

    implicit val indexPacksFromFilterableMultiBlockContext = new HasIndexPacks[FilterableMultiRequestBlockContext] {
      override def indexPacks(blockContext: FilterableMultiRequestBlockContext): List[Indices] = blockContext.indexPacks
    }

    implicit val indexPacksFromMultiIndexBlockContext = new HasIndexPacks[MultiIndexRequestBlockContext] {
      override def indexPacks(blockContext: MultiIndexRequestBlockContext): List[Indices] = blockContext.indexPacks
    }

    implicit class Ops[B <: BlockContext : HasIndexPacks](blockContext: B) {
      def indexPacks: List[Indices] = HasIndexPacks[B].indexPacks(blockContext)
    }
  }

  trait HasFilter[B <: BlockContext] {
    def filter(blockContext: B): Option[Filter]
  }
  object HasFilter {

    def apply[B <: BlockContext](implicit instance: HasFilter[B]): HasFilter[B] = instance

    implicit val filterFromFilterableMultiBlockContext = new HasFilter[FilterableMultiRequestBlockContext] {
      override def filter(blockContext: FilterableMultiRequestBlockContext): Option[Filter] = blockContext.filter
    }

    implicit val filterFromFilterableRequestBlockContext = new HasFilter[FilterableRequestBlockContext] {
      override def filter(blockContext: FilterableRequestBlockContext): Option[Filter] = blockContext.filter
    }

    implicit class Ops[B <: BlockContext : HasFilter](blockContext: B) {
      def filter: Option[Filter] = HasFilter[B].filter(blockContext)
    }
  }

  trait HasFieldLevelSecurity[B <: BlockContext] {
    def fieldLevelSecurity(blockContext: B): Option[FieldLevelSecurity]
  }
  object HasFieldLevelSecurity {

    def apply[B <: BlockContext](implicit instance: HasFieldLevelSecurity[B]): HasFieldLevelSecurity[B] = instance

    implicit val flsFromFilterableMultiBlockContext = new HasFieldLevelSecurity[FilterableMultiRequestBlockContext] {
      override def fieldLevelSecurity(blockContext: FilterableMultiRequestBlockContext): Option[FieldLevelSecurity] = blockContext.fieldLevelSecurity
    }

    implicit val flsFromFilterableRequestBlockContext = new HasFieldLevelSecurity[FilterableRequestBlockContext] {
      override def fieldLevelSecurity(blockContext: FilterableRequestBlockContext): Option[FieldLevelSecurity] = blockContext.fieldLevelSecurity
    }

    implicit class Ops[B <: BlockContext : HasFieldLevelSecurity](blockContext: B) {
      def fieldLevelSecurity: Option[FieldLevelSecurity] = HasFieldLevelSecurity[B].fieldLevelSecurity(blockContext)
    }
  }

  trait AllowsFieldsInRequest[B <: BlockContext] {
    def requestFieldsUsage(blockContext: B): RequestFieldsUsage
  }
  object AllowsFieldsInRequest {

    def apply[B <: BlockContext](implicit instance: AllowsFieldsInRequest[B]): AllowsFieldsInRequest[B] = instance

    implicit val fieldsFromFilterableMultiBlockContext = new AllowsFieldsInRequest[FilterableMultiRequestBlockContext] {
      override def requestFieldsUsage(blockContext: FilterableMultiRequestBlockContext): RequestFieldsUsage = blockContext.requestFieldsUsage
    }

    implicit val fieldsFromFilterableRequestBlockContext = new AllowsFieldsInRequest[FilterableRequestBlockContext] {
      override def requestFieldsUsage(blockContext: FilterableRequestBlockContext): RequestFieldsUsage = blockContext.requestFieldsUsage
    }

    implicit class Ops[B <: BlockContext : AllowsFieldsInRequest](blockContext: B) {
      def requestFieldsUsage: RequestFieldsUsage = AllowsFieldsInRequest[B].requestFieldsUsage(blockContext)
    }
  }

  implicit class BlockContextUpdaterOps[B <: BlockContext : BlockContextUpdater](val blockContext: B) {
    def withUserMetadata(update: UserMetadata => UserMetadata): B =
      BlockContextUpdater[B].withUserMetadata(blockContext, update(blockContext.userMetadata))

    def withAddedResponseHeader(header: Header): B =
      BlockContextUpdater[B].withAddedResponseHeader(blockContext, header)
  }

  implicit class RepositoryOperationBlockContextUpdaterOps(val blockContext: RepositoryRequestBlockContext) extends AnyVal {
    def withRepositories(repositories: Set[RepositoryName]): RepositoryRequestBlockContext = {
      RepositoryRequestBlockContextUpdater.withRepositories(blockContext, repositories)
    }
  }

  implicit class SnapshotOperationBlockContextUpdaterOps(val blockContext: SnapshotRequestBlockContext) extends AnyVal {
    def withSnapshots(snapshots: Set[SnapshotName]): SnapshotRequestBlockContext = {
      SnapshotRequestBlockContextUpdater.withSnapshots(blockContext, snapshots)
    }

    def withRepositories(repositories: Set[RepositoryName]): SnapshotRequestBlockContext = {
      SnapshotRequestBlockContextUpdater.withRepositories(blockContext, repositories)
    }
  }

  implicit class BlockContextWithIndicesUpdaterOps[B <: BlockContext: BlockContextWithIndicesUpdater](blockContext: B) {
    def withIndices(filteredIndices: Set[IndexName], allAllowedIndices: Set[IndexName]): B = {
      BlockContextWithIndicesUpdater[B].withIndices(blockContext, filteredIndices, allAllowedIndices)
    }
  }

  implicit class BlockContextWithIndexPacksUpdaterOps[B <: BlockContext: BlockContextWithIndexPacksUpdater](blockContext: B) {
    def withIndicesPacks(indexPacks: List[Indices]): B = {
      BlockContextWithIndexPacksUpdater[B].withIndexPacks(blockContext, indexPacks)
    }
  }

  implicit class BlockContextWithFilterUpdaterOps[B <: BlockContext: BlockContextWithFilterUpdater](blockContext: B) {
    def withFilter(filter: Filter): B = {
      BlockContextWithFilterUpdater[B].withFilter(blockContext, filter)
    }
  }

  implicit class BlockContextWithFLSUpdaterOps[B <: BlockContext: BlockContextWithFLSUpdater](blockContext: B) {
    def withFields(fields: FieldLevelSecurity): B = {
      BlockContextWithFLSUpdater[B].withFieldLevelSecurity(blockContext, fields)
    }
  }

  implicit class TemplateRequestBlockContextUpdaterOps(val blockContext: TemplateRequestBlockContext) extends AnyVal {
    def withTemplates(templates: Set[Template]): TemplateRequestBlockContext = {
      TemplateRequestBlockContextUpdater.withTemplates(blockContext, templates)
    }
  }

  implicit class AliasRequestBlockContextUpdaterOps(val blockContext: AliasRequestBlockContext) extends AnyVal {
    def withIndices(indices: Set[IndexName]): AliasRequestBlockContext = {
      AliasRequestBlockContextUpdater.withIndices(blockContext, indices)
    }

    def withAliases(aliases: Set[IndexName]): AliasRequestBlockContext = {
      AliasRequestBlockContextUpdater.withAliases(blockContext, aliases)
    }
  }

  implicit class IndicesFromBlockContext(val blockContext: BlockContext) extends AnyVal {
    def indices: Set[IndexName] = {
      blockContext match {
        case _: CurrentUserMetadataRequestBlockContext => Set.empty
        case _: GeneralNonIndexRequestBlockContext => Set.empty
        case _: RepositoryRequestBlockContext => Set.empty
        case bc: SnapshotRequestBlockContext => bc.filteredIndices
        case bc: TemplateRequestBlockContext => bc.templates.flatMap(_.patterns.toSet)
        case bc: AliasRequestBlockContext => bc.indices ++ bc.aliases
        case bc: GeneralIndexRequestBlockContext => bc.filteredIndices
        case bc: FilterableRequestBlockContext => bc.filteredIndices
        case bc: MultiIndexRequestBlockContext => extractIndicesFrom(bc.indexPacks)
        case bc: FilterableMultiRequestBlockContext => extractIndicesFrom(bc.indexPacks)
      }
    }

    private def extractIndicesFrom(indexPacks: List[Indices]) = {
      indexPacks
        .flatMap {
          case Indices.Found(indices) => indices.toList
          case Indices.NotFound => Nil
        }
        .toSet
    }
  }

  implicit class RepositoriesFromBlockContext(val blockContext: BlockContext) extends AnyVal {
    def repositories: Set[RepositoryName] = {
      blockContext match {
        case _: CurrentUserMetadataRequestBlockContext => Set.empty
        case _: GeneralNonIndexRequestBlockContext => Set.empty
        case bc: RepositoryRequestBlockContext => bc.repositories
        case bc: SnapshotRequestBlockContext => bc.repositories
        case _: TemplateRequestBlockContext => Set.empty
        case _: AliasRequestBlockContext => Set.empty
        case _: GeneralIndexRequestBlockContext => Set.empty
        case _: MultiIndexRequestBlockContext => Set.empty
        case _: FilterableRequestBlockContext => Set.empty
        case _: FilterableMultiRequestBlockContext => Set.empty
      }
    }
  }

  implicit class SnapshotsFromBlockContext(val blockContext: BlockContext) extends AnyVal {
    def snapshots: Set[SnapshotName] = {
      blockContext match {
        case _: CurrentUserMetadataRequestBlockContext => Set.empty
        case _: GeneralNonIndexRequestBlockContext => Set.empty
        case _: RepositoryRequestBlockContext => Set.empty
        case bc: SnapshotRequestBlockContext => bc.snapshots
        case _: TemplateRequestBlockContext => Set.empty
        case _: AliasRequestBlockContext => Set.empty
        case _: GeneralIndexRequestBlockContext => Set.empty
        case _: MultiIndexRequestBlockContext => Set.empty
        case _: FilterableRequestBlockContext => Set.empty
        case _: FilterableMultiRequestBlockContext => Set.empty
      }
    }
  }

  implicit class FieldLevelSecurityFromBlockContext(val blockContext: BlockContext) extends AnyVal {
    def fieldLevelSecurity: Option[FieldLevelSecurity] = {
      blockContext match {
        case _: CurrentUserMetadataRequestBlockContext => None
        case _: GeneralNonIndexRequestBlockContext => None
        case _: RepositoryRequestBlockContext => None
        case _: SnapshotRequestBlockContext => None
        case _: TemplateRequestBlockContext => None
        case _: AliasRequestBlockContext => None
        case _: GeneralIndexRequestBlockContext => None
        case _: MultiIndexRequestBlockContext => None
        case bc: FilterableRequestBlockContext => bc.fieldLevelSecurity
        case bc: FilterableMultiRequestBlockContext => bc.fieldLevelSecurity
      }
    }
  }

  implicit class RandomIndexBasedOnBlockContextIndices[B <: BlockContext: HasIndices](blockContext: B) {

    def randomNonexistentIndex(): IndexName = {
      import tech.beshu.ror.accesscontrol.utils.IndicesListOps._
      HasIndices[B].indices(blockContext).toList.randomNonexistentIndex()
    }

    def nonExistingIndicesFromInitialIndices(): Set[IndexName] = {
      HasIndices[B].indices(blockContext).map(i => IndexName.randomNonexistentIndex(
        i.value.value.replace(":", "_") // we don't want to call remote cluster
      ))
    }
  }
}<|MERGE_RESOLUTION|>--- conflicted
+++ resolved
@@ -73,29 +73,20 @@
   final case class GeneralIndexRequestBlockContext(override val requestContext: RequestContext,
                                                    override val userMetadata: UserMetadata,
                                                    override val responseHeaders: Set[Header],
-<<<<<<< HEAD
-                                                   indices: Set[IndexName])
-=======
                                                    override val contextHeaders: Set[Header],
                                                    filteredIndices: Set[IndexName],
                                                    allAllowedIndices: Set[IndexName])
->>>>>>> c0a985ec
     extends BlockContext
 
   final case class FilterableRequestBlockContext(override val requestContext: RequestContext,
                                                  override val userMetadata: UserMetadata,
                                                  override val responseHeaders: Set[Header],
-<<<<<<< HEAD
-                                                 indices: Set[IndexName],
+                                                 override val contextHeaders: Set[Header],
+                                                 filteredIndices: Set[IndexName],
+                                                 allAllowedIndices: Set[IndexName],
                                                  filter: Option[Filter],
                                                  fieldLevelSecurity: Option[FieldLevelSecurity] = None,
                                                  requestFieldsUsage: RequestFieldsUsage = RequestFieldsUsage.CannotExtractFields)
-=======
-                                                 override val contextHeaders: Set[Header],
-                                                 filteredIndices: Set[IndexName],
-                                                 allAllowedIndices: Set[IndexName],
-                                                 filter: Option[Filter])
->>>>>>> c0a985ec
     extends BlockContext
 
   final case class FilterableMultiRequestBlockContext(override val requestContext: RequestContext,
