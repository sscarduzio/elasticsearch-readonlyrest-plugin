/*
 *    This file is part of ReadonlyREST.
 *
 *    ReadonlyREST is free software: you can redistribute it and/or modify
 *    it under the terms of the GNU General Public License as published by
 *    the Free Software Foundation, either version 3 of the License, or
 *    (at your option) any later version.
 *
 *    ReadonlyREST is distributed in the hope that it will be useful,
 *    but WITHOUT ANY WARRANTY; without even the implied warranty of
 *    MERCHANTABILITY or FITNESS FOR A PARTICULAR PURPOSE.  See the
 *    GNU General Public License for more details.
 *
 *    You should have received a copy of the GNU General Public License
 *    along with ReadonlyREST.  If not, see http://www.gnu.org/licenses/
 */
package tech.beshu.ror.accesscontrol.factory.decoders.definitions

import java.time.Clock

import cats.Id
import cats.data.NonEmptySet
import cats.implicits._
import io.circe.{ACursor, Decoder, HCursor, Json}
import tech.beshu.ror.accesscontrol.blocks.definitions.UserDef.Mode.WithGroupsMapping.Auth
import tech.beshu.ror.accesscontrol.blocks.definitions.UserDef.{GroupMappings, Mode}
import tech.beshu.ror.accesscontrol.blocks.definitions._
import tech.beshu.ror.accesscontrol.blocks.definitions.ldap.LdapService
import tech.beshu.ror.accesscontrol.blocks.mocks.MocksProvider
import tech.beshu.ror.accesscontrol.blocks.rules.Rule.{AuthRule, AuthenticationRule, AuthorizationRule}
import tech.beshu.ror.accesscontrol.blocks.rules.{GroupsRule, Rule}
import tech.beshu.ror.accesscontrol.domain.User.Id.UserIdCaseMappingEquality
import tech.beshu.ror.accesscontrol.domain.User.UserIdPattern
import tech.beshu.ror.accesscontrol.domain.{Group, UserIdPatterns}
import tech.beshu.ror.accesscontrol.factory.RawRorConfigBasedCoreFactory.AclCreationError.Reason.Message
import tech.beshu.ror.accesscontrol.factory.RawRorConfigBasedCoreFactory.AclCreationError.{DefinitionsLevelCreationError, ValueLevelCreationError}
import tech.beshu.ror.accesscontrol.factory.decoders.common._
import tech.beshu.ror.accesscontrol.factory.decoders.ruleDecoders.{usersDefinitionsAllowedRulesDecoderBy, withUserIdParamsCheck}
import tech.beshu.ror.accesscontrol.factory.decoders.rules._
import tech.beshu.ror.accesscontrol.show.logs._
import tech.beshu.ror.accesscontrol.utils.CirceOps.DecoderHelpers.failed
import tech.beshu.ror.accesscontrol.utils.CirceOps._
import tech.beshu.ror.accesscontrol.utils.{ADecoder, SyncDecoder, SyncDecoderCreator}
import tech.beshu.ror.providers.UuidProvider
import tech.beshu.ror.utils.uniquelist.UniqueNonEmptyList

import scala.language.implicitConversions

object UsersDefinitionsDecoder {

  def instance(authenticationServiceDefinitions: Definitions[ExternalAuthenticationService],
               authorizationServiceDefinitions: Definitions[ExternalAuthorizationService],
               authProxyDefinitions: Definitions[ProxyAuth],
               jwtDefinitions: Definitions[JwtDef],
               rorKbnDefinitions: Definitions[RorKbnDef],
               ldapServiceDefinitions: Definitions[LdapService],
               impersonatorsDefinitions: Option[Definitions[ImpersonatorDef]],
               mocksProvider: MocksProvider,
               caseMappingEquality: UserIdCaseMappingEquality)
              (implicit clock: Clock,
               uuidProvider: UuidProvider): ADecoder[Id, Definitions[UserDef]] = {
    implicit val userDefDecoder: SyncDecoder[UserDef] =
      SyncDecoderCreator
        .instance { c =>
          val usernameKey = "username"
          val groupsKey = "groups"
          for {
<<<<<<< HEAD
            usernamePatterns <- c.downField(usernameKey).as[UniqueNonEmptyList[UserIdPattern]].map(UserIdPatterns.apply)
            groups <- c.downField(groupsKey).as[UniqueNonEmptyList[Group]]
            modeDecoder = createModeDecoder(
              usernamePatterns,
              authenticationServiceDefinitions,
              authorizationServiceDefinitions,
              authProxyDefinitions,
              jwtDefinitions,
              rorKbnDefinitions,
              ldapServiceDefinitions,
              impersonatorsDefinitions,
              mocksProvider,
              caseMappingEquality
            )
            mode <- modeDecoder.tryDecode(c.withoutKeys(Set(usernameKey, groupsKey)))
          } yield UserDef(usernamePatterns, groups, mode)
=======
            usernamePatterns <- c.downField(usernameKey).as[UserIdPatterns]
            rules <- {
              val rulesDecoder = userDefRulesDecoder(
                usernamePatterns,
                authenticationServiceDefinitions,
                authorizationServiceDefinitions,
                authProxyDefinitions,
                jwtDefinitions,
                rorKbnDefinitions,
                ldapServiceDefinitions,
                impersonatorsDefinitions,
                caseMappingEquality
              )
              rulesDecoder.tryDecode(c.withoutKeys(Set(usernameKey, groupsKey)))
            }
            mode <- {
              implicit val mDecoder: Decoder[Mode] = modeDecoderFrom(rules, usernamePatterns)
              c.downField(groupsKey).as[UserDef.Mode]
            }
          } yield UserDef(usernamePatterns, mode)
>>>>>>> 01baa858
        }
        .withError(DefinitionsLevelCreationError.apply, Message("User definition malformed"))
    DefinitionsBaseDecoder.instance[Id, UserDef]("users")
  }

<<<<<<< HEAD
  private def createModeDecoder(usernamePatterns: UserIdPatterns,
                                authenticationServiceDefinitions: Definitions[ExternalAuthenticationService],
                                authorizationServiceDefinitions: Definitions[ExternalAuthorizationService],
                                authProxyDefinitions: Definitions[ProxyAuth],
                                jwtDefinitions: Definitions[JwtDef],
                                rorKbnDefinitions: Definitions[RorKbnDef],
                                ldapServiceDefinitions: Definitions[LdapService],
                                impersonatorsDefinitions: Option[Definitions[ImpersonatorDef]],
                                mocksProvider: MocksProvider,
                                caseMappingEquality: UserIdCaseMappingEquality)
                               (implicit clock: Clock,
                                uuidProvider: UuidProvider): Decoder[UserDef.Mode] = Decoder.instance { c =>
=======
  private implicit val userIdPatternsDecoder: Decoder[UserIdPatterns] =
    Decoder[UniqueNonEmptyList[UserIdPattern]].map(UserIdPatterns.apply)

  private implicit val localGroupToExternalGroupsMappingDecoder: Decoder[GroupMappings.Advanced.Mapping] =
    Decoder
      .instance { c =>
        c.keys.map(_.toList) match {
          case Some(key :: Nil) =>
            for {
              localGroup <- Decoder[Group].tryDecode(HCursor.fromJson(Json.fromString(key)))
              externalGroups <- c.downField(key).as[NonEmptySet[Group]]
            } yield {
              GroupMappings.Advanced.Mapping(localGroup, externalGroups)
            }
          case Some(Nil) | None =>
            failure(Message(s"Groups mapping should have exactly one YAML key"))
          case Some(keys) =>
            failure(Message(s"Groups mapping should have exactly one YAML key, but several were defined: [${keys.mkString(",")}]"))
        }
      }

  private val simpleGroupMappingsDecoder: Decoder[GroupMappings] =
    groupsUniqueNonEmptyListDecoder.map(GroupMappings.Simple.apply)

  private val advancedGroupMappingsDecoder: Decoder[GroupMappings] =
    Decoder[List[GroupMappings.Advanced.Mapping]]
      .toSyncDecoder
      .emapE { list =>
        UniqueNonEmptyList.fromList(list) match {
          case Some(mappings) => Right(GroupMappings.Advanced(mappings))
          case None => Left(ValueLevelCreationError(Message("Non empty list of groups or groups mappings are required")))
        }
      }
      .map[GroupMappings](identity)
      .decoder

  private implicit val groupMappingsDecoder: Decoder[GroupMappings] =
    advancedGroupMappingsDecoder or simpleGroupMappingsDecoder

  private def userDefRulesDecoder(usernamePatterns: UserIdPatterns,
                                  authenticationServiceDefinitions: Definitions[ExternalAuthenticationService],
                                  authorizationServiceDefinitions: Definitions[ExternalAuthorizationService],
                                  authProxyDefinitions: Definitions[ProxyAuth],
                                  jwtDefinitions: Definitions[JwtDef],
                                  rorKbnDefinitions: Definitions[RorKbnDef],
                                  ldapServiceDefinitions: Definitions[LdapService],
                                  impersonatorsDefinitions: Option[Definitions[ImpersonatorDef]],
                                  caseMappingEquality: UserIdCaseMappingEquality)
                                 (implicit clock: Clock,
                                  uuidProvider: UuidProvider) = Decoder.instance { c =>
>>>>>>> 01baa858
    type RuleDecoders = List[RuleDecoder[Rule]]
    val ruleNames = c.keys.toList.flatten.map(Rule.Name.apply)
    val ruleDecoders = ruleNames.foldLeft(Either.right[Message, RuleDecoders](List.empty)) {
      case (failure@Left(_), _) => failure
      case (Right(decoders), ruleName) =>
        usersDefinitionsAllowedRulesDecoderBy(
          ruleName,
          authenticationServiceDefinitions,
          authorizationServiceDefinitions,
          authProxyDefinitions,
          jwtDefinitions,
          rorKbnDefinitions,
          ldapServiceDefinitions,
          impersonatorsDefinitions,
          mocksProvider,
          caseMappingEquality
        ) match {
          case Some(ruleDecoder) => Right(ruleDecoder :: decoders)
          case None => Left(Message(s"Unknown rule '${ruleName.show}' in users definitions section"))
        }
    }
    ruleDecoders
      .left.map(error => DecodingFailureOps.fromError(DefinitionsLevelCreationError(error)))
      .map { decoders =>
        decoders.map(withUserIdParamsCheck(_, usernamePatterns, decodingFailure))
      }
      .flatMap { decoders =>
        val emptyAcc: (ACursor, Decoder.Result[List[Rule]]) = (c, Right(List.empty))
        decoders
          .foldLeft(emptyAcc) {
            case ((modifiedCursor, left@Left(_)), _) =>
              (modifiedCursor, left)
            case ((modifiedCursor, Right(rules)), decoder) =>
              decoder.apply(c) match {
                case Right(RuleDecoder.Result(ruleWithVariableUsage, unconsumedCursor)) =>
                  (unconsumedCursor, Right(ruleWithVariableUsage.rule :: rules))
                case Left(failure) =>
                  (modifiedCursor, Left(failure))
              }
          }
          .sequence
      }
      .map { case (_, rules) => rules }
  }

  private def modeDecoderFrom(rules: List[Rule],
                              usernamePatterns: UserIdPatterns) = {
    rules match {
      case Nil =>
        failed[Mode](DefinitionsLevelCreationError(Message(s"No authentication method defined for [${usernamePatterns.show}] in users definition section")))
      case first :: Nil =>
        oneRuleModeFrom(first)
      case first :: second :: Nil =>
        twoRulesModeFrom(first, second)
      case moreThanTwoRules =>
        val ruleNamesStr = moreThanTwoRules.map(_.name.show).mkString(",")
        failed[Mode](DefinitionsLevelCreationError(Message(s"Too many rules defined for [${usernamePatterns.show}] in users definition section: $ruleNamesStr")))
    }
  }

  private def oneRuleModeFrom(rule: Rule): Decoder[Mode] = rule match {
    case _: GroupsRule =>
      failed(DefinitionsLevelCreationError(Message(s"Cannot use '${rule.name.show}' rule in users definition section")))
    case r: AuthRule =>
      Decoder[GroupMappings].map(UserDef.Mode.WithGroupsMapping(Auth.SingleRule(r), _))
    case r: AuthenticationRule =>
      Decoder[UniqueNonEmptyList[Group]].map(UserDef.Mode.WithoutGroupsMapping(r, _))
    case other =>
      failed(DefinitionsLevelCreationError(Message(s"Cannot use '${other.name.show}' rule in users definition section")))
  }

  private def twoRulesModeFrom(rule1: Rule, rule2: Rule): Decoder[Mode] =
    (rule1, rule2) match {
      case (r1: AuthRule, r2: AuthenticationRule) =>
        errorFor(r1, r2)
      case (r1: AuthRule, r2: AuthorizationRule) =>
        errorFor(r1, r2)
      case (r1: AuthenticationRule, r2: AuthRule) =>
        errorFor(r2, r1)
      case (r1: AuthorizationRule, r2: AuthRule) =>
        errorFor(r2, r1)
      case (r1: AuthenticationRule, r2: AuthorizationRule) =>
        groupMappingsDecoder.map(a =>
          UserDef.Mode.WithGroupsMapping(Auth.SeparateRules(r1, r2), a))
      case (r1: AuthorizationRule, r2: AuthenticationRule) =>
        Decoder[GroupMappings].map(UserDef.Mode.WithGroupsMapping(Auth.SeparateRules(r2, r1), _))
      case (r1, r2) =>
        errorFor(r1, r2)
    }

  private def errorFor[T](authRule: Rule, authenticationRule: AuthenticationRule) = {
    failed[T](DefinitionsLevelCreationError(Message(
      s"""Users definition section external groups mapping feature allows for single rule with authentication
         | and authorization or two rules which handle authentication and authorization separately. '${authRule.name.show}'
         | is an authentication with authorization rule and '${authenticationRule.name.show}' is and authentication only rule.
         | Cannot use them both in this context.""".stripMargin
    )))
  }

  private def errorFor[T](authRule: Rule, authorizationRule: AuthorizationRule) = {
    failed[T](DefinitionsLevelCreationError(Message(
      s"""Users definition section external groups mapping feature allows for single rule with authentication
         | and authorization or two rules which handle authentication and authorization separately. '${authRule.name.show}'
         | is an authentication with authorization rule and '${authorizationRule.name.show}' is and authorization only rule.
         | Cannot use them both in this context.""".stripMargin
    )))
  }

  private def errorFor[T](rule1: Rule, rule2: Rule) = {
    failed[T](DefinitionsLevelCreationError(Message(
      s"""Users definition section external groups mapping feature allows for single rule with authentication
         | and authorization or two rules which handle authentication and authorization separately. '${rule1.name.show}'
         | and '${rule2.name.show}' should be authentication and authorization rules""".stripMargin
    )))
  }

  private def failure(msg: Message) = Left(decodingFailure(msg))

  private def decodingFailure(msg: Message) = DecodingFailureOps.fromError(DefinitionsLevelCreationError(msg))
}<|MERGE_RESOLUTION|>--- conflicted
+++ resolved
@@ -65,24 +65,6 @@
           val usernameKey = "username"
           val groupsKey = "groups"
           for {
-<<<<<<< HEAD
-            usernamePatterns <- c.downField(usernameKey).as[UniqueNonEmptyList[UserIdPattern]].map(UserIdPatterns.apply)
-            groups <- c.downField(groupsKey).as[UniqueNonEmptyList[Group]]
-            modeDecoder = createModeDecoder(
-              usernamePatterns,
-              authenticationServiceDefinitions,
-              authorizationServiceDefinitions,
-              authProxyDefinitions,
-              jwtDefinitions,
-              rorKbnDefinitions,
-              ldapServiceDefinitions,
-              impersonatorsDefinitions,
-              mocksProvider,
-              caseMappingEquality
-            )
-            mode <- modeDecoder.tryDecode(c.withoutKeys(Set(usernameKey, groupsKey)))
-          } yield UserDef(usernamePatterns, groups, mode)
-=======
             usernamePatterns <- c.downField(usernameKey).as[UserIdPatterns]
             rules <- {
               val rulesDecoder = userDefRulesDecoder(
@@ -94,6 +76,7 @@
                 rorKbnDefinitions,
                 ldapServiceDefinitions,
                 impersonatorsDefinitions,
+                mocksProvider,
                 caseMappingEquality
               )
               rulesDecoder.tryDecode(c.withoutKeys(Set(usernameKey, groupsKey)))
@@ -103,26 +86,11 @@
               c.downField(groupsKey).as[UserDef.Mode]
             }
           } yield UserDef(usernamePatterns, mode)
->>>>>>> 01baa858
         }
         .withError(DefinitionsLevelCreationError.apply, Message("User definition malformed"))
     DefinitionsBaseDecoder.instance[Id, UserDef]("users")
   }
 
-<<<<<<< HEAD
-  private def createModeDecoder(usernamePatterns: UserIdPatterns,
-                                authenticationServiceDefinitions: Definitions[ExternalAuthenticationService],
-                                authorizationServiceDefinitions: Definitions[ExternalAuthorizationService],
-                                authProxyDefinitions: Definitions[ProxyAuth],
-                                jwtDefinitions: Definitions[JwtDef],
-                                rorKbnDefinitions: Definitions[RorKbnDef],
-                                ldapServiceDefinitions: Definitions[LdapService],
-                                impersonatorsDefinitions: Option[Definitions[ImpersonatorDef]],
-                                mocksProvider: MocksProvider,
-                                caseMappingEquality: UserIdCaseMappingEquality)
-                               (implicit clock: Clock,
-                                uuidProvider: UuidProvider): Decoder[UserDef.Mode] = Decoder.instance { c =>
-=======
   private implicit val userIdPatternsDecoder: Decoder[UserIdPatterns] =
     Decoder[UniqueNonEmptyList[UserIdPattern]].map(UserIdPatterns.apply)
 
@@ -170,10 +138,10 @@
                                   rorKbnDefinitions: Definitions[RorKbnDef],
                                   ldapServiceDefinitions: Definitions[LdapService],
                                   impersonatorsDefinitions: Option[Definitions[ImpersonatorDef]],
+                                  mocksProvider: MocksProvider,
                                   caseMappingEquality: UserIdCaseMappingEquality)
                                  (implicit clock: Clock,
                                   uuidProvider: UuidProvider) = Decoder.instance { c =>
->>>>>>> 01baa858
     type RuleDecoders = List[RuleDecoder[Rule]]
     val ruleNames = c.keys.toList.flatten.map(Rule.Name.apply)
     val ruleDecoders = ruleNames.foldLeft(Either.right[Message, RuleDecoders](List.empty)) {
