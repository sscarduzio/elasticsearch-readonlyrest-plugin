/*
 *    This file is part of ReadonlyREST.
 *
 *    ReadonlyREST is free software: you can redistribute it and/or modify
 *    it under the terms of the GNU General Public License as published by
 *    the Free Software Foundation, either version 3 of the License, or
 *    (at your option) any later version.
 *
 *    ReadonlyREST is distributed in the hope that it will be useful,
 *    but WITHOUT ANY WARRANTY; without even the implied warranty of
 *    MERCHANTABILITY or FITNESS FOR A PARTICULAR PURPOSE.  See the
 *    GNU General Public License for more details.
 *
 *    You should have received a copy of the GNU General Public License
 *    along with ReadonlyREST.  If not, see http://www.gnu.org/licenses/
 */
package tech.beshu.ror.accesscontrol.factory

import java.time.Clock

import cats.data.{NonEmptyList, State}
import cats.implicits._
import cats.kernel.Monoid
import io.circe._
import monix.eval.Task
import org.apache.logging.log4j.scala.Logging
import tech.beshu.ror.accesscontrol._
import tech.beshu.ror.accesscontrol.acl.AccessControlList
import tech.beshu.ror.accesscontrol.blocks.Block
import tech.beshu.ror.accesscontrol.blocks.Block.Verbosity
import tech.beshu.ror.accesscontrol.blocks.definitions.ldap.implementations.UnboundidLdapConnectionPoolProvider
import tech.beshu.ror.accesscontrol.blocks.rules.Rule
import tech.beshu.ror.accesscontrol.blocks.rules.Rule.RuleWithVariableUsageDefinition
import tech.beshu.ror.accesscontrol.domain.Header
import tech.beshu.ror.accesscontrol.factory.RawRorConfigBasedCoreFactory.AclCreationError.Reason.{MalformedValue, Message}
import tech.beshu.ror.accesscontrol.factory.RawRorConfigBasedCoreFactory.AclCreationError._
import tech.beshu.ror.accesscontrol.factory.RawRorConfigBasedCoreFactory.{AclCreationError, Attributes}
import tech.beshu.ror.accesscontrol.factory.decoders.AuditingSettingsDecoder
import tech.beshu.ror.accesscontrol.factory.decoders.definitions._
import tech.beshu.ror.accesscontrol.factory.decoders.ruleDecoders.ruleDecoderBy
import tech.beshu.ror.accesscontrol.logging.{AuditingTool, LoggingContext}
import tech.beshu.ror.accesscontrol.show.logs._
import tech.beshu.ror.accesscontrol.utils.CirceOps.DecoderHelpers.FieldListResult.{FieldListValue, NoField}
import tech.beshu.ror.accesscontrol.utils.CirceOps.{DecoderHelpers, DecodingFailureOps, _}
import tech.beshu.ror.accesscontrol.utils._
import tech.beshu.ror.configuration.{RawRorConfig, RorIndexNameConfiguration}
import tech.beshu.ror.providers.{EnvVarsProvider, PropertiesProvider, UuidProvider}
import tech.beshu.ror.utils.ScalaOps._
import tech.beshu.ror.utils.yaml.YamlOps

import scala.language.implicitConversions

final case class CoreSettings(aclEngine: AccessControl,
                              aclStaticContext: AccessControlStaticContext,
                              auditingSettings: Option[AuditingTool.Settings])

trait CoreFactory {
  def createCoreFrom(config: RawRorConfig,
<<<<<<< HEAD
                     httpClientFactory: HttpClientsFactory,
                     ldapConnectionPoolProvider: UnboundidLdapConnectionPoolProvider): Task[Either[NonEmptyList[AclCreationError], CoreSettings]]
=======
                     rorIndexNameConfiguration: RorIndexNameConfiguration,
                     httpClientFactory: HttpClientsFactory): Task[Either[NonEmptyList[AclCreationError], CoreSettings]]
>>>>>>> f06db44b
}

class RawRorConfigBasedCoreFactory(implicit clock: Clock,
                                   uuidProvider: UuidProvider,
                                   propertiesProvider: PropertiesProvider,
                                   envVarProvider: EnvVarsProvider)
  extends CoreFactory with Logging {

  override def createCoreFrom(config: RawRorConfig,
<<<<<<< HEAD
                              httpClientFactory: HttpClientsFactory,
                              ldapConnectionPoolProvider: UnboundidLdapConnectionPoolProvider): Task[Either[NonEmptyList[AclCreationError], CoreSettings]] = {
    config.configJson \\ Attributes.rorSectionName match {
      case Nil => createCoreFromRorSection(config.configJson, httpClientFactory, ldapConnectionPoolProvider)
      case rorSection :: Nil => createCoreFromRorSection(rorSection, httpClientFactory, ldapConnectionPoolProvider)
=======
                              rorIndexNameConfiguration: RorIndexNameConfiguration,
                              httpClientFactory: HttpClientsFactory): Task[Either[NonEmptyList[AclCreationError], CoreSettings]] = {
    config.configJson \\ Attributes.rorSectionName match {
      case Nil => createCoreFromRorSection(config.configJson, rorIndexNameConfiguration, httpClientFactory)
      case rorSection :: Nil => createCoreFromRorSection(rorSection, rorIndexNameConfiguration, httpClientFactory)
>>>>>>> f06db44b
      case _ => Task.now(Left(NonEmptyList.one(GeneralReadonlyrestSettingsError(Message(s"Malformed settings")))))
    }
  }

  private def createCoreFromRorSection(rorSection: Json,
<<<<<<< HEAD
                                       httpClientFactory: HttpClientsFactory,
                                       ldapConnectionPoolProvider: UnboundidLdapConnectionPoolProvider) = {
    JsonConfigStaticVariableResolver.resolve(rorSection) match {
      case Right(resolvedRorSection) =>
        createFrom(resolvedRorSection, httpClientFactory, ldapConnectionPoolProvider).map {
=======
                                       rorIndexNameConfiguration: RorIndexNameConfiguration,
                                       httpClientFactory: HttpClientsFactory) = {
    JsonConfigStaticVariableResolver.resolve(rorSection) match {
      case Right(resolvedRorSection) =>
        createFrom(resolvedRorSection, rorIndexNameConfiguration, httpClientFactory).map {
>>>>>>> f06db44b
          case Right(settings) =>
            Right(settings)
          case Left(failure) =>
            Left(NonEmptyList.one(failure.aclCreationError.getOrElse(GeneralReadonlyrestSettingsError(Message(s"Malformed settings")))))
        }
      case Left(errors) =>
        Task.now(Left(errors.map(e => GeneralReadonlyrestSettingsError(Message(e.msg)))))
    }
  }

  private def createFrom(settingsJson: Json,
<<<<<<< HEAD
                         httpClientFactory: HttpClientsFactory,
                         ldapConnectionPoolProvider: UnboundidLdapConnectionPoolProvider) = {
=======
                         rorIndexNameConfiguration: RorIndexNameConfiguration,
                         httpClientFactory: HttpClientsFactory) = {
>>>>>>> f06db44b
    val decoder = for {
      enabled <- AsyncDecoderCreator.from(coreEnabilityDecoder)
      core <-
      if (!enabled) {
        AsyncDecoderCreator
          .from(Decoder.const(CoreSettings(DisabledAccessControl, DisabledAccessControlStaticContext$, None)))
      } else {
        for {
<<<<<<< HEAD
          aclAndContext <- aclDecoder(httpClientFactory, ldapConnectionPoolProvider)
=======
          aclAndContext <- aclDecoder(httpClientFactory, rorIndexNameConfiguration)
>>>>>>> f06db44b
          (acl, context) = aclAndContext
          auditingTools <- AsyncDecoderCreator.from(AuditingSettingsDecoder.instance)
        } yield CoreSettings(aclEngine = acl,
          aclStaticContext = context,
          auditingSettings = auditingTools)
      }
    } yield core

    decoder(HCursor.fromJson(settingsJson))
  }

  private def coreEnabilityDecoder: Decoder[Boolean] = {
    Decoder.instance { c =>
      for {
        enabled <- c.downField("enable").as[Option[Boolean]]
      } yield enabled.getOrElse(true)
    }
  }

  private implicit def rulesNelDecoder(definitions: DefinitionsPack,
                                       rorIndexNameConfiguration: RorIndexNameConfiguration): Decoder[NonEmptyList[RuleWithVariableUsageDefinition[Rule]]] = Decoder.instance { c =>
    val init = State.pure[ACursor, Option[Decoder.Result[List[RuleWithVariableUsageDefinition[Rule]]]]](None)
    val (cursor, result) = c.keys.toList.flatten.sorted // at the moment kibana_index must be defined before kibana_access
      .foldLeft(init) { case (collectedRuleResults, currentRuleName) =>
        for {
          last <- collectedRuleResults
          current <- decodeRuleInCursorContext(currentRuleName, definitions, rorIndexNameConfiguration).map(_.map(_.map(_ :: Nil)))
        } yield Monoid.combine(last, current)
      }
      .run(c)
      .value

    (cursor.keys.toList.flatten, result) match {
      case (Nil, Some(r)) =>
        r.flatMap { a =>
          NonEmptyList.fromList(a) match {
            case Some(rules) =>
              Right(rules)
            case None =>
              Left(DecodingFailureOps.fromError(RulesLevelCreationError(Message(s"No rules defined in block"))))
          }
        }
      case (Nil, None) =>
        Left(DecodingFailureOps.fromError(RulesLevelCreationError(Message(s"No rules defined in block"))))
      case (keys, _) =>
        Left(DecodingFailureOps.fromError(RulesLevelCreationError(Message(s"Unknown rules: ${keys.mkString(",")}"))))
    }
  }

  private def decodeRuleInCursorContext(name: String,
                                        definitions: DefinitionsPack,
                                        rorIndexNameConfiguration: RorIndexNameConfiguration): State[ACursor, Option[Decoder.Result[RuleWithVariableUsageDefinition[Rule]]]] =
    State(cursor => {
      if (!cursor.keys.exists(_.toSet.contains(name))) (cursor, None)
      else {
        ruleDecoderBy(Rule.Name(name), definitions, rorIndexNameConfiguration) match {
          case Some(decoder) =>
            val decodingResult = decoder.decode(
              cursor.downField(name),
              cursor.withFocus(_.mapObject(_.filterKeys(key => decoder.associatedFields.contains(key))))
            )
            val newCursor = cursor.withFocus(_.mapObject(json =>
              decoder
                .associatedFields
                .foldLeft(json.remove(name)) {
                  case (currentJson, field) =>
                    ruleDecoderBy(Rule.Name(field), definitions, rorIndexNameConfiguration) match {
                      case Some(_) => currentJson
                      case None => currentJson.remove(field)
                    }
                }
            ))
            (newCursor, Some(decodingResult))
          case None =>
            (cursor, None)
        }
      }
    })

  private def blockDecoder(definitions: DefinitionsPack,
                           rorIndexNameConfiguration: RorIndexNameConfiguration)
                          (implicit loggingContext: LoggingContext): Decoder[Block] = {
    implicit val nameDecoder: Decoder[Block.Name] = DecoderHelpers.decodeStringLike.map(Block.Name.apply)
    implicit val policyDecoder: Decoder[Block.Policy] =
      Decoder
        .decodeString
        .toSyncDecoder
        .emapE[Block.Policy] {
          case "allow" => Right(Block.Policy.Allow)
          case "forbid" => Right(Block.Policy.Forbid)
          case unknown => Left(BlocksLevelCreationError(Message(s"Unknown block policy type: $unknown")))
        }
        .decoder
    implicit val verbosityDecoder: Decoder[Verbosity] =
      Decoder
        .decodeString
        .toSyncDecoder
        .emapE[Verbosity] {
          case "info" => Right(Verbosity.Info)
          case "error" => Right(Verbosity.Error)
          case unknown => Left(BlocksLevelCreationError(Message(s"Unknown verbosity value: $unknown")))
        }
        .decoder
    Decoder
      .instance { c =>
        val result = for {
          name <- c.downField(Attributes.Block.name).as[Block.Name]
          policy <- c.downField(Attributes.Block.policy).as[Option[Block.Policy]]
          verbosity <- c.downField(Attributes.Block.verbosity).as[Option[Block.Verbosity]]
          rules <- rulesNelDecoder(definitions, rorIndexNameConfiguration)
            .toSyncDecoder
            .decoder
            .tryDecode(c.withFocus(
              _.mapObject(_
                .remove(Attributes.Block.name)
                .remove(Attributes.Block.policy)
                .remove(Attributes.Block.verbosity))
            ))
          block <- Block.createFrom(name, policy, verbosity, rules).left.map(DecodingFailureOps.fromError(_))
        } yield block
        result.left.map(_.overrideDefaultErrorWith(BlocksLevelCreationError(MalformedValue(c.value))))
      }
  }

  private def aclStaticContextDecoder(blocks: NonEmptyList[Block],
                                      obfuscatedHeaders:Set[Header.Name]): Decoder[EnabledAccessControlStaticContext] = {
    Decoder.instance { c =>
      for {
        basicAuthPrompt <- c.downField("prompt_for_basic_auth").as[Option[Boolean]]
        forbiddenMessage <- c.downField("response_if_req_forbidden").as[Option[String]]
      } yield new EnabledAccessControlStaticContext(
        blocks,
        basicAuthPrompt.getOrElse(true),
        forbiddenMessage.getOrElse("forbidden"),
        obfuscatedHeaders,
      )
    }
  }

  private val obfuscatedHeadersAsyncDecoder: Decoder[Set[Header.Name]] = {
    import tech.beshu.ror.accesscontrol.factory.decoders.common.headerName
    Decoder.instance(_.downField("obfuscated_headers").as[Option[Set[Header.Name]]])
      .map(_.getOrElse(Set(Header.Name.authorization)))
  }

  private def aclDecoder(httpClientFactory: HttpClientsFactory,
<<<<<<< HEAD
                         ldapConnectionPoolProvider: UnboundidLdapConnectionPoolProvider): AsyncDecoder[(AccessControl, EnabledAccessControlStaticContext)] =
=======
                         rorIndexNameConfiguration: RorIndexNameConfiguration): AsyncDecoder[(AccessControl, EnabledAccessControlStaticContext)] =
>>>>>>> f06db44b
    AsyncDecoderCreator.instance[(AccessControl, EnabledAccessControlStaticContext)] { c =>
      val decoder = for {
        authProxies <- AsyncDecoderCreator.from(ProxyAuthDefinitionsDecoder.instance)
        authenticationServices <- AsyncDecoderCreator.from(ExternalAuthenticationServicesDecoder.instance(httpClientFactory))
        authorizationServices <- AsyncDecoderCreator.from(ExternalAuthorizationServicesDecoder.instance(httpClientFactory))
        jwtDefs <- AsyncDecoderCreator.from(JwtDefinitionsDecoder.instance(httpClientFactory))
        ldapServices <- LdapServicesDecoder.ldapServicesDefinitionsDecoder(ldapConnectionPoolProvider)
        rorKbnDefs <- AsyncDecoderCreator.from(RorKbnDefinitionsDecoder.instance())
        impersonationDefs <- AsyncDecoderCreator.from(ImpersonationDefinitionsDecoder.instance(authenticationServices, authProxies, jwtDefs, ldapServices, rorKbnDefs))
        userDefs <- AsyncDecoderCreator.from(UsersDefinitionsDecoder.instance(authenticationServices, authProxies, jwtDefs, ldapServices, rorKbnDefs, impersonationDefs))
        obfuscatedHeaders <- AsyncDecoderCreator.from(obfuscatedHeadersAsyncDecoder)
        blocks <- {
          implicit val loggingContext: LoggingContext = LoggingContext(obfuscatedHeaders)
          implicit val blockAsyncDecoder: AsyncDecoder[Block] = AsyncDecoderCreator.from {
            blockDecoder(
              DefinitionsPack(
              proxies = authProxies,
              users = userDefs,
              authenticationServices = authenticationServices,
              authorizationServices = authorizationServices,
              jwts = jwtDefs,
              rorKbns = rorKbnDefs,
              ldaps = ldapServices,
              impersonators = impersonationDefs
              ),
              rorIndexNameConfiguration
            )
          }
          DecoderHelpers
            .decodeFieldList[Block, Task](Attributes.acl, RulesLevelCreationError.apply)
            .emapE {
              case NoField => Left(BlocksLevelCreationError(Message(s"No ${Attributes.acl} section found")))
              case FieldListValue(blocks) =>
                NonEmptyList.fromList(blocks) match {
                  case None =>
                    Left(BlocksLevelCreationError(Message(s"${Attributes.acl} defined, but no block found")))
                  case Some(neBlocks) =>
                    neBlocks.map(_.name).toList.findDuplicates match {
                      case Nil => Right(neBlocks)
                      case duplicates => Left(BlocksLevelCreationError(Message(s"Blocks must have unique names. Duplicates: ${duplicates.map(_.show).mkString(",")}")))
                    }
                }
            }
        }
        staticContext <- AsyncDecoderCreator.from(aclStaticContextDecoder(blocks, obfuscatedHeaders))
        acl = {
          implicit val loggingContext: LoggingContext = LoggingContext(obfuscatedHeaders)
          val upgradedBlocks = CrossBlockContextBlocksUpgrade.upgrade(blocks)
          upgradedBlocks.toList.foreach { block => logger.info("ADDING BLOCK:\t" + block.show) }
          new AccessControlList(upgradedBlocks): AccessControl
        }
      } yield (acl, staticContext)
      decoder.apply(c)
    }
}

object RawRorConfigBasedCoreFactory {

  sealed trait AclCreationError {
    def reason: Reason
  }

  object AclCreationError {

    final case class GeneralReadonlyrestSettingsError(reason: Reason) extends AclCreationError
    final case class DefinitionsLevelCreationError(reason: Reason) extends AclCreationError
    final case class BlocksLevelCreationError(reason: Reason) extends AclCreationError
    final case class RulesLevelCreationError(reason: Reason) extends AclCreationError
    final case class ValueLevelCreationError(reason: Reason) extends AclCreationError
    final case class AuditingSettingsCreationError(reason: Reason) extends AclCreationError

    sealed trait Reason
    object Reason {

      final case class Message(value: String) extends Reason
      final case class MalformedValue private(value: String) extends Reason
      object MalformedValue {
        def apply(json: Json): MalformedValue = from(json)

        def from(json: Json): MalformedValue = MalformedValue {
          YamlOps.jsonToYamlString(json)
        }
      }

    }

  }

  private object Attributes {
    val rorSectionName = "readonlyrest"
    val acl = "access_control_rules"

    object Block {
      val name = "name"
      val policy = "type"
      val verbosity = "verbosity"
    }

  }

}<|MERGE_RESOLUTION|>--- conflicted
+++ resolved
@@ -56,13 +56,9 @@
 
 trait CoreFactory {
   def createCoreFrom(config: RawRorConfig,
-<<<<<<< HEAD
+                     rorIndexNameConfiguration: RorIndexNameConfiguration,
                      httpClientFactory: HttpClientsFactory,
                      ldapConnectionPoolProvider: UnboundidLdapConnectionPoolProvider): Task[Either[NonEmptyList[AclCreationError], CoreSettings]]
-=======
-                     rorIndexNameConfiguration: RorIndexNameConfiguration,
-                     httpClientFactory: HttpClientsFactory): Task[Either[NonEmptyList[AclCreationError], CoreSettings]]
->>>>>>> f06db44b
 }
 
 class RawRorConfigBasedCoreFactory(implicit clock: Clock,
@@ -72,37 +68,23 @@
   extends CoreFactory with Logging {
 
   override def createCoreFrom(config: RawRorConfig,
-<<<<<<< HEAD
+                              rorIndexNameConfiguration: RorIndexNameConfiguration,
                               httpClientFactory: HttpClientsFactory,
                               ldapConnectionPoolProvider: UnboundidLdapConnectionPoolProvider): Task[Either[NonEmptyList[AclCreationError], CoreSettings]] = {
     config.configJson \\ Attributes.rorSectionName match {
-      case Nil => createCoreFromRorSection(config.configJson, httpClientFactory, ldapConnectionPoolProvider)
-      case rorSection :: Nil => createCoreFromRorSection(rorSection, httpClientFactory, ldapConnectionPoolProvider)
-=======
-                              rorIndexNameConfiguration: RorIndexNameConfiguration,
-                              httpClientFactory: HttpClientsFactory): Task[Either[NonEmptyList[AclCreationError], CoreSettings]] = {
-    config.configJson \\ Attributes.rorSectionName match {
-      case Nil => createCoreFromRorSection(config.configJson, rorIndexNameConfiguration, httpClientFactory)
-      case rorSection :: Nil => createCoreFromRorSection(rorSection, rorIndexNameConfiguration, httpClientFactory)
->>>>>>> f06db44b
+      case Nil => createCoreFromRorSection(config.configJson, rorIndexNameConfiguration, httpClientFactory, ldapConnectionPoolProvider)
+      case rorSection :: Nil => createCoreFromRorSection(rorSection, rorIndexNameConfiguration, httpClientFactory, ldapConnectionPoolProvider)
       case _ => Task.now(Left(NonEmptyList.one(GeneralReadonlyrestSettingsError(Message(s"Malformed settings")))))
     }
   }
 
   private def createCoreFromRorSection(rorSection: Json,
-<<<<<<< HEAD
+                                       rorIndexNameConfiguration: RorIndexNameConfiguration,
                                        httpClientFactory: HttpClientsFactory,
                                        ldapConnectionPoolProvider: UnboundidLdapConnectionPoolProvider) = {
     JsonConfigStaticVariableResolver.resolve(rorSection) match {
       case Right(resolvedRorSection) =>
-        createFrom(resolvedRorSection, httpClientFactory, ldapConnectionPoolProvider).map {
-=======
-                                       rorIndexNameConfiguration: RorIndexNameConfiguration,
-                                       httpClientFactory: HttpClientsFactory) = {
-    JsonConfigStaticVariableResolver.resolve(rorSection) match {
-      case Right(resolvedRorSection) =>
-        createFrom(resolvedRorSection, rorIndexNameConfiguration, httpClientFactory).map {
->>>>>>> f06db44b
+        createFrom(resolvedRorSection, rorIndexNameConfiguration, httpClientFactory, ldapConnectionPoolProvider).map {
           case Right(settings) =>
             Right(settings)
           case Left(failure) =>
@@ -114,13 +96,9 @@
   }
 
   private def createFrom(settingsJson: Json,
-<<<<<<< HEAD
+                         rorIndexNameConfiguration: RorIndexNameConfiguration,
                          httpClientFactory: HttpClientsFactory,
                          ldapConnectionPoolProvider: UnboundidLdapConnectionPoolProvider) = {
-=======
-                         rorIndexNameConfiguration: RorIndexNameConfiguration,
-                         httpClientFactory: HttpClientsFactory) = {
->>>>>>> f06db44b
     val decoder = for {
       enabled <- AsyncDecoderCreator.from(coreEnabilityDecoder)
       core <-
@@ -129,11 +107,7 @@
           .from(Decoder.const(CoreSettings(DisabledAccessControl, DisabledAccessControlStaticContext$, None)))
       } else {
         for {
-<<<<<<< HEAD
-          aclAndContext <- aclDecoder(httpClientFactory, ldapConnectionPoolProvider)
-=======
-          aclAndContext <- aclDecoder(httpClientFactory, rorIndexNameConfiguration)
->>>>>>> f06db44b
+          aclAndContext <- aclDecoder(httpClientFactory, ldapConnectionPoolProvider, rorIndexNameConfiguration)
           (acl, context) = aclAndContext
           auditingTools <- AsyncDecoderCreator.from(AuditingSettingsDecoder.instance)
         } yield CoreSettings(aclEngine = acl,
@@ -280,11 +254,8 @@
   }
 
   private def aclDecoder(httpClientFactory: HttpClientsFactory,
-<<<<<<< HEAD
-                         ldapConnectionPoolProvider: UnboundidLdapConnectionPoolProvider): AsyncDecoder[(AccessControl, EnabledAccessControlStaticContext)] =
-=======
+                         ldapConnectionPoolProvider: UnboundidLdapConnectionPoolProvider,
                          rorIndexNameConfiguration: RorIndexNameConfiguration): AsyncDecoder[(AccessControl, EnabledAccessControlStaticContext)] =
->>>>>>> f06db44b
     AsyncDecoderCreator.instance[(AccessControl, EnabledAccessControlStaticContext)] { c =>
       val decoder = for {
         authProxies <- AsyncDecoderCreator.from(ProxyAuthDefinitionsDecoder.instance)
