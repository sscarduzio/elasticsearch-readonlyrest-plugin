--- conflicted
+++ resolved
@@ -150,14 +150,9 @@
                                   (implicit requestId: RequestId): EitherT[Task, RawConfigReloadError, Unit] = {
     EitherT {
       Task.delay {
-<<<<<<< HEAD
         val oldEngineState = currentEngine.getAndTransform {
           case EngineState.NotStartedYet(_) =>
-=======
-        val result = currentEngine.getAndTransform {
-          case EngineState.NotStartedYet =>
             logger.info(s"[${requestId.show}] ROR $name engine (id=${newEngineWithConfig.config.hashString()}) is going to be used ...")
->>>>>>> 66a6f51c
             workingStateFrom(newEngineWithConfig)
           case oldWorkingEngine@EngineState.Working(_, _) =>
             logger.info(s"[${requestId.show}] ROR $name engine (id=${oldWorkingEngine.engineWithConfig.config.hashString()}) will be replaced with engine (id=${newEngineWithConfig.config.hashString()}) ...")
