/*
 *    This file is part of ReadonlyREST.
 *
 *    ReadonlyREST is free software: you can redistribute it and/or modify
 *    it under the terms of the GNU General Public License as published by
 *    the Free Software Foundation, either version 3 of the License, or
 *    (at your option) any later version.
 *
 *    ReadonlyREST is distributed in the hope that it will be useful,
 *    but WITHOUT ANY WARRANTY; without even the implied warranty of
 *    MERCHANTABILITY or FITNESS FOR A PARTICULAR PURPOSE.  See the
 *    GNU General Public License for more details.
 *
 *    You should have received a copy of the GNU General Public License
 *    along with ReadonlyREST.  If not, see http://www.gnu.org/licenses/
 */
package tech.beshu.ror.boot.engines

import cats.data.EitherT
import cats.implicits._
import monix.catnap.Semaphore
import monix.eval.Task
import monix.execution.atomic.{Atomic, AtomicAny}
import monix.execution.{Cancelable, Scheduler}
import org.apache.logging.log4j.scala.Logging
import tech.beshu.ror.RequestId
import tech.beshu.ror.accesscontrol.domain.RorConfigurationIndex
import tech.beshu.ror.boot.ReadonlyRest
import tech.beshu.ror.boot.ReadonlyRest.Engine
import tech.beshu.ror.boot.RorInstance.RawConfigReloadError
import tech.beshu.ror.boot.engines.BaseReloadableEngine.{EngineExpirationConfig, EngineState, EngineWithConfig}
import tech.beshu.ror.boot.engines.ConfigHash._
import tech.beshu.ror.configuration.RawRorConfig

import java.time.{Clock, Instant}
import scala.concurrent.duration._
import scala.language.postfixOps

private[engines] abstract class BaseReloadableEngine(val name: String,
                                                     boot: ReadonlyRest,
                                                     initialEngine: Option[(Engine, RawRorConfig)],
                                                     reloadInProgress: Semaphore[Task],
                                                     rorConfigurationIndex: RorConfigurationIndex)
                                                    (implicit scheduler: Scheduler,
                                                     clock: Clock)
  extends Logging {

  private val currentEngine: Atomic[EngineState] = AtomicAny[EngineState](
    initialEngine match {
      case Some((engine, config)) =>
        logger.info(s"ROR $name engine (id=${config.hashString()}) was initiated.")
        EngineState.Working(EngineWithConfig(engine, config, expirationConfig = None), scheduledShutdownJob = None)
      case None =>
        EngineState.NotStartedYet(recentConfig = None)
    }
  )

  def engine: Option[Engine] = currentEngine.get() match {
    case EngineState.NotStartedYet(_) => None
    case EngineState.Working(engineWithConfig, _) => Some(engineWithConfig.engine)
    case EngineState.Stopped => None
  }

  def stop()
          (implicit requestId: RequestId): Task[Unit] = {
    reloadInProgress.withPermit {
      for {
        state <- Task.delay(currentEngine.getAndSet(EngineState.Stopped))
        _ <- Task.delay {
          state match {
            case EngineState.NotStartedYet(_) =>
            case working@EngineState.Working(engineWithConfig, _) =>
              logger.info(s"[${requestId.show}] ROR $name engine (id=${engineWithConfig.config.hashString()}) will be stopped ...")
              stopNow(working)
            case EngineState.Stopped =>
          }
        }
      } yield ()
    }
  }

  def invalidate()
                (implicit requestId: RequestId): Task[Unit] = {
    reloadInProgress.withPermit {
      Task.delay {
        currentEngine.transform {
          case notStarted: EngineState.NotStartedYet =>
            notStarted
          case oldWorkingEngine@EngineState.Working(engineWithConfig, _) =>
            logger.info(s"[${requestId.show}] ROR $name engine (id=${engineWithConfig.config.hashString()}) will be invalidated ... ")
            stopEarly(oldWorkingEngine)
            EngineState.NotStartedYet(recentConfig = Some(engineWithConfig.config))
          case EngineState.Stopped =>
            EngineState.Stopped
        }
      }
    }
  }

  protected final def currentEngineState: EngineState = currentEngine.get()

  protected def reloadEngine(newConfig: RawRorConfig,
                             newConfigEngineTtl: Option[FiniteDuration] = None)
                            (implicit requestId: RequestId): EitherT[Task, RawConfigReloadError, Unit] = {
    for {
      _ <- canBeReloaded(newConfig)
      newEngineWithConfig <- reloadWith(newConfig, newConfigEngineTtl)
      _ <- replaceCurrentEngine(newEngineWithConfig)
    } yield ()
  }

  private def canBeReloaded(newConfig: RawRorConfig): EitherT[Task, RawConfigReloadError, Unit] = {
    EitherT {
      Task.delay {
        currentEngine.get() match {
          case EngineState.NotStartedYet(_) =>
            Right(())
          case EngineState.Working(EngineWithConfig(_, currentConfig, _), _) if currentConfig != newConfig =>
            Right(())
          case EngineState.Working(EngineWithConfig(_, currentConfig, _), _) =>
            Left(RawConfigReloadError.ConfigUpToDate(currentConfig))
          case EngineState.Stopped =>
            Left(RawConfigReloadError.RorInstanceStopped)
        }
      }
    }
  }

  private def reloadWith(newConfig: RawRorConfig,
                         newConfigEngineTtl: Option[FiniteDuration]): EitherT[Task, RawConfigReloadError, EngineWithConfig] = EitherT {
    tryToLoadRorCore(newConfig)
      .map(_
        .map { engine =>
          EngineWithConfig(
            engine = engine,
            config = newConfig,
            expirationConfig = newConfigEngineTtl.map { ttl =>
              EngineExpirationConfig(ttl = ttl, validTo = clock.instant().plusMillis(ttl.toMillis))
            }
          )
        }
        .leftMap(RawConfigReloadError.ReloadingFailed.apply)
      )
  }

  private def tryToLoadRorCore(config: RawRorConfig) =
    boot.loadRorCore(config, rorConfigurationIndex)

  private def replaceCurrentEngine(newEngineWithConfig: EngineWithConfig)
                                  (implicit requestId: RequestId): EitherT[Task, RawConfigReloadError, Unit] = {
    EitherT {
      Task.delay {
        val oldEngineState = currentEngine.getAndTransform {
          case EngineState.NotStartedYet(_) =>
            logger.info(s"[${requestId.show}] ROR $name engine (id=${newEngineWithConfig.config.hashString()}) is going to be used ...")
            workingStateFrom(newEngineWithConfig)
          case oldWorkingEngine@EngineState.Working(_, _) =>
            logger.info(s"[${requestId.show}] ROR $name engine (id=${oldWorkingEngine.engineWithConfig.config.hashString()}) will be replaced with engine (id=${newEngineWithConfig.config.hashString()}) ...")
            stopEarly(oldWorkingEngine)
            workingStateFrom(newEngineWithConfig)
          case EngineState.Stopped =>
            logger.warn(s"[${requestId.show}] ROR $name engine (id=${newEngineWithConfig.config.hashString()}) cannot be used because the ROR is already stopped!")
            newEngineWithConfig.engine.shutdown()
            EngineState.Stopped
        }
        oldEngineState match {
          case EngineState.NotStartedYet(_) => Right(())
          case EngineState.Working(_, _) => Right(())
          case EngineState.Stopped => Left(RawConfigReloadError.RorInstanceStopped)
        }
      }
    }
  }

  private def workingStateFrom(engineWithConfig: EngineWithConfig)
                              (implicit requestId: RequestId) =
    EngineState.Working(
      engineWithConfig,
      engineWithConfig.expirationConfig.map(_.ttl).map { ttl =>
        scheduler.scheduleOnce(ttl) {
          logger.info(s"[${requestId.show}] ROR $name engine (id=${engineWithConfig.config.hashString()}) is being stopped after TTL were reached ...")
          stop(engineWithConfig)
          currentEngine.transform {
            case EngineState.NotStartedYet(_) => EngineState.NotStartedYet(recentConfig = Some(engineWithConfig.config))
            case EngineState.Working(_, _) => EngineState.NotStartedYet(recentConfig = Some(engineWithConfig.config))
            case EngineState.Stopped => EngineState.Stopped
          }
        }
      }
    )

  private def stopEarly(engineState: EngineState.Working)
                       (implicit requestId: RequestId): Unit = {
    engineState.scheduledShutdownJob.foreach(_.cancel())
    scheduler.scheduleOnce(BaseReloadableEngine.delayOfOldEngineShutdown) {
      logger.info(s"[${requestId.show}] ROR $name engine (id=${engineState.engineWithConfig.config.hashString()}) is being stopped early ...")
      stop(engineState.engineWithConfig)
    }
  }

  private def stopNow(engineState: EngineState.Working)
                     (implicit requestId: RequestId): Unit = {
    logger.info(s"[${requestId.show}] ROR $name engine (id=${engineState.engineWithConfig.config.hashString()}) is being stopped now ...")
    engineState.scheduledShutdownJob.foreach(_.cancel())
    stop(engineState.engineWithConfig)
  }

  private def stop(engineWithConfig: EngineWithConfig)
                  (implicit requestId: RequestId): Unit = {
    engineWithConfig.engine.shutdown()
    logger.info(s"[${requestId.show}] ROR $name engine (id=${engineWithConfig.config.hashString()}) stopped!")
  }
}

object BaseReloadableEngine {

  private[engines] case class EngineWithConfig(engine: Engine,
                                               config: RawRorConfig,
                                               expirationConfig: Option[EngineExpirationConfig])

  private[engines] final case class EngineExpirationConfig(ttl: FiniteDuration,
                                                           validTo: Instant)

  private[engines] sealed trait EngineState

  private[engines] object EngineState {
<<<<<<< HEAD
    final case class NotStartedYet(recentConfig: Option[RawRorConfig])
=======

    case object NotStartedYet
>>>>>>> 025a1978
      extends EngineState

    final case class Working(engineWithConfig: EngineWithConfig,
                             scheduledShutdownJob: Option[Cancelable])
      extends EngineState

    case object Stopped
      extends EngineState

  }

  private[BaseReloadableEngine] val delayOfOldEngineShutdown = 10 seconds
}<|MERGE_RESOLUTION|>--- conflicted
+++ resolved
@@ -224,12 +224,7 @@
   private[engines] sealed trait EngineState
 
   private[engines] object EngineState {
-<<<<<<< HEAD
     final case class NotStartedYet(recentConfig: Option[RawRorConfig])
-=======
-
-    case object NotStartedYet
->>>>>>> 025a1978
       extends EngineState
 
     final case class Working(engineWithConfig: EngineWithConfig,
