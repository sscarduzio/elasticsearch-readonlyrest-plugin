/*
 *    This file is part of ReadonlyREST.
 *
 *    ReadonlyREST is free software: you can redistribute it and/or modify
 *    it under the terms of the GNU General Public License as published by
 *    the Free Software Foundation, either version 3 of the License, or
 *    (at your option) any later version.
 *
 *    ReadonlyREST is distributed in the hope that it will be useful,
 *    but WITHOUT ANY WARRANTY; without even the implied warranty of
 *    MERCHANTABILITY or FITNESS FOR A PARTICULAR PURPOSE.  See the
 *    GNU General Public License for more details.
 *
 *    You should have received a copy of the GNU General Public License
 *    along with ReadonlyREST.  If not, see http://www.gnu.org/licenses/
 */
package tech.beshu.ror.boot

import java.nio.file.{Path, Paths}
import java.time.Clock

import cats.data.EitherT
import cats.effect.Resource
import cats.implicits._
import eu.timepit.refined.api.Refined
import eu.timepit.refined.numeric.Positive
import monix.catnap.Semaphore
import monix.eval.Task
import monix.execution.Scheduler.Implicits.global
import monix.execution.Scheduler.{global => scheduler}
import monix.execution.atomic.Atomic
import monix.execution.{Cancelable, Scheduler}
import org.apache.logging.log4j.scala.Logging
import tech.beshu.ror.accesscontrol.blocks.definitions.ldap.implementations.UnboundidLdapConnectionPoolProvider
import tech.beshu.ror.accesscontrol.factory.RawRorConfigBasedCoreFactory.AclCreationError.Reason
import tech.beshu.ror.accesscontrol.factory.{AsyncHttpClientsFactory, CoreFactory, RawRorConfigBasedCoreFactory}
import tech.beshu.ror.accesscontrol.logging.{AccessControlLoggingDecorator, AuditingTool, LoggingContext}
import tech.beshu.ror.accesscontrol.{AccessControl, AccessControlStaticContext}
import tech.beshu.ror.configuration.EsConfig.LoadEsConfigError
<<<<<<< HEAD
import tech.beshu.ror.configuration.IndexConfigManager.SavingIndexConfigError
import tech.beshu.ror.configuration._
import tech.beshu.ror.configuration.loader.ConfigLoader.ConfigLoaderError
import tech.beshu.ror.configuration.loader.ConfigLoader.ConfigLoaderError._
import tech.beshu.ror.configuration.loader.{ComposedConfigLoader, LoadedConfig}
import tech.beshu.ror.es.{AuditSink, IndexJsonContentManager}
=======
import tech.beshu.ror.configuration.FileConfigLoader.FileConfigError
import tech.beshu.ror.configuration.FileConfigLoader.FileConfigError._
import tech.beshu.ror.configuration.IndexConfigManager.IndexConfigError.{IndexConfigNotExist, IndexConfigUnknownStructure}
import tech.beshu.ror.configuration.IndexConfigManager.{IndexConfigError, SavingIndexConfigError}
import tech.beshu.ror.configuration.RorProperties.RefreshInterval
import tech.beshu.ror.configuration.{RorProperties, _}
import tech.beshu.ror.es.{AuditSinkService, IndexJsonContentService}
>>>>>>> cc259e54
import tech.beshu.ror.providers._
import tech.beshu.ror.utils.ScalaOps.value

import scala.concurrent.duration._
import scala.language.{implicitConversions, postfixOps}

class Ror(override val envVarsProvider: EnvVarsProvider = OsEnvVarsProvider,
          override val propertiesProvider: PropertiesProvider = JvmPropertiesProvider)
  extends ReadonlyRest {

  override protected implicit val clock: Clock = Clock.systemUTC()

  override protected lazy val coreFactory: CoreFactory = {
    implicit val uuidProvider: UuidProvider = JavaUuidProvider
    implicit val envVarsProviderImplicit: EnvVarsProvider = envVarsProvider
    new RawRorConfigBasedCoreFactory
  }
}

<<<<<<< HEAD
=======
object Ror {
  val blockingScheduler: Scheduler = Scheduler.io("blocking-index-content-provider")
}
>>>>>>> cc259e54

trait ReadonlyRest extends Logging {

  protected def coreFactory: CoreFactory

  protected implicit def envVarsProvider: EnvVarsProvider

  protected implicit def propertiesProvider: PropertiesProvider

  protected implicit def clock: Clock

  def start(esConfigPath: Path,
            auditSink: AuditSinkService,
            indexContentManager: IndexJsonContentService)
           (implicit envVarsProvider: EnvVarsProvider): Task[Either[StartingFailure, RorInstance]] = {
    (for {
      esConfig <- loadEsConfig(esConfigPath)
      loadedConfig <- loadConfig(esConfigPath, indexContentManager)
      indexConfigLoader <- createIndexConfigLoader(indexContentManager, esConfigPath)
      instance <- startRor(esConfig, loadedConfig, indexConfigLoader, auditSink)
    } yield instance).value
  }
  private def loadConfig(esConfigPath: Path,
                         indexContentManager: IndexJsonContentManager)
                        (implicit envVarsProvider: EnvVarsProvider)= {
    EitherT(new ComposedConfigLoader(esConfigPath, indexContentManager).load())
      .leftMap(convertError)
  }
  private def convertError(error: LoadedConfig.Error) = {
    error match {
      case LoadedConfig.FileParsingError(message) =>
        StartingFailure(message)
      case LoadedConfig.FileNotExist(path) =>
        StartingFailure(s"Cannot find settings file: ${path.value}")
      case LoadedConfig.EsFileNotExist(path) =>
        StartingFailure(s"Cannot find elasticsearch settings file: [${path.value}]")
      case LoadedConfig.EsFileMalformed(path, message) =>
        StartingFailure(s"Settings file is malformed: [${path.value}], $message")
      case LoadedConfig.EsIndexConfigurationMalformed(message) =>
        StartingFailure(message)
      case LoadedConfig.IndexParsingError(message) =>
        StartingFailure(message)
    }
  }

  private def createIndexConfigLoader(indexContentManager: IndexJsonContentService, esConfigPath: Path) = {
    for {
      rorIndexNameConfig <- EitherT(RorIndexNameConfiguration.load(esConfigPath)).leftMap(ms => StartingFailure(ms.message))
      indexConfigManager <- EitherT.pure[Task, StartingFailure](new IndexConfigManager(indexContentManager, rorIndexNameConfig))
    } yield indexConfigManager
  }

  private def loadEsConfig(esConfigPath: Path)
                          (implicit envVarsProvider: EnvVarsProvider) = {
    EitherT {
      EsConfig
        .from(esConfigPath)
        .map(_.left.map {
          case LoadEsConfigError.FileNotFound(file) =>
            StartingFailure(s"Cannot find elasticsearch settings file: [${file.pathAsString}]")
          case LoadEsConfigError.MalformedContent(file, msg) =>
            StartingFailure(s"Settings file is malformed: [${file.pathAsString}], $msg")
        })
    }
  }

  private def startRor(esConfig: EsConfig,
                        loadedConfig: LoadedConfig[RawRorConfig],
                       indexConfigManager: IndexConfigManager,
<<<<<<< HEAD
                       auditSink: AuditSink) = {
=======
                       auditSink: AuditSinkService) = {
    if (esConfig.rorEsLevelSettings.forceLoadRorFromFile) {
      for {
        config <- EitherT(loadRorConfigFromFile(fileConfigLoader))
        engine <- EitherT(loadRorCore(config, esConfig.rorIndex, auditSink))
        rorInstance <- EitherT.right[StartingFailure](
          RorInstance.createWithoutPeriodicIndexCheck(this, engine, config, indexConfigManager, auditSink)
        )
      } yield rorInstance
    } else {
      for {
        config <- EitherT(loadRorConfigFromIndex(indexConfigManager, loadRorConfigFromFile(fileConfigLoader)))
        engine <- EitherT(loadRorCore(config, esConfig.rorIndex, auditSink))
        rorInstance <- EitherT.right[StartingFailure](
          RorInstance.createWithPeriodicIndexCheck(this, engine, config, indexConfigManager, auditSink)
        )
      } yield rorInstance
    }
  }
>>>>>>> cc259e54

    for {
      engine <- EitherT(loadRorCore(loadedConfig.value, esConfig.rorIndex, auditSink))
      rorInstance <- createRorInstance(indexConfigManager, auditSink, engine, loadedConfig)
    } yield rorInstance
  }

  private def createRorInstance(indexConfigManager: IndexConfigManager, auditSink: AuditSink, engine: Engine, loadedConfig: LoadedConfig[RawRorConfig]) = {
    EitherT.right[StartingFailure] {
      loadedConfig match {
        case LoadedConfig.FileRecoveredConfig(config, _) =>
          RorInstance.createWithPeriodicIndexCheck(this, engine, config, indexConfigManager, auditSink)
        case LoadedConfig.ForcedFileConfig(config) =>
          RorInstance.createWithoutPeriodicIndexCheck(this, engine, config, indexConfigManager, auditSink)
        case LoadedConfig.IndexConfig(_, config) =>
          RorInstance.createWithPeriodicIndexCheck(this, engine, config, indexConfigManager, auditSink)
      }
    }
<<<<<<< HEAD
=======

    logger.info("[CLUSTERWIDE SETTINGS] Loading ReadonlyREST settings from index ...")
    attempt(5)
      .flatMap {
        case Right(config) =>
          Task.now(Right(config))
        case Left(error@ParsingError(_)) =>
          val failure = StartingFailure(ConfigLoaderError.show[IndexConfigError].show(error))
          logger.error(s"Loading ReadonlyREST settings from index failed: ${failure.message}")
          lift(failure)
        case Left(SpecializedError(IndexConfigNotExist)) =>
          logger.info(s"Loading ReadonlyREST settings from index failed: cannot find index")
          noIndexFallback
        case Left(SpecializedError(IndexConfigUnknownStructure)) =>
          logger.info(s"Loading ReadonlyREST settings from index failed: index content malformed")
          noIndexFallback
      }
>>>>>>> cc259e54
  }

  private[ror] def loadRorCore(config: RawRorConfig,
                               rorIndexNameConfiguration: RorIndexNameConfiguration,
                               auditSink: AuditSinkService): Task[Either[StartingFailure, Engine]] = {
    val httpClientsFactory = new AsyncHttpClientsFactory
    val ldapConnectionPoolProvider = new UnboundidLdapConnectionPoolProvider
    coreFactory
      .createCoreFrom(config, rorIndexNameConfiguration, httpClientsFactory, ldapConnectionPoolProvider)
      .map { result =>
        result
          .right
          .map { coreSettings =>
            implicit val loggingContext: LoggingContext =
              LoggingContext(coreSettings.aclStaticContext.obfuscatedHeaders)
            val engine = new Engine(
              accessControl = new AccessControlLoggingDecorator(
                underlying = coreSettings.aclEngine,
                auditingTool = coreSettings.auditingSettings.map(new AuditingTool(_, auditSink))
              ),
              context = coreSettings.aclStaticContext,
              httpClientsFactory = httpClientsFactory,
              ldapConnectionPoolProvider
            )
            engine
          }
          .left
          .map { errors =>
            val errorsMessage = errors
              .map(_.reason)
              .map {
                case Reason.Message(msg) => msg
                case Reason.MalformedValue(yamlString) => s"Malformed settings: $yamlString"
              }
              .toList
              .mkString("Errors:\n", "\n", "")
            StartingFailure(errorsMessage)
          }
      }
  }

}

class RorInstance private(boot: ReadonlyRest,
                          mode: RorInstance.Mode,
                          initialEngine: (Engine, RawRorConfig),
                          reloadInProgress: Semaphore[Task],
                          indexConfigManager: IndexConfigManager,
                          auditSink: AuditSinkService)
                         (implicit propertiesProvider: PropertiesProvider)
  extends Logging {

  import RorInstance.ScheduledReloadError.{EngineReloadError, ReloadingInProgress}
  import RorInstance._

  logger.info("Readonly REST plugin core was loaded ...")
  mode match {
    case Mode.WithPeriodicIndexCheck =>
      RorProperties.rorIndexSettingReloadInterval match {
        case RefreshInterval.Disabled =>
          logger.info(s"[CLUSTERWIDE SETTINGS] Scheduling in-index settings check disabled")
        case RefreshInterval.Enabled(interval) =>
          scheduleIndexConfigChecking(interval)
      }
    case Mode.NoPeriodicIndexCheck => Cancelable.empty
  }

  private val currentEngine = Atomic(Option(initialEngine))

  def engine: Option[Engine] = currentEngine.get().map(_._1)

  def forceReloadAndSave(config: RawRorConfig): Task[Either[IndexConfigReloadWithUpdateError, Unit]] = {
    logger.debug("Reloading of provided settings was forced")
    reloadInProgress.withPermit {
      value {
        for {
          _ <- reloadEngine(config).leftMap(IndexConfigReloadWithUpdateError.ReloadError.apply)
          _ <- saveConfig(config)
        } yield ()
      }
    }
  }

  private def saveConfig(newConfig: RawRorConfig): EitherT[Task, IndexConfigReloadWithUpdateError, Unit] = EitherT {
    for {
      saveResult <- indexConfigManager.save(newConfig)
    } yield saveResult.left.map(IndexConfigReloadWithUpdateError.IndexConfigSavingError.apply)
  }

  def forceReloadFromIndex(): Task[Either[IndexConfigReloadError, Unit]] = {
    reloadInProgress.withPermit {
      logger.debug("Reloading of in-index settings was forced")
      reloadEngineUsingIndexConfig().value
    }
  }

  def stop(): Task[Unit] = {
    reloadInProgress.withPermit {
      Task {
        currentEngine.get().foreach { case (engine, _) => engine.shutdown() }
      }
    }
  }

  private def scheduleIndexConfigChecking(interval: FiniteDuration Refined Positive): Cancelable = {
    logger.debug(s"[CLUSTERWIDE SETTINGS] Scheduling next in-index settings check within $interval")
    scheduler.scheduleOnce(interval.value) {
      logger.debug("[CLUSTERWIDE SETTINGS] Loading ReadonlyREST config from index ...")
      tryEngineReload()
        .runAsync {
          case Right(Right(_)) =>
            scheduleIndexConfigChecking(interval)
          case Right(Left(ReloadingInProgress)) =>
            logger.debug(s"[CLUSTERWIDE SETTINGS] Reloading in progress ... skipping")
            scheduleIndexConfigChecking(interval)
          case Right(Left(EngineReloadError(IndexConfigReloadError.ReloadError(RawConfigReloadError.ConfigUpToDate)))) =>
            logger.debug("[CLUSTERWIDE SETTINGS] Settings are up to date. Nothing to reload.")
            scheduleIndexConfigChecking(interval)
          case Right(Left(EngineReloadError(IndexConfigReloadError.ReloadError(RawConfigReloadError.RorInstanceStopped)))) =>
            logger.debug("[CLUSTERWIDE SETTINGS] Stopping periodic settings check - application is being stopped")
          case Right(Left(EngineReloadError(IndexConfigReloadError.ReloadError(RawConfigReloadError.ReloadingFailed(startingFailure))))) =>
            logger.debug(s"[CLUSTERWIDE SETTINGS] ReadonlyREST starting failed: ${startingFailure.message}")
            scheduleIndexConfigChecking(interval)
          case Right(Left(EngineReloadError(IndexConfigReloadError.LoadingConfigError(error)))) =>
            logger.debug(s"[CLUSTERWIDE SETTINGS] Loading config from index failed: ${error.show}")
            scheduleIndexConfigChecking(interval)
          case Left(ex) =>
            logger.error("[CLUSTERWIDE SETTINGS] Checking index settings failed: error", ex)
            scheduleIndexConfigChecking(interval)
        }
    }
  }

  private def tryEngineReload() = {
    val criticalSection = Resource.make(reloadInProgress.tryAcquire) {
      case true => reloadInProgress.release
      case false => Task.unit
    }
    criticalSection.use {
      case true => value {
        reloadEngineUsingIndexConfig().leftMap(ScheduledReloadError.EngineReloadError.apply)
      }
      case false =>
        Task.now(Left(ScheduledReloadError.ReloadingInProgress))
    }
  }

  private def reloadEngineUsingIndexConfig() = {
    for {
      newConfig <- EitherT(loadRorConfigFromIndex())
      _ <- reloadEngine(newConfig)
        .leftMap(IndexConfigReloadError.ReloadError.apply)
        .leftWiden[IndexConfigReloadError]
    } yield ()
  }

  private def reloadEngine(newConfig: RawRorConfig) = {
    for {
      _ <- shouldBeReloaded(newConfig)
      newEngine <- reloadWith(newConfig)
      oldEngine <- replaceCurrentEngine(newEngine, newConfig)
      _ <- scheduleDelayedShutdown(oldEngine)
    } yield ()
  }

  private def loadRorConfigFromIndex() = {
    indexConfigManager
      .load()
      .map(_.left.map(IndexConfigReloadError.LoadingConfigError.apply))
  }

  private def shouldBeReloaded(config: RawRorConfig): EitherT[Task, RawConfigReloadError, Unit] = {
    currentEngine.get() match {
      case Some((_, currentConfig)) =>
        EitherT.cond[Task](
          currentConfig != config,
          (),
          RawConfigReloadError.ConfigUpToDate
        )
      case None =>
        EitherT.leftT[Task, Unit](RawConfigReloadError.RorInstanceStopped)
    }
  }

  private def reloadWith(config: RawRorConfig): EitherT[Task, RawConfigReloadError, Engine] = EitherT {
    tryToLoadRorCore(config)
      .map(_.leftMap(RawConfigReloadError.ReloadingFailed.apply))
  }

  private def replaceCurrentEngine(newEngine: Engine,
                                   newEngineConfig: RawRorConfig): EitherT[Task, RawConfigReloadError, Engine] = {
    currentEngine
      .getAndTransform {
        _.map(_ => (newEngine, newEngineConfig))
      } match {
      case Some((engine, _)) => EitherT.rightT[Task, RawConfigReloadError](engine)
      case None => EitherT.leftT[Task, Engine](RawConfigReloadError.RorInstanceStopped)
    }
  }

  private def scheduleDelayedShutdown(engine: Engine) = {
    EitherT.right[RawConfigReloadError](Task.now {
      scheduler.scheduleOnce(RorInstance.delayOfOldEngineShutdown) {
        engine.shutdown()
      }
    })
  }

  private def tryToLoadRorCore(config: RawRorConfig) =
    boot.loadRorCore(config, indexConfigManager.rorIndexNameConfiguration, auditSink)
}

object RorInstance {

  sealed trait RawConfigReloadError
  object RawConfigReloadError {
    final case class ReloadingFailed(failure: StartingFailure) extends RawConfigReloadError
    object ConfigUpToDate extends RawConfigReloadError
    object RorInstanceStopped extends RawConfigReloadError
  }

  sealed trait IndexConfigReloadWithUpdateError
  object IndexConfigReloadWithUpdateError {
    final case class ReloadError(undefined: RawConfigReloadError) extends IndexConfigReloadWithUpdateError
    final case class IndexConfigSavingError(underlying: SavingIndexConfigError) extends IndexConfigReloadWithUpdateError
  }

  sealed trait IndexConfigReloadError
  object IndexConfigReloadError {
    final case class LoadingConfigError(underlying: ConfigLoaderError[IndexConfigManager.IndexConfigError]) extends IndexConfigReloadError
    final case class ReloadError(underlying: RawConfigReloadError) extends IndexConfigReloadError
  }

  private sealed trait ScheduledReloadError
  private object ScheduledReloadError {
    case object ReloadingInProgress extends ScheduledReloadError
    final case class EngineReloadError(underlying: IndexConfigReloadError) extends ScheduledReloadError
  }

  def createWithPeriodicIndexCheck(boot: ReadonlyRest,
                                   engine: Engine,
                                   config: RawRorConfig,
                                   indexConfigManager: IndexConfigManager,
                                   auditSink: AuditSinkService)
                                  (implicit propertiesProvider: PropertiesProvider): Task[RorInstance] = {
    create(boot, Mode.WithPeriodicIndexCheck, engine, config, indexConfigManager, auditSink)
  }

  def createWithoutPeriodicIndexCheck(boot: ReadonlyRest,
                                      engine: Engine,
                                      config: RawRorConfig,
                                      indexConfigManager: IndexConfigManager,
                                      auditSink: AuditSinkService)
                                     (implicit propertiesProvider: PropertiesProvider): Task[RorInstance] = {
    create(boot, Mode.NoPeriodicIndexCheck, engine, config, indexConfigManager, auditSink)
  }

  private def create(boot: ReadonlyRest,
                     mode: RorInstance.Mode,
                     engine: Engine,
                     config: RawRorConfig,
                     indexConfigManager: IndexConfigManager,
                     auditSink: AuditSinkService)
                    (implicit propertiesProvider: PropertiesProvider) = {
    Semaphore[Task](1)
      .map { isReloadInProgressSemaphore =>
        new RorInstance(boot, mode, (engine, config), isReloadInProgressSemaphore, indexConfigManager, auditSink)
      }
  }

  private sealed trait Mode
  private object Mode {
    case object WithPeriodicIndexCheck extends Mode
    case object NoPeriodicIndexCheck extends Mode
  }

  private val delayOfOldEngineShutdown = 10 seconds
}

final case class StartingFailure(message: String, throwable: Option[Throwable] = None)

final class Engine(val accessControl: AccessControl,
                   val context: AccessControlStaticContext,
                   httpClientsFactory: AsyncHttpClientsFactory,
                   ldapConnectionPoolProvider: UnboundidLdapConnectionPoolProvider) {

  private[ror] def shutdown(): Unit = {
    httpClientsFactory.shutdown()
    ldapConnectionPoolProvider.close().runAsyncAndForget
  }
}

<|MERGE_RESOLUTION|>--- conflicted
+++ resolved
@@ -16,7 +16,7 @@
  */
 package tech.beshu.ror.boot
 
-import java.nio.file.{Path, Paths}
+import java.nio.file.Path
 import java.time.Clock
 
 import cats.data.EitherT
@@ -37,22 +37,14 @@
 import tech.beshu.ror.accesscontrol.logging.{AccessControlLoggingDecorator, AuditingTool, LoggingContext}
 import tech.beshu.ror.accesscontrol.{AccessControl, AccessControlStaticContext}
 import tech.beshu.ror.configuration.EsConfig.LoadEsConfigError
-<<<<<<< HEAD
-import tech.beshu.ror.configuration.IndexConfigManager.SavingIndexConfigError
-import tech.beshu.ror.configuration._
+import tech.beshu.ror.configuration.IndexConfigManager.IndexConfigError.{IndexConfigNotExist, IndexConfigUnknownStructure}
+import tech.beshu.ror.configuration.IndexConfigManager.{IndexConfigError, SavingIndexConfigError}
+import tech.beshu.ror.configuration.RorProperties.RefreshInterval
 import tech.beshu.ror.configuration.loader.ConfigLoader.ConfigLoaderError
 import tech.beshu.ror.configuration.loader.ConfigLoader.ConfigLoaderError._
 import tech.beshu.ror.configuration.loader.{ComposedConfigLoader, LoadedConfig}
-import tech.beshu.ror.es.{AuditSink, IndexJsonContentManager}
-=======
-import tech.beshu.ror.configuration.FileConfigLoader.FileConfigError
-import tech.beshu.ror.configuration.FileConfigLoader.FileConfigError._
-import tech.beshu.ror.configuration.IndexConfigManager.IndexConfigError.{IndexConfigNotExist, IndexConfigUnknownStructure}
-import tech.beshu.ror.configuration.IndexConfigManager.{IndexConfigError, SavingIndexConfigError}
-import tech.beshu.ror.configuration.RorProperties.RefreshInterval
 import tech.beshu.ror.configuration.{RorProperties, _}
 import tech.beshu.ror.es.{AuditSinkService, IndexJsonContentService}
->>>>>>> cc259e54
 import tech.beshu.ror.providers._
 import tech.beshu.ror.utils.ScalaOps.value
 
@@ -72,12 +64,9 @@
   }
 }
 
-<<<<<<< HEAD
-=======
 object Ror {
   val blockingScheduler: Scheduler = Scheduler.io("blocking-index-content-provider")
 }
->>>>>>> cc259e54
 
 trait ReadonlyRest extends Logging {
 
@@ -101,7 +90,7 @@
     } yield instance).value
   }
   private def loadConfig(esConfigPath: Path,
-                         indexContentManager: IndexJsonContentManager)
+                         indexContentManager: IndexJsonContentService)
                         (implicit envVarsProvider: EnvVarsProvider)= {
     EitherT(new ComposedConfigLoader(esConfigPath, indexContentManager).load())
       .leftMap(convertError)
@@ -147,37 +136,14 @@
   private def startRor(esConfig: EsConfig,
                         loadedConfig: LoadedConfig[RawRorConfig],
                        indexConfigManager: IndexConfigManager,
-<<<<<<< HEAD
-                       auditSink: AuditSink) = {
-=======
                        auditSink: AuditSinkService) = {
-    if (esConfig.rorEsLevelSettings.forceLoadRorFromFile) {
-      for {
-        config <- EitherT(loadRorConfigFromFile(fileConfigLoader))
-        engine <- EitherT(loadRorCore(config, esConfig.rorIndex, auditSink))
-        rorInstance <- EitherT.right[StartingFailure](
-          RorInstance.createWithoutPeriodicIndexCheck(this, engine, config, indexConfigManager, auditSink)
-        )
-      } yield rorInstance
-    } else {
-      for {
-        config <- EitherT(loadRorConfigFromIndex(indexConfigManager, loadRorConfigFromFile(fileConfigLoader)))
-        engine <- EitherT(loadRorCore(config, esConfig.rorIndex, auditSink))
-        rorInstance <- EitherT.right[StartingFailure](
-          RorInstance.createWithPeriodicIndexCheck(this, engine, config, indexConfigManager, auditSink)
-        )
-      } yield rorInstance
-    }
-  }
->>>>>>> cc259e54
-
     for {
       engine <- EitherT(loadRorCore(loadedConfig.value, esConfig.rorIndex, auditSink))
       rorInstance <- createRorInstance(indexConfigManager, auditSink, engine, loadedConfig)
     } yield rorInstance
   }
 
-  private def createRorInstance(indexConfigManager: IndexConfigManager, auditSink: AuditSink, engine: Engine, loadedConfig: LoadedConfig[RawRorConfig]) = {
+  private def createRorInstance(indexConfigManager: IndexConfigManager, auditSink: AuditSinkService, engine: Engine, loadedConfig: LoadedConfig[RawRorConfig]) = {
     EitherT.right[StartingFailure] {
       loadedConfig match {
         case LoadedConfig.FileRecoveredConfig(config, _) =>
@@ -188,26 +154,6 @@
           RorInstance.createWithPeriodicIndexCheck(this, engine, config, indexConfigManager, auditSink)
       }
     }
-<<<<<<< HEAD
-=======
-
-    logger.info("[CLUSTERWIDE SETTINGS] Loading ReadonlyREST settings from index ...")
-    attempt(5)
-      .flatMap {
-        case Right(config) =>
-          Task.now(Right(config))
-        case Left(error@ParsingError(_)) =>
-          val failure = StartingFailure(ConfigLoaderError.show[IndexConfigError].show(error))
-          logger.error(s"Loading ReadonlyREST settings from index failed: ${failure.message}")
-          lift(failure)
-        case Left(SpecializedError(IndexConfigNotExist)) =>
-          logger.info(s"Loading ReadonlyREST settings from index failed: cannot find index")
-          noIndexFallback
-        case Left(SpecializedError(IndexConfigUnknownStructure)) =>
-          logger.info(s"Loading ReadonlyREST settings from index failed: index content malformed")
-          noIndexFallback
-      }
->>>>>>> cc259e54
   }
 
   private[ror] def loadRorCore(config: RawRorConfig,
