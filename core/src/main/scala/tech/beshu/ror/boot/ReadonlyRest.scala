--- conflicted
+++ resolved
@@ -237,9 +237,6 @@
   private def createAuditingTool(core: Core)
                                 (implicit loggingContext: LoggingContext): Task[Either[NonEmptyList[CoreCreationError], Option[AuditingTool]]] = {
     core.rorConfig.auditingSettings
-<<<<<<< HEAD
-      .flatMap(settings => AuditingTool.create(settings, esNodeConfig, auditSinkCreator)(environmentConfig.clock, loggingContext))
-=======
       .map(settings => AuditingTool.create(settings, auditSinkServiceCreator)(using environmentConfig.clock, loggingContext))
       .sequence
       .map {
@@ -249,7 +246,6 @@
             _.map(creationError => CoreCreationError.AuditingSettingsCreationError(Message(creationError.message)))
           }
       }
->>>>>>> 65c99ef4
   }
 
   private def inspectFlsEngine(engine: Engine): Unit = {
@@ -312,44 +308,26 @@
   }
 
   def create(indexContentService: IndexJsonContentService,
-<<<<<<< HEAD
-             auditSinkCreator: AuditSinkCreator,
+             auditSinkServiceCreator: AuditSinkServiceCreator,
              env: EsEnv,
              esNodeConfig: EsNodeConfig)
             (implicit scheduler: Scheduler,
              environmentConfig: EnvironmentConfig): ReadonlyRest = {
-    val coreFactory: CoreFactory = new RawRorConfigBasedCoreFactory()
-    create(coreFactory, indexContentService, auditSinkCreator, env, esNodeConfig)
-=======
-             auditSinkServiceCreator: AuditSinkServiceCreator,
-             env: EsEnv)
-            (implicit scheduler: Scheduler,
-             environmentConfig: EnvironmentConfig): ReadonlyRest = {
     val coreFactory: CoreFactory = new RawRorConfigBasedCoreFactory(env.esVersion)
-    create(coreFactory, indexContentService, auditSinkServiceCreator, env)
->>>>>>> 65c99ef4
+    create(coreFactory, indexContentService, auditSinkServiceCreator, env, esNodeConfig)
   }
 
   def create(coreFactory: CoreFactory,
              indexContentService: IndexJsonContentService,
-<<<<<<< HEAD
-             auditSinkCreator: AuditSinkCreator,
+             auditSinkServiceCreator: AuditSinkServiceCreator,
              env: EsEnv,
              esNodeConfig: EsNodeConfig)
-=======
-             auditSinkServiceCreator: AuditSinkServiceCreator,
-             env: EsEnv)
->>>>>>> 65c99ef4
             (implicit scheduler: Scheduler,
              environmentConfig: EnvironmentConfig): ReadonlyRest = {
     val indexConfigManager: IndexConfigManager = new IndexConfigManager(indexContentService)
     val indexTestConfigManager: IndexTestConfigManager = new IndexTestConfigManager(indexContentService)
     val mocksProvider = new MutableMocksProviderWithCachePerRequest(AuthServicesMocks.empty)
 
-<<<<<<< HEAD
-    new ReadonlyRest(coreFactory, auditSinkCreator, indexConfigManager, indexTestConfigManager, mocksProvider, env, esNodeConfig)
-=======
-    new ReadonlyRest(coreFactory, auditSinkServiceCreator, indexConfigManager, indexTestConfigManager, mocksProvider, env)
->>>>>>> 65c99ef4
+    new ReadonlyRest(coreFactory, auditSinkServiceCreator, indexConfigManager, indexTestConfigManager, mocksProvider, env, esNodeConfig)
   }
 }