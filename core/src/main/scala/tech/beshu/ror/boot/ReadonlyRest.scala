--- conflicted
+++ resolved
@@ -21,8 +21,9 @@
 import monix.execution.Scheduler
 import org.apache.logging.log4j.scala.Logging
 import tech.beshu.ror.SystemContext
+import tech.beshu.ror.accesscontrol.audit.AuditingTool.AuditSettings
 import tech.beshu.ror.accesscontrol.audit.sink.AuditSinkServiceCreator
-import tech.beshu.ror.accesscontrol.audit.{AuditEnvironmentContextBasedOnEsNodeSettings, AuditingTool, LoggingContext}
+import tech.beshu.ror.accesscontrol.audit.{AuditingTool, LoggingContext}
 import tech.beshu.ror.accesscontrol.blocks.definitions.ldap.implementations.UnboundidLdapConnectionPoolProvider
 import tech.beshu.ror.accesscontrol.blocks.mocks.{AuthServicesMocks, MutableMocksProviderWithCachePerRequest}
 import tech.beshu.ror.accesscontrol.domain.RorSettingsIndex
@@ -32,7 +33,6 @@
 import tech.beshu.ror.accesscontrol.factory.RawRorSettingsBasedCoreFactory.CoreCreationError.Reason.Message
 import tech.beshu.ror.accesscontrol.factory.{AsyncHttpClientsFactory, Core, CoreFactory, RawRorSettingsBasedCoreFactory}
 import tech.beshu.ror.accesscontrol.logging.AccessControlListLoggingDecorator
-import tech.beshu.ror.audit.AuditEnvironmentContext
 import tech.beshu.ror.boot.ReadonlyRest.*
 import tech.beshu.ror.es.{EsEnv, IndexDocumentManager}
 import tech.beshu.ror.implicits.*
@@ -144,12 +144,7 @@
                            ldapConnectionPoolProvider: UnboundidLdapConnectionPoolProvider,
                            core: Core): EitherT[Task, NonEmptyList[CoreCreationError], Engine] = {
     implicit val loggingContext: LoggingContext = LoggingContext(core.accessControl.staticContext.obfuscatedHeaders)
-<<<<<<< HEAD
     EitherT(createAuditingTool(core.auditingSettings))
-=======
-    implicit val auditEnvironmentContext: AuditEnvironmentContext = new AuditEnvironmentContextBasedOnEsNodeSettings(esEnv.esNodeSettings)
-    EitherT(createAuditingTool(core))
->>>>>>> ac50d080
       .map { auditingTool =>
         val decoratedCore = Core(
           accessControl = new AccessControlListLoggingDecorator(
@@ -168,10 +163,12 @@
       }
   }
 
-  private def createAuditingTool(auditingSettings: Option[AuditingTool.Settings])
+  private def createAuditingTool(auditingSettings: Option[AuditSettings])
                                 (implicit loggingContext: LoggingContext): Task[Either[NonEmptyList[CoreCreationError], Option[AuditingTool]]] = {
     auditingSettings
-      .map(settings => AuditingTool.create(settings, auditSinkServiceCreator)(using systemContext.clock, loggingContext))
+      .map { settings =>
+        AuditingTool.create(settings, auditSinkServiceCreator)(using systemContext.clock, loggingContext)
+      }
       .sequence
       .map {
         _.sequence
@@ -248,7 +245,7 @@
              env: EsEnv)
             (implicit scheduler: Scheduler,
              systemContext: SystemContext): ReadonlyRest = {
-    val coreFactory: CoreFactory = new RawRorSettingsBasedCoreFactory(env.esVersion)
+    val coreFactory: CoreFactory = new RawRorSettingsBasedCoreFactory(env)
     create(coreFactory, indexContentService, auditSinkServiceCreator)
   }
 
