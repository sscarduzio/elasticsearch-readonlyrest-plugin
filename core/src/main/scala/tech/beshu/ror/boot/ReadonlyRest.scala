/*
 *    This file is part of ReadonlyREST.
 *
 *    ReadonlyREST is free software: you can redistribute it and/or modify
 *    it under the terms of the GNU General Public License as published by
 *    the Free Software Foundation, either version 3 of the License, or
 *    (at your option) any later version.
 *
 *    ReadonlyREST is distributed in the hope that it will be useful,
 *    but WITHOUT ANY WARRANTY; without even the implied warranty of
 *    MERCHANTABILITY or FITNESS FOR A PARTICULAR PURPOSE.  See the
 *    GNU General Public License for more details.
 *
 *    You should have received a copy of the GNU General Public License
 *    along with ReadonlyREST.  If not, see http://www.gnu.org/licenses/
 */
package tech.beshu.ror.boot

import java.nio.file.Path
import java.time.Clock

import cats.data.EitherT
import cats.effect.Resource
import cats.implicits._
import monix.catnap.Semaphore
import monix.eval.Task
import monix.execution.Scheduler.Implicits.global
import monix.execution.Scheduler.{global => scheduler}
import monix.execution.atomic.Atomic
import monix.execution.{Cancelable, Scheduler}
import org.apache.logging.log4j.scala.Logging
import tech.beshu.ror.accesscontrol.factory.RawRorConfigBasedCoreFactory.AclCreationError.Reason
import tech.beshu.ror.accesscontrol.factory.consts.RorProperties
import tech.beshu.ror.accesscontrol.factory.consts.RorProperties.RefreshInterval
import tech.beshu.ror.accesscontrol.factory.{AsyncHttpClientsFactory, CoreFactory, RawRorConfigBasedCoreFactory}
import tech.beshu.ror.accesscontrol.logging.{AccessControlLoggingDecorator, AuditingTool, LoggingContext}
import tech.beshu.ror.accesscontrol.{AccessControl, AccessControlStaticContext}
import tech.beshu.ror.configuration.ConfigLoader.ConfigLoaderError
import tech.beshu.ror.configuration.ConfigLoader.ConfigLoaderError._
import tech.beshu.ror.configuration.EsConfig.LoadEsConfigError
import tech.beshu.ror.configuration.FileConfigLoader.FileConfigError
import tech.beshu.ror.configuration.FileConfigLoader.FileConfigError._
import tech.beshu.ror.configuration.IndexConfigManager.{IndexConfigError, SavingIndexConfigError}
import tech.beshu.ror.configuration.IndexConfigManager.IndexConfigError.{IndexConfigNotExist, IndexConfigUnknownStructure}
import tech.beshu.ror.configuration.{EsConfig, FileConfigLoader, IndexConfigManager, RawRorConfig}
import tech.beshu.ror.es.{AuditSink, IndexJsonContentManager}
import tech.beshu.ror.providers._
import tech.beshu.ror.utils.ScalaOps.value
import tech.beshu.ror.utils.TaskOps._

import scala.concurrent.duration._
import scala.language.postfixOps
import scala.util.Success

object Ror extends ReadonlyRest {

  val blockingScheduler: Scheduler= Scheduler.io("blocking-index-content-provider")

  override protected val envVarsProvider: EnvVarsProvider = OsEnvVarsProvider
  override protected implicit val propertiesProvider: PropertiesProvider = JvmPropertiesProvider
  override protected implicit val clock: Clock = Clock.systemUTC()

  override protected val coreFactory: CoreFactory = {
    implicit val uuidProvider: UuidProvider = JavaUuidProvider
<<<<<<< HEAD
    implicit val propertiesProvider: PropertiesProvider = JvmPropertiesProvider
    implicit val envVarsProviderImplicit: EnvVarsProvider = envVarsProvider
=======
    implicit val _ = envVarsProvider
>>>>>>> 63b8edb0
    new RawRorConfigBasedCoreFactory
  }
}

trait ReadonlyRest extends Logging {

  protected def coreFactory: CoreFactory
  protected def envVarsProvider: EnvVarsProvider
  protected implicit def propertiesProvider: PropertiesProvider
  protected implicit def clock: Clock

  def start(esConfigPath: Path,
            auditSink: AuditSink,
            indexContentManager: IndexJsonContentManager): Task[Either[StartingFailure, RorInstance]] = {
    (for {
      fileConfigLoader <- createFileConfigLoader(esConfigPath)
      indexConfigLoader <- createIndexConfigLoader(indexContentManager)
      esConfig <- loadEsConfig(esConfigPath)
      instance <- startRor(esConfig, fileConfigLoader, indexConfigLoader, auditSink)
    } yield instance).value
  }

  private def createFileConfigLoader(esConfigPath: Path) = {
    EitherT.pure[Task, StartingFailure](FileConfigLoader.create(esConfigPath))
  }

  private def createIndexConfigLoader(indexContentManager: IndexJsonContentManager) = {
    EitherT.pure[Task, StartingFailure](new IndexConfigManager(indexContentManager))
  }

  private def loadEsConfig(esConfigPath: Path) = {
    EitherT {
      EsConfig
        .from(esConfigPath)
        .map(_.left.map {
          case LoadEsConfigError.FileNotFound(file) =>
            StartingFailure(s"Cannot find elasticsearch settings file: [${file.pathAsString}]")
          case LoadEsConfigError.MalformedContent(file, msg) =>
            StartingFailure(s"Settings file is malformed: [${file.pathAsString}], $msg")
        })
    }
  }

  private def startRor(esConfig: EsConfig,
                       fileConfigLoader: FileConfigLoader,
                       indexConfigManager: IndexConfigManager,
                       auditSink: AuditSink) = {
    if (esConfig.rorEsLevelSettings.forceLoadRorFromFile) {
      for {
        config <- EitherT(loadRorConfigFromFile(fileConfigLoader))
        engine <- EitherT(loadRorCore(config, auditSink))
        rorInstance <- EitherT.right[StartingFailure](
          RorInstance.createWithoutPeriodicIndexCheck(this, engine, config, indexConfigManager, auditSink)
        )
      } yield rorInstance
    } else {
      for {
        config <- EitherT(loadRorConfigFromIndex(indexConfigManager, loadRorConfigFromFile(fileConfigLoader)))
        engine <- EitherT(loadRorCore(config, auditSink))
        rorInstance <- EitherT.right[StartingFailure](
          RorInstance.createWithPeriodicIndexCheck(this, engine, config, indexConfigManager, auditSink)
        )
      } yield rorInstance
    }
  }

  private def loadRorConfigFromFile(fileConfigLoader: FileConfigLoader) = {
    logger.info(s"Loading ReadonlyREST settings from file: ${fileConfigLoader.rawConfigFile.pathAsString}")
    fileConfigLoader
      .load()
      .map {
        case Right(config) =>
          Right(config)
        case Left(error@ParsingError(_)) =>
          Left(StartingFailure(ConfigLoaderError.show[FileConfigError].show(error)))
        case Left(error@SpecializedError(_)) =>
          Left(StartingFailure(ConfigLoaderError.show[FileConfigError].show(error)))
      }
      .andThen {
        case Success(Left(error)) =>
          logger.error(s"Loading ReadonlyREST from file failed: ${error.message}")
      }
  }

  private[ror] def loadRorConfigFromIndex(indexConfigManager: IndexConfigManager,
                                          noIndexFallback: => Task[Either[StartingFailure, RawRorConfig]]) = {
    logger.info("[CLUSTERWIDE SETTINGS] Loading ReadonlyREST settings from index ...")
    indexConfigManager
      .load()
      .flatMap {
        case Right(config) =>
          Task.now(Right(config))
        case Left(error@ParsingError(_)) =>
          val failure = StartingFailure(ConfigLoaderError.show[IndexConfigError].show(error))
          logger.error(s"Loading ReadonlyREST config from index failed: ${failure.message}")
          lift(failure)
        case Left(SpecializedError(IndexConfigNotExist)) =>
          logger.info(s"Loading ReadonlyREST config from index failed: cannot find index")
          noIndexFallback
        case Left(SpecializedError(IndexConfigUnknownStructure)) =>
          logger.info(s"Loading ReadonlyREST config from index failed: index content malformed")
          noIndexFallback
      }
  }

  private[ror] def loadRorCore(config: RawRorConfig, auditSink: AuditSink): Task[Either[StartingFailure, Engine]] = {
    val httpClientsFactory = new AsyncHttpClientsFactory
    coreFactory
      .createCoreFrom(config, httpClientsFactory)
      .map { result =>
        result
          .right
          .map { coreSettings =>
            implicit val loggingContext = LoggingContext(coreSettings.aclStaticContext.obfuscatedHeaders)
            val engine = new Engine(
              accessControl = new AccessControlLoggingDecorator(
                underlying = coreSettings.aclEngine,
                auditingTool = coreSettings.auditingSettings.map(new AuditingTool(_, auditSink))
              ),
              context = coreSettings.aclStaticContext, httpClientsFactory = httpClientsFactory)
            engine
          }
          .left
          .map { errors =>
            val errorsMessage = errors
              .map(_.reason)
              .map {
                case Reason.Message(msg) => msg
                case Reason.MalformedValue(yamlString) => s"Malformed settings: $yamlString"
              }
              .toList
              .mkString("Errors:\n", "\n", "")
            StartingFailure(errorsMessage)
          }
      }
  }

  private def lift(sf: StartingFailure) = Task.now(Left(sf))
}

class RorInstance private(boot: ReadonlyRest,
                          mode: RorInstance.Mode,
                          initialEngine: (Engine, RawRorConfig),
                          reloadInProgress: Semaphore[Task],
                          indexConfigManager: IndexConfigManager,
                          auditSink: AuditSink)
                          (implicit propertiesProvider: PropertiesProvider)
  extends Logging {

  import RorInstance._
  import RorInstance.ScheduledReloadError.{EngineReloadError, ReloadingInProgress}

  logger.info ("Readonly REST plugin core was loaded ...")
  mode match {
    case Mode.WithPeriodicIndexCheck =>
      RorProperties.rorIndexSettingReloadInterval match {
        case Some(RefreshInterval.Disabled) =>
          logger.info(s"[CLUSTERWIDE SETTINGS] Scheduling in-index settings check disabled")
        case Some(RefreshInterval.Enabled(interval)) =>
          scheduleIndexConfigChecking(interval)
        case None =>
          scheduleIndexConfigChecking(RorInstance.indexConfigCheckingSchedulerDelay)
      }
    case Mode.NoPeriodicIndexCheck => Cancelable.empty
  }

  private val currentEngine = Atomic(Option(initialEngine))

  def engine: Option[Engine] = currentEngine.get().map(_._1)

  def forceReloadAndSave(config: RawRorConfig): Task[Either[IndexConfigReloadWithUpdateError, Unit]] = {
    logger.debug("Reloading of provided settings was forced")
    reloadInProgress.withPermit {
      value {
        for {
          _ <- reloadEngine(config).leftMap(IndexConfigReloadWithUpdateError.ReloadError.apply)
          _ <- saveConfig(config)
        } yield ()
      }
    }
  }

  private def saveConfig(newConfig: RawRorConfig): EitherT[Task, IndexConfigReloadWithUpdateError, Unit] = EitherT {
    for {
      saveResult <- indexConfigManager.save(newConfig)
    } yield saveResult.left.map(IndexConfigReloadWithUpdateError.IndexConfigSavingError.apply)
  }

  def forceReloadFromIndex(): Task[Either[IndexConfigReloadError, Unit]] = {
    reloadInProgress.withPermit {
      logger.debug("Reloading of in-index settings was forced")
      reloadEngineUsingIndexConfig().value
    }
  }

  def stop(): Task[Unit] = {
    reloadInProgress.withPermit {
      Task {
        currentEngine.get().foreach { case (engine, _) => engine.shutdown() }
      }
    }
  }

  private def scheduleIndexConfigChecking(interval: FiniteDuration): Cancelable = {
    logger.debug(s"[CLUSTERWIDE SETTINGS] Scheduling next in-index settings check within $interval")
    scheduler.scheduleOnce(interval) {
      logger.debug("[CLUSTERWIDE SETTINGS] Loading ReadonlyREST config from index ...")
      tryEngineReload()
        .runAsync {
          case Right(Right(_)) =>
          case Right(Left(ReloadingInProgress)) =>
            logger.debug(s"[CLUSTERWIDE SETTINGS] Reloading in progress ... skipping")
            scheduleIndexConfigChecking(interval)
          case Right(Left(EngineReloadError(IndexConfigReloadError.ReloadError(RawConfigReloadError.ConfigUpToDate)))) =>
            logger.debug("[CLUSTERWIDE SETTINGS] Settings are up to date. Nothing to reload.")
            scheduleIndexConfigChecking(interval)
          case Right(Left(EngineReloadError(IndexConfigReloadError.ReloadError(RawConfigReloadError.RorInstanceStopped)))) =>
            logger.debug("[CLUSTERWIDE SETTINGS] Stopping periodic settings check - application is being stopped")
          case Right(Left(EngineReloadError(IndexConfigReloadError.ReloadError(RawConfigReloadError.ReloadingFailed(startingFailure))))) =>
            logger.debug(s"[CLUSTERWIDE SETTINGS] ReadonlyREST starting failed: ${startingFailure.message}")
            scheduleIndexConfigChecking(interval)
          case Right(Left(EngineReloadError(IndexConfigReloadError.LoadingConfigError(error)))) =>
            logger.debug(s"[CLUSTERWIDE SETTINGS] Loading config from index failed: ${error.show}")
            scheduleIndexConfigChecking(interval)
          case Left(ex) =>
            logger.error("[CLUSTERWIDE SETTINGS] Checking index settings failed: error", ex)
            scheduleIndexConfigChecking(interval)
        }
    }
  }

  private def tryEngineReload() = {
    val criticalSection = Resource.make(reloadInProgress.tryAcquire) {
      case true => reloadInProgress.release
      case false => Task.unit
    }
    criticalSection.use {
      case true => value {
        reloadEngineUsingIndexConfig().leftMap(ScheduledReloadError.EngineReloadError.apply)
      }
      case false =>
        Task.now(Left(ScheduledReloadError.ReloadingInProgress))
    }
  }

  private def reloadEngineUsingIndexConfig() = {
    for {
      newConfig <- EitherT(loadRorConfigFromIndex())
      _ <- reloadEngine(newConfig)
        .leftMap(IndexConfigReloadError.ReloadError.apply)
        .leftWiden[IndexConfigReloadError]
    } yield ()
  }

  private def reloadEngine(newConfig: RawRorConfig) = {
    for {
      _ <- shouldBeReloaded(newConfig)
      newEngine <- reloadWith(newConfig)
      oldEngine <- replaceCurrentEngine(newEngine, newConfig)
      _ <- scheduleDelayedShutdown(oldEngine)
    } yield ()
  }

  private def loadRorConfigFromIndex() = {
    indexConfigManager
      .load()
      .map(_.left.map(IndexConfigReloadError.LoadingConfigError.apply))
  }

  private def shouldBeReloaded(config: RawRorConfig): EitherT[Task, RawConfigReloadError, Unit] = {
    currentEngine.get() match {
      case Some((_, currentConfig)) =>
        EitherT.cond[Task](
          currentConfig != config,
          (),
          RawConfigReloadError.ConfigUpToDate
        )
      case None =>
        EitherT.leftT[Task, Unit](RawConfigReloadError.RorInstanceStopped)
    }
  }

  private def reloadWith(config: RawRorConfig): EitherT[Task, RawConfigReloadError, Engine] = EitherT {
    tryToLoadRorCore(config)
      .map(_.leftMap(RawConfigReloadError.ReloadingFailed.apply))
  }

  private def replaceCurrentEngine(newEngine: Engine,
                                   newEngineConfig: RawRorConfig): EitherT[Task, RawConfigReloadError, Engine] = {
    currentEngine
      .getAndTransform {
        _.map(_ => (newEngine, newEngineConfig))
      } match {
      case Some((engine, _)) => EitherT.rightT[Task, RawConfigReloadError](engine)
      case None => EitherT.leftT[Task, Engine](RawConfigReloadError.RorInstanceStopped)
    }
  }

  private def scheduleDelayedShutdown(engine: Engine) = {
    EitherT.right[RawConfigReloadError](Task.now {
      scheduler.scheduleOnce(RorInstance.delayOfOldEngineShutdown) {
        engine.shutdown()
      }
    })
  }

  private def tryToLoadRorCore(config: RawRorConfig) = boot.loadRorCore(config, auditSink)
}

object RorInstance {

  sealed trait RawConfigReloadError
  object RawConfigReloadError {
    final case class ReloadingFailed(failure: StartingFailure) extends RawConfigReloadError
    object ConfigUpToDate extends RawConfigReloadError
    object RorInstanceStopped extends RawConfigReloadError
  }

  sealed trait IndexConfigReloadWithUpdateError
  object IndexConfigReloadWithUpdateError {
    final case class ReloadError(undefined: RawConfigReloadError) extends IndexConfigReloadWithUpdateError
    final case class IndexConfigSavingError(underlying: SavingIndexConfigError) extends IndexConfigReloadWithUpdateError
  }

  sealed trait IndexConfigReloadError
  object IndexConfigReloadError {
    final case class LoadingConfigError(underlying: ConfigLoaderError[IndexConfigManager.IndexConfigError]) extends IndexConfigReloadError
    final case class ReloadError(underlying: RawConfigReloadError) extends IndexConfigReloadError
  }

  private sealed trait ScheduledReloadError
  private object ScheduledReloadError {
    case object ReloadingInProgress extends ScheduledReloadError
    final case class EngineReloadError(underlying: IndexConfigReloadError) extends ScheduledReloadError
  }

  def createWithPeriodicIndexCheck(boot: ReadonlyRest,
                                   engine: Engine,
                                   config: RawRorConfig,
                                   indexConfigManager: IndexConfigManager,
                                   auditSink: AuditSink)
                                  (implicit propertiesProvider: PropertiesProvider): Task[RorInstance] = {
    create(boot, Mode.WithPeriodicIndexCheck, engine, config, indexConfigManager, auditSink)
  }

  def createWithoutPeriodicIndexCheck(boot: ReadonlyRest,
                                      engine: Engine,
                                      config: RawRorConfig,
                                      indexConfigManager: IndexConfigManager,
                                      auditSink: AuditSink)
                                     (implicit propertiesProvider: PropertiesProvider): Task[RorInstance] = {
    create(boot, Mode.NoPeriodicIndexCheck, engine, config, indexConfigManager, auditSink)
  }

  private def create(boot: ReadonlyRest,
                     mode: RorInstance.Mode,
                     engine: Engine,
                     config: RawRorConfig,
                     indexConfigManager: IndexConfigManager,
                     auditSink: AuditSink)
                    (implicit propertiesProvider: PropertiesProvider) = {
    Semaphore[Task](1)
      .map { isReloadInProgressSemaphore =>
        new RorInstance(boot, mode, (engine, config), isReloadInProgressSemaphore, indexConfigManager, auditSink)
      }
  }

  private sealed trait Mode
  private object Mode {
    case object WithPeriodicIndexCheck extends Mode
    case object NoPeriodicIndexCheck extends Mode
  }

  private val indexConfigCheckingSchedulerDelay = 5 second
  private val delayOfOldEngineShutdown = 10 seconds
}

final case class StartingFailure(message: String, throwable: Option[Throwable] = None)

final class Engine(val accessControl: AccessControl,
                   val context: AccessControlStaticContext,
                   httpClientsFactory: AsyncHttpClientsFactory) {

  private [ror] def shutdown(): Unit = {
    httpClientsFactory.shutdown()
  }
}

<|MERGE_RESOLUTION|>--- conflicted
+++ resolved
@@ -62,12 +62,8 @@
 
   override protected val coreFactory: CoreFactory = {
     implicit val uuidProvider: UuidProvider = JavaUuidProvider
-<<<<<<< HEAD
     implicit val propertiesProvider: PropertiesProvider = JvmPropertiesProvider
     implicit val envVarsProviderImplicit: EnvVarsProvider = envVarsProvider
-=======
-    implicit val _ = envVarsProvider
->>>>>>> 63b8edb0
     new RawRorConfigBasedCoreFactory
   }
 }
