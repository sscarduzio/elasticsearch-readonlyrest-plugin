--- conflicted
+++ resolved
@@ -25,11 +25,7 @@
 
 object DurationOps {
 
-<<<<<<< HEAD
-  type PositiveFiniteDuration =  FiniteDuration Refined Positive
-=======
   type PositiveFiniteDuration = FiniteDuration Refined Positive
->>>>>>> 4e5903b1
 
   implicit class RefinedDurationOps(val duration: Duration) extends AnyVal {
     def toRefinedPositive: Either[String, PositiveFiniteDuration] = duration match {
