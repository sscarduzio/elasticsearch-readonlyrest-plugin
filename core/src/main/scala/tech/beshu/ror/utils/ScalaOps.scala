/*
 *    This file is part of ReadonlyREST.
 *
 *    ReadonlyREST is free software: you can redistribute it and/or modify
 *    it under the terms of the GNU General Public License as published by
 *    the Free Software Foundation, either version 3 of the License, or
 *    (at your option) any later version.
 *
 *    ReadonlyREST is distributed in the hope that it will be useful,
 *    but WITHOUT ANY WARRANTY; without even the implied warranty of
 *    MERCHANTABILITY or FITNESS FOR A PARTICULAR PURPOSE.  See the
 *    GNU General Public License for more details.
 *
 *    You should have received a copy of the GNU General Public License
 *    along with ReadonlyREST.  If not, see http://www.gnu.org/licenses/
 */
package tech.beshu.ror.utils

import cats.Functor
import cats.data.{EitherT, NonEmptyList, NonEmptySet}
import cats.effect.{ContextShift, IO}
<<<<<<< HEAD
import cats.{Functor, Order}
=======
import cats.implicits.*
>>>>>>> bcaa27d8
import eu.timepit.refined.api.Refined
import eu.timepit.refined.types.string.NonEmptyString
import monix.eval.Task
import monix.execution.Scheduler
<<<<<<< HEAD
import tech.beshu.ror.implicits.*
=======
import tech.beshu.ror.syntax.*
>>>>>>> bcaa27d8
import tech.beshu.ror.utils.DurationOps.PositiveFiniteDuration

import java.util
import java.util.Base64
import scala.collection.immutable.SortedSet
import scala.concurrent.duration.*
import scala.jdk.CollectionConverters.*
import scala.language.{implicitConversions, postfixOps}
import scala.reflect.ClassTag
import scala.util.Try

object ScalaOps {

  implicit class IterableOnceOps[T](iterable: IterableOnce[T]) extends AnyVal {

    def mkStringOrEmptyString(start: String, sep: String, end: String): String = {
      if (iterable.iterator.isEmpty) ""
      else iterable.iterator.mkString(start, sep, end)
    }
  }

  implicit class TryOps[T](`try`: Try[T]) extends AnyVal {

    def getOr(mapEx: Throwable => T): T = `try`.fold(mapEx, identity)
  }

  implicit class JavaMapOps[K : ClassTag, V : ClassTag](map: java.util.Map[K, V]) {
    def asSafeMap: Map[K, V] = Option(map).map(_.asScala.toMap).getOrElse(Map.empty)

    def asSafeKeys: Set[K] = asSafeMap.keys.toCovariantSet

    def asSafeValues: Set[V] = asSafeMap.values.toCovariantSet
  }

  implicit class JavaMapFactoryMethod(mapObject: Map.type) extends AnyVal {
    def asEmptyJavaMap[K, V]: java.util.Map[K, V] = Map.empty[K, V].asJava
  }

  implicit class JavaListOps[T : ClassTag](val list: java.util.List[T]) {
    def asSafeList: List[T] = Option(list).map(_.asScala.toList).getOrElse(Nil)
  }

  implicit class JavaSetOps[T : ClassTag](set: java.lang.Iterable[T]) {
    def asSafeSet: Set[T] = Option(set).map(_.asScala.toCovariantSet).getOrElse(Set.empty)
  }

  implicit class ArrayOps[T : ClassTag](array: Array[T]) {
    def asSafeSet: Set[T] = asSafeList.toCovariantSet

    def asSafeList: List[T] = safeArray.toList

    private def safeArray = Option(array).getOrElse(Array.empty[T])
  }

<<<<<<< HEAD
  implicit class SetOps[T: Order](value: Set[T]) {
    def toNonEmptySet: Option[NonEmptySet[T]] = {
      NonEmptySet.fromSet[T](SortedSet.empty[T] ++ value)
    }

    def unsafeToNonEmptySet: NonEmptySet[T] =
      toNonEmptySet.getOrElse(throw new IllegalArgumentException(s"Cannot convert ${value} to non empty set"))
  }

  implicit class CollectionOps[T: ClassTag](value: util.Collection[T]) {
    def asSafeIterable: Iterable[T] = Option(value).map(_.asScala).getOrElse(Iterable.empty)
  }

  implicit class ToSetOps[T](value: T) extends AnyVal {
    def asSafeSet: Set[T] = Option(value).toSet
  }

=======
>>>>>>> bcaa27d8
  implicit class ListOps[T](list: List[T]) extends AnyVal {

    def findDuplicates: List[T] =
      findDuplicates(identity)

    def findDuplicates[S](provideComparatorOf: T => S): List[T] =
      list
        .groupBy(provideComparatorOf)
        .collect { case (_, List(fst, _, _*)) => fst }
        .toList
  }

  implicit class MapOps[K, V](map: Map[K, V]) {
    def asStringMap: Map[String, String] =
      map.collect {
        case (key: String, value: String) => (key, value)
      }
  }

  implicit class ListOfListOps[T](lists: List[List[T]]) extends AnyVal {

    def cartesian: List[List[T]] = {
      lists.foldRight(List(List.empty[T])) {
        case (xs, yss) =>
          for {
            x <- xs
            ys <- yss
          } yield x :: ys
      }
    }
  }

  implicit class NonEmptyListOfNonEmptyListOps[T](lists: NonEmptyList[NonEmptyList[T]]) extends AnyVal {

    def cartesian: NonEmptyList[NonEmptyList[T]] = {
      NonEmptyList.fromListUnsafe(new ListOfListOps(lists.map(_.toList).toList).cartesian.map(NonEmptyList.fromListUnsafe))
    }
  }

  implicit class ListOfEitherOps[A, B](either: List[Either[A, B]]) extends AnyVal {

    def partitionEither: (List[A], List[B]) = {
      either.partitionMap(identity)
    }
  }

  implicit val nonEmptyStringOrdering: Ordering[NonEmptyString] = Ordering.by(_.value)

  def value[F[_], A, B](eitherT: EitherT[F, A, B]): F[Either[A, B]] = eitherT.value

  def retry[T](task: Task[T]): Task[T] = {
    ScalaOps.retryBackoff(task, 5, 500 millis, 1)
  }

  def retryBackoff[A](source: Task[A],
                      maxRetries: Int,
                      firstDelay: FiniteDuration,
                      backOffScaler: Int): Task[A] = {
    retryBackoffEither[Nothing, A](source.map(Right(_)), maxRetries, firstDelay, backOffScaler)
      .map(_.getOrElse(throw new IllegalStateException("Impossible")))
  }

  def retryBackoffEither[E, A](source: Task[Either[E, A]],
                               maxRetries: Int,
                               firstDelay: FiniteDuration,
                               backOffScaler: Int): Task[Either[E, A]] = {
    def doRetry() = {
      retryBackoffEither(source, maxRetries - 1, firstDelay * backOffScaler, backOffScaler)
        .delayExecution(firstDelay)
    }

    source
      .flatMap {
        case right@Right(_) => Task.now(right)
        case Left(_) if maxRetries > 0 => doRetry()
        case Left(error) => Task.now(Left(error))
      }
      .onErrorHandleWith {
        case _: Exception if maxRetries > 0 => doRetry()
        case ex => Task.raiseError(ex)
      }
  }

  def repeat[A](maxRetries: Int, delay: FiniteDuration)(source: Task[A]): Task[Unit] = {
    source
      .delayExecution(delay)
      .flatMap { _ =>
        if (maxRetries > 0) repeat(maxRetries - 1, delay)(source)
        else Task.unit
      }
  }

  implicit def taskToIo[T](t: Task[T])
                          (implicit scheduler: Scheduler,
                           contextShift: ContextShift[IO]): IO[T] = {
    IO.fromFuture(IO(t.runToFuture))
  }

  implicit class AutoCloseableOps[A <: AutoCloseable](value: A) extends AnyVal {
    def bracket[B](convert: A => B): B = {
      try {
        convert(value)
      } finally {
        value.close()
      }
    }
  }

  implicit class AutoClosableMOps[A <: AutoCloseable, M[_]: Functor](value: M[A]) {
    def bracket[B](convert: A => B): M[B] = {
      import cats.implicits.*
      value.map(v => AutoCloseableOps(v).bracket(convert))
    }
  }

  implicit class NonEmptySetOps[T](value: NonEmptySet[T]) extends AnyVal {
    import cats.implicits.*

    def widen[S >: T : Ordering]: NonEmptySet[S] = NonEmptySet.fromSetUnsafe(SortedSet.empty[S] ++ value.toList.widen[S].toSet)
  }

  implicit class StringOps(value: String) extends AnyVal {
    def splitByFirst(char: Char): Option[(String, String)] = {
      value.split(char).toList match {
        case Nil => None
        case _ :: Nil => None
        case one :: _ => Some((one, value.substring(one.length + 1)))
      }
    }

    def splitBy(str: String): (String, Option[String]) = {
      value.indexOf(str) match {
        case -1 =>
          (value, None)
        case idx =>
          val endOfStrIndex = idx + str.length
          (value.substring(0, idx), Some(if (endOfStrIndex < value.length) value.substring(endOfStrIndex) else ""))
      }
    }

    def decodeBase64: Option[String] = {
      Try(new String(Base64.getDecoder.decode(value), "UTF-8")).toOption
    }

    def safeNonEmpty: Option[NonEmptyString] = {
      Option(value).flatMap(NonEmptyString.unapply)
    }

    def oneLiner: String = value.stripMargin.replaceAll("\n", "")

    def addTrailingSlashIfNotPresent(): String = {
      if (value.endsWith("/")) value else s"$value/"
    }
  }

  implicit class PositiveFiniteDurationAdd(duration: PositiveFiniteDuration) extends AnyVal {

    def +(duration: PositiveFiniteDuration): PositiveFiniteDuration = {
      Refined.unsafeApply(this.duration.value + duration.value)
    }
  }
}<|MERGE_RESOLUTION|>--- conflicted
+++ resolved
@@ -19,20 +19,12 @@
 import cats.Functor
 import cats.data.{EitherT, NonEmptyList, NonEmptySet}
 import cats.effect.{ContextShift, IO}
-<<<<<<< HEAD
-import cats.{Functor, Order}
-=======
 import cats.implicits.*
->>>>>>> bcaa27d8
 import eu.timepit.refined.api.Refined
 import eu.timepit.refined.types.string.NonEmptyString
 import monix.eval.Task
 import monix.execution.Scheduler
-<<<<<<< HEAD
-import tech.beshu.ror.implicits.*
-=======
 import tech.beshu.ror.syntax.*
->>>>>>> bcaa27d8
 import tech.beshu.ror.utils.DurationOps.PositiveFiniteDuration
 
 import java.util
@@ -87,26 +79,6 @@
     private def safeArray = Option(array).getOrElse(Array.empty[T])
   }
 
-<<<<<<< HEAD
-  implicit class SetOps[T: Order](value: Set[T]) {
-    def toNonEmptySet: Option[NonEmptySet[T]] = {
-      NonEmptySet.fromSet[T](SortedSet.empty[T] ++ value)
-    }
-
-    def unsafeToNonEmptySet: NonEmptySet[T] =
-      toNonEmptySet.getOrElse(throw new IllegalArgumentException(s"Cannot convert ${value} to non empty set"))
-  }
-
-  implicit class CollectionOps[T: ClassTag](value: util.Collection[T]) {
-    def asSafeIterable: Iterable[T] = Option(value).map(_.asScala).getOrElse(Iterable.empty)
-  }
-
-  implicit class ToSetOps[T](value: T) extends AnyVal {
-    def asSafeSet: Set[T] = Option(value).toSet
-  }
-
-=======
->>>>>>> bcaa27d8
   implicit class ListOps[T](list: List[T]) extends AnyVal {
 
     def findDuplicates: List[T] =
