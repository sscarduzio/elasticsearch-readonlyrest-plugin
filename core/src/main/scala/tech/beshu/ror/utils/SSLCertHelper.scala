/*
 *    This file is part of ReadonlyREST.
 *
 *    ReadonlyREST is free software: you can redistribute it and/or modify
 *    it under the terms of the GNU General Public License as published by
 *    the Free Software Foundation, either version 3 of the License, or
 *    (at your option) any later version.
 *
 *    ReadonlyREST is distributed in the hope that it will be useful,
 *    but WITHOUT ANY WARRANTY; without even the implied warranty of
 *    MERCHANTABILITY or FITNESS FOR A PARTICULAR PURPOSE.  See the
 *    GNU General Public License for more details.
 *
 *    You should have received a copy of the GNU General Public License
 *    along with ReadonlyREST.  If not, see http://www.gnu.org/licenses/
 */
package tech.beshu.ror.utils

import cats.effect.{IO, Resource}
import io.netty.buffer.ByteBufAllocator
import io.netty.handler.ssl.util.InsecureTrustManagerFactory
import io.netty.handler.ssl.{ClientAuth, SslContext, SslContextBuilder}
import org.apache.logging.log4j.scala.Logging
import org.bouncycastle.asn1.pkcs.PrivateKeyInfo
import org.bouncycastle.jsse.provider.BouncyCastleJsseProvider
import org.bouncycastle.openssl.PEMParser
import org.bouncycastle.openssl.jcajce.JcaPEMKeyConverter
import tech.beshu.ror.configuration.SslConfiguration
import tech.beshu.ror.configuration.SslConfiguration.ClientCertificateConfiguration.TruststoreBasedConfiguration
import tech.beshu.ror.configuration.SslConfiguration.ServerCertificateConfiguration.KeystoreBasedConfiguration
import tech.beshu.ror.configuration.SslConfiguration._

import java.io.{File, FileInputStream, FileReader, IOException}
import java.security.cert.{CertificateFactory, X509Certificate}
import java.security.{KeyStore, PrivateKey}
import javax.net.ssl.{KeyManagerFactory, TrustManagerFactory}
import scala.collection.JavaConverters._
import scala.language.{existentials, implicitConversions}
import scala.util.Try

object SSLCertHelper extends Logging {

  def prepareClientSSLContext(sslConfiguration: SslConfiguration, fipsCompliant: Boolean, certificateVerificationEnabled: Boolean): SslContext = {
    if (certificateVerificationEnabled) {
      sslConfiguration.clientCertificateConfiguration match {
        case Some(truststoreBasedConfiguration: TruststoreBasedConfiguration) =>
          SslContextBuilder.forClient.trustManager(getTrustManagerFactory(truststoreBasedConfiguration, fipsCompliant)).build()
        case Some(fileBasedConfiguration: ClientCertificateConfiguration.FileBasedConfiguration) =>
          SslContextBuilder.forClient.trustManager(getTrustedCertificatesFromPemFile(fileBasedConfiguration).toIterable.asJava).build()
        case None =>
          throw new Exception("Client Authentication could not be enabled because trust certificates has not been configured")
      }
    } else {
      SslContextBuilder.forClient.trustManager(InsecureTrustManagerFactory.INSTANCE).build
    }
  }

  def prepareServerSSLContext(sslConfiguration: SslConfiguration, fipsCompliant: Boolean, clientAuthenticationEnabled: Boolean): SslContext = {
    prepareSslContextBuilder(sslConfiguration, fipsCompliant)
      .attempt
      .map {
        case Right(sslCtxBuilder) =>
          areProtocolAndCiphersValid(sslCtxBuilder, sslConfiguration)
          if (sslConfiguration.allowedCiphers.nonEmpty) {
            sslCtxBuilder.ciphers(sslConfiguration.allowedCiphers.map(_.value).asJava)
          }
          if (clientAuthenticationEnabled) {
            sslCtxBuilder.clientAuth(ClientAuth.REQUIRE)
            sslConfiguration.clientCertificateConfiguration match {
              case Some(truststoreBasedConfiguration: TruststoreBasedConfiguration) =>
                sslCtxBuilder.trustManager(getTrustManagerFactory(truststoreBasedConfiguration, fipsCompliant))
              case Some(fileBasedConfiguration: ClientCertificateConfiguration.FileBasedConfiguration) =>
                sslCtxBuilder.trustManager(getTrustedCertificatesFromPemFile(fileBasedConfiguration).toIterable.asJava)
              case None =>
                throw new Exception("Client Authentication could not be enabled because trust certificates has not been configured")
            }
          }
          if (sslConfiguration.allowedProtocols.nonEmpty) {
            sslCtxBuilder.protocols(sslConfiguration.allowedProtocols.map(_.value).asJava)
          }
          sslCtxBuilder.build()
        case Left(exception: IOException) =>
          throw UnableToLoadDataFromProvidedFilesException(exception)
        case Left(exception) =>
          throw UnableToInitializeSslContextBuilderUsingProvidedFiles(exception)
      }
      .unsafeRunSync()
  }

  def areProtocolAndCiphersValid(sslContextBuilder: SslContextBuilder, config: SslConfiguration): Boolean =
    trySetProtocolsAndCiphersInsideNewEngine(sslContextBuilder: SslContextBuilder, config)
      .fold(
        ex => {
          logger.error("ROR SSL: cannot validate SSL protocols and ciphers! " + ex.getClass.getSimpleName + ": " + ex.getMessage, ex)
          false
        },
        _ => true
      )

  def isPEMHandlingAvailable: Boolean = {
    Try {
      Class.forName("org.bouncycastle.openssl.PEMParser")
    }
      .isSuccess
  }

  def getTrustedCertificatesFromPemFile(fileBasedConfiguration: ClientCertificateConfiguration.FileBasedConfiguration): Array[X509Certificate] = {
    loadCertificateChain(fileBasedConfiguration.clientTrustedCertificateFile.value)
      .attempt
      .map {
        case Right(certificateChain) => certificateChain
        case Left(exception) =>
          throw UnableToLoadDataFromProvidedFilesException(exception)
      }
      .unsafeRunSync()
  }

  def getTrustManagerFactory(truststoreBasedConfiguration: TruststoreBasedConfiguration, fipsCompliant: Boolean): TrustManagerFactory = {
    loadTruststore(truststoreBasedConfiguration, fipsCompliant)
      .map { truststore =>
        val tmf = getTrustManagerFactoryInstance(fipsCompliant)
        tmf.init(truststore)
        tmf
      }
      .attempt
      .map {
        case Right(tmf) => tmf
        case Left(exception) =>
          throw UnableToInitializeTrustManagerFactoryUsingProvidedTruststore(exception)
      }
      .unsafeRunSync()
  }

  private def getKeyManagerFactoryInstance(fipsCompliant: Boolean) = {
    if(fipsCompliant) {
      KeyManagerFactory.getInstance("X509", BouncyCastleJsseProvider.PROVIDER_NAME)
    } else {
      KeyManagerFactory.getInstance(KeyManagerFactory.getDefaultAlgorithm)
    }
  }

  private def getTrustManagerFactoryInstance(fipsCompliant: Boolean) = {
    if(fipsCompliant) {
      TrustManagerFactory.getInstance("X509", BouncyCastleJsseProvider.PROVIDER_NAME)
    } else {
      TrustManagerFactory.getInstance(TrustManagerFactory.getDefaultAlgorithm)
    }
  }

  private def loadKeystoreFromFile(keystoreFile: File, password: Array[Char], fipsCompliant: Boolean): IO[KeyStore] = {
    Resource
      .fromAutoCloseable(IO(new FileInputStream(keystoreFile)))
      .use { keystoreFile => IO {
        val keystore = if (fipsCompliant) {
          logger.info("Trying to load data in FIPS compliant BCFKS format...")
          java.security.KeyStore.getInstance("BCFKS", "BCFIPS")
        } else {
          logger.info("Trying to load data in JKS or PKCS#12 format...")
          java.security.KeyStore.getInstance("JKS")
        }
        keystore.load(keystoreFile, password)
        keystore
      }
      }
  }

  private def loadKeystore(keystoreBasedConfiguration: KeystoreBasedConfiguration, fipsCompliant: Boolean): IO[KeyStore] = {
    for {
      _ <- IO(logger.info("Preparing keystore..."))
      keystore <- loadKeystoreFromFile(keystoreBasedConfiguration.keystoreFile.value, keystoreBasedConfiguration.keystorePassword, fipsCompliant)
    } yield keystore
  }

  private def loadTruststore(truststoreBasedConfiguration: TruststoreBasedConfiguration, fipsCompliant: Boolean): IO[KeyStore] = {
    for {
      _ <- IO(logger.info("Preparing truststore..."))
      truststore <- loadKeystoreFromFile(truststoreBasedConfiguration.truststoreFile.value, truststoreBasedConfiguration.truststorePassword, fipsCompliant)
    } yield truststore
  }

  private def prepareAlias(keystore: KeyStore, config: KeystoreBasedConfiguration) =
    config.keyAlias match {
      case None if keystore.aliases().hasMoreElements =>
        val firstAlias = keystore.aliases().nextElement()
        logger.info(s"ROR SSL: ssl.key_alias not configured, took first alias in keystore: $firstAlias")
        firstAlias
      case None =>
        throw MalformedSslSettings("Key not found in provided keystore!")
      case Some(keyAlias) =>
        keyAlias.value
    }

  private def removeAllAliasesFromKeystoreBesidesOne(keystore: KeyStore, alias: String): Unit = {
    val unnecessaryAliases = keystore.aliases().asScala.toSet.-(alias)
    unnecessaryAliases.foreach(keystore.deleteEntry)
  }

<<<<<<< HEAD
  def keyManagerFactory(sslConfiguration: SslConfiguration, fipsCompliant: Boolean): KeyManagerFactory = {
    getKeyManagerFactory(sslConfiguration, fipsCompliant).unsafeRunSync()
  }

  private def getKeyManagerFactory(sslConfiguration: SslConfiguration, fipsCompliant: Boolean): IO[KeyManagerFactory] = {
    loadKeystore(sslConfiguration, fipsCompliant)
=======
  private def getFipsCompliantKeyManagerFactory(keystoreBasedConfiguration: KeystoreBasedConfiguration): IO[KeyManagerFactory] = {
    loadKeystore(keystoreBasedConfiguration, fipsCompliant = true)
>>>>>>> df3aa3d0
      .map { keystore =>
        if (keystoreBasedConfiguration.keyPass.isDefined) {
          logger.warn("ROR configuration parameter key_pass is declared however it won't be used in this mode. In this case password for specific key MUST be the same as keystore password")
        }
<<<<<<< HEAD
//        removeAllAliasesFromKeystoreBesidesOne(keystore, prepareAlias(keystore, sslConfiguration))
        val kmf = getKeyManagerFactoryInstance(fipsCompliant)
        kmf.init(keystore, sslConfiguration.keystorePassword)
=======
        removeAllAliasesFromKeystoreBesidesOne(keystore, prepareAlias(keystore, keystoreBasedConfiguration))
        val kmf = getKeyManagerFactoryInstance(fipsCompliant = true)
        kmf.init(keystore, keystoreBasedConfiguration.keystorePassword)
>>>>>>> df3aa3d0
        kmf
      }
  }

  private def getPrivateKeyAndCertificateChainFromPemFiles(fileBasedConfiguration: ServerCertificateConfiguration.FileBasedConfiguration): IO[(PrivateKey, Array[X509Certificate])] = {
    for {
      privateKey <- loadPrivateKey(fileBasedConfiguration.serverCertificateKeyFile.value)
      certificateChain <- loadCertificateChain(fileBasedConfiguration.serverCertificateFile.value)
    } yield (privateKey, certificateChain)
  }

  private def loadPrivateKey(file: File): IO[PrivateKey] = {
    Resource
      .fromAutoCloseable(IO(new FileReader(file)))
      .use { privateKeyFileReader => IO {
        val pemParser = new PEMParser(privateKeyFileReader)
        val privateKeyInfo = PrivateKeyInfo.getInstance(pemParser.readObject())
        val converter = new JcaPEMKeyConverter()
        converter.getPrivateKey(privateKeyInfo)
      }}
  }

  private def loadCertificateChain(file: File): IO[Array[X509Certificate]] = {
    Resource
      .fromAutoCloseable(IO(new FileInputStream(file)))
      .use { certificateChainFile => IO {
        val certFactory = CertificateFactory.getInstance("X.509")
        certFactory.generateCertificates(certificateChainFile).asScala.toArray.map {
          case cc: X509Certificate => cc
          case _ => throw MalformedSslSettings(s"Certificate chain in $file contains invalid X509 certificate")
        }
      }}
  }

  private def getPrivateKeyAndCertificateChainFromKeystore(keystoreBasedConfiguration: KeystoreBasedConfiguration): IO[(PrivateKey, Array[X509Certificate])] = {
    loadKeystore(keystoreBasedConfiguration, fipsCompliant = false)
      .map { keystore =>
        val alias = prepareAlias(keystore, keystoreBasedConfiguration)
        val privateKey = keystore.getKey(alias, keystoreBasedConfiguration.keyPass.map(_.value.toCharArray).orNull) match {
          case pk: PrivateKey => pk
          case _ => throw MalformedSslSettings(s"Configured key with alias=$alias is not a private key")
        }
        val certificateChain = keystore.getCertificateChain(alias).map {
          case cc: X509Certificate => cc
          case _ => throw MalformedSslSettings(s"Certificate chain for alias=$alias is not X509 certificate")
        }
        (privateKey, certificateChain)
      }
  }

  private def trySetProtocolsAndCiphersInsideNewEngine(sslContextBuilder: SslContextBuilder, config: SslConfiguration) = Try {
    val sslEngine = sslContextBuilder.build().newEngine(ByteBufAllocator.DEFAULT)
    logger.info("ROR SSL: Available ciphers: " + sslEngine.getEnabledCipherSuites.mkString(","))
    if (config.allowedCiphers.nonEmpty) {
      sslEngine.setEnabledCipherSuites(config.allowedCiphers.map(_.value).toArray)
      logger.info("ROR SSL: Restricting to ciphers: " + sslEngine.getEnabledCipherSuites.mkString(","))
    }
    logger.info("ROR SSL: Available SSL protocols: " + sslEngine.getEnabledProtocols.mkString(","))
    if (config.allowedProtocols.nonEmpty) {
      sslEngine.setEnabledProtocols(config.allowedProtocols.map(_.value).toArray)
      logger.info("ROR SSL: Restricting to SSL protocols: " + sslEngine.getEnabledProtocols.mkString(","))
    }
  }

  private def prepareSslContextBuilder(sslConfiguration: SslConfiguration, fipsCompliant: Boolean): IO[SslContextBuilder] = {
    if(fipsCompliant) {
      val keystoreBasedConfiguration = sslConfiguration.serverCertificateConfiguration match {
        case keystoreBasedConfiguration: KeystoreBasedConfiguration => keystoreBasedConfiguration
        case _ => throw new Exception("KeyStore based configuration is required in FIPS compliant mode")
      }
      getFipsCompliantKeyManagerFactory(keystoreBasedConfiguration)
        .map { keyManagerFactory =>
          logger.info("Initializing ROR SSL using SSL provider: " + keyManagerFactory.getProvider.getName)
          SslContextBuilder.forServer(keyManagerFactory)
        }
    } else {
      (sslConfiguration.serverCertificateConfiguration match {
        case fileBasedConfiguration: ServerCertificateConfiguration.FileBasedConfiguration =>
          getPrivateKeyAndCertificateChainFromPemFiles(fileBasedConfiguration)
        case keystoreBasedConfiguration: KeystoreBasedConfiguration =>
          getPrivateKeyAndCertificateChainFromKeystore(keystoreBasedConfiguration)
      }).map { case (privateKey, certificateChain) =>
        logger.info(s"Initializing ROR SSL using default SSL provider ${SslContext.defaultServerProvider().name()}")
        SslContextBuilder.forServer(privateKey, certificateChain.toIterable.asJava)
      }
    }
  }

  final case class UnableToLoadDataFromProvidedFilesException(cause: Throwable) extends Exception(s"Unable to load data from provided files", cause)
  final case class UnableToInitializeSslContextBuilderUsingProvidedFiles(cause: Throwable) extends Exception(s"Unable to initialize Key Manager Factory using provided keystore.", cause)
  final case class UnableToInitializeTrustManagerFactoryUsingProvidedTruststore(cause: Throwable) extends Exception(s"Unable to initialize Trust Manager Factory using provided truststore.", cause)
  final case class MalformedSslSettings(str: String) extends Exception(str)
  case object TrustManagerNotConfiguredException extends Exception("Trust manager has not been configured!")

  private implicit def optionalKeystorePasswordToCharArray(keystorePassword: Option[KeystorePassword]): Array[Char] = {
    keystorePassword.map(_.value.toCharArray).orNull
  }

  private implicit def optionalTruststorePasswordToCharArray(truststorePassword: Option[TruststorePassword]): Array[Char] = {
    truststorePassword.map(_.value.toCharArray).orNull
  }

}<|MERGE_RESOLUTION|>--- conflicted
+++ resolved
@@ -33,29 +33,55 @@
 import java.io.{File, FileInputStream, FileReader, IOException}
 import java.security.cert.{CertificateFactory, X509Certificate}
 import java.security.{KeyStore, PrivateKey}
-import javax.net.ssl.{KeyManagerFactory, TrustManagerFactory}
+import javax.net.ssl.{KeyManagerFactory, SSLContext, TrustManagerFactory}
 import scala.collection.JavaConverters._
 import scala.language.{existentials, implicitConversions}
 import scala.util.Try
 
 object SSLCertHelper extends Logging {
 
-  def prepareClientSSLContext(sslConfiguration: SslConfiguration, fipsCompliant: Boolean, certificateVerificationEnabled: Boolean): SslContext = {
-    if (certificateVerificationEnabled) {
+  def prepareClientSSLContext(sslConfiguration: SslConfiguration,
+                              fipsCompliant: Boolean,
+                              certificateVerificationEnabled: Boolean): SslContext = {
+    val builder = if (certificateVerificationEnabled) {
       sslConfiguration.clientCertificateConfiguration match {
         case Some(truststoreBasedConfiguration: TruststoreBasedConfiguration) =>
-          SslContextBuilder.forClient.trustManager(getTrustManagerFactory(truststoreBasedConfiguration, fipsCompliant)).build()
+          SslContextBuilder.forClient.trustManager(getTrustManagerFactory(truststoreBasedConfiguration, fipsCompliant))
         case Some(fileBasedConfiguration: ClientCertificateConfiguration.FileBasedConfiguration) =>
-          SslContextBuilder.forClient.trustManager(getTrustedCertificatesFromPemFile(fileBasedConfiguration).toIterable.asJava).build()
+          SslContextBuilder.forClient.trustManager(getTrustedCertificatesFromPemFile(fileBasedConfiguration).toIterable.asJava)
         case None =>
           throw new Exception("Client Authentication could not be enabled because trust certificates has not been configured")
       }
     } else {
-      SslContextBuilder.forClient.trustManager(InsecureTrustManagerFactory.INSTANCE).build
-    }
-  }
-
-  def prepareServerSSLContext(sslConfiguration: SslConfiguration, fipsCompliant: Boolean, clientAuthenticationEnabled: Boolean): SslContext = {
+      SslContextBuilder.forClient.trustManager(InsecureTrustManagerFactory.INSTANCE)
+    }
+    val result = if(fipsCompliant) {
+      val keystoreBasedConfiguration = sslConfiguration.serverCertificateConfiguration match {
+        case keystoreBasedConfiguration: KeystoreBasedConfiguration => keystoreBasedConfiguration
+        case _ => throw new Exception("KeyStore based configuration is required in FIPS compliant mode")
+      }
+      getFipsCompliantKeyManagerFactory(keystoreBasedConfiguration)
+        .map { keyManagerFactory =>
+          logger.info("Initializing ROR SSL using SSL provider: " + keyManagerFactory.getProvider.getName)
+          builder.keyManager(keyManagerFactory)
+        }
+    } else {
+      (sslConfiguration.serverCertificateConfiguration match {
+        case fileBasedConfiguration: ServerCertificateConfiguration.FileBasedConfiguration =>
+          getPrivateKeyAndCertificateChainFromPemFiles(fileBasedConfiguration)
+        case keystoreBasedConfiguration: KeystoreBasedConfiguration =>
+          getPrivateKeyAndCertificateChainFromKeystore(keystoreBasedConfiguration)
+      }).map { case (privateKey, certificateChain) =>
+        logger.info(s"Initializing ROR SSL using default SSL provider ${SslContext.defaultServerProvider().name()}")
+        builder.keyManager(privateKey, certificateChain.toIterable.asJava)
+      }
+    }
+    result.unsafeRunSync().build()
+  }
+
+  def prepareServerSSLContext(sslConfiguration: SslConfiguration,
+                              fipsCompliant: Boolean,
+                              clientAuthenticationEnabled: Boolean): SslContext = {
     prepareSslContextBuilder(sslConfiguration, fipsCompliant)
       .attempt
       .map {
@@ -195,30 +221,15 @@
     unnecessaryAliases.foreach(keystore.deleteEntry)
   }
 
-<<<<<<< HEAD
-  def keyManagerFactory(sslConfiguration: SslConfiguration, fipsCompliant: Boolean): KeyManagerFactory = {
-    getKeyManagerFactory(sslConfiguration, fipsCompliant).unsafeRunSync()
-  }
-
-  private def getKeyManagerFactory(sslConfiguration: SslConfiguration, fipsCompliant: Boolean): IO[KeyManagerFactory] = {
-    loadKeystore(sslConfiguration, fipsCompliant)
-=======
   private def getFipsCompliantKeyManagerFactory(keystoreBasedConfiguration: KeystoreBasedConfiguration): IO[KeyManagerFactory] = {
     loadKeystore(keystoreBasedConfiguration, fipsCompliant = true)
->>>>>>> df3aa3d0
       .map { keystore =>
         if (keystoreBasedConfiguration.keyPass.isDefined) {
           logger.warn("ROR configuration parameter key_pass is declared however it won't be used in this mode. In this case password for specific key MUST be the same as keystore password")
         }
-<<<<<<< HEAD
-//        removeAllAliasesFromKeystoreBesidesOne(keystore, prepareAlias(keystore, sslConfiguration))
-        val kmf = getKeyManagerFactoryInstance(fipsCompliant)
-        kmf.init(keystore, sslConfiguration.keystorePassword)
-=======
         removeAllAliasesFromKeystoreBesidesOne(keystore, prepareAlias(keystore, keystoreBasedConfiguration))
         val kmf = getKeyManagerFactoryInstance(fipsCompliant = true)
         kmf.init(keystore, keystoreBasedConfiguration.keystorePassword)
->>>>>>> df3aa3d0
         kmf
       }
   }
