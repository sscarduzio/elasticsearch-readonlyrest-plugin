/*
 *    This file is part of ReadonlyREST.
 *
 *    ReadonlyREST is free software: you can redistribute it and/or modify
 *    it under the terms of the GNU General Public License as published by
 *    the Free Software Foundation, either version 3 of the License, or
 *    (at your option) any later version.
 *
 *    ReadonlyREST is distributed in the hope that it will be useful,
 *    but WITHOUT ANY WARRANTY; without even the implied warranty of
 *    MERCHANTABILITY or FITNESS FOR A PARTICULAR PURPOSE.  See the
 *    GNU General Public License for more details.
 *
 *    You should have received a copy of the GNU General Public License
 *    along with ReadonlyREST.  If not, see http://www.gnu.org/licenses/
 */

package tech.beshu.ror;

import com.google.common.collect.Sets;

import java.util.Set;

public class Constants {
  public static final Integer CACHE_WATERMARK = 1024;
  public static final String ANSI_RESET = "\u001B[0m";
  public static final String ANSI_YELLOW = "\u001B[33m";
  public static final String ANSI_PURPLE = "\u001B[35m";
  public static final String ANSI_CYAN = "\u001B[36m";
  public static final Integer AUDIT_SINK_MAX_ITEMS = 100;
  public static final Integer AUDIT_SINK_MAX_KB = 100;
  public static final Integer AUDIT_SINK_MAX_SECONDS = 2;
  public static final Integer AUDIT_SINK_MAX_RETRIES = 3;
<<<<<<< HEAD
  public final static String CURRENT_USER_METADATA_PATH = "/_readonlyrest/metadata/current_user/";
=======
  public static final Integer MAX_AUDIT_EVENT_REQUEST_CONTENT_IN_BYTES = 5 * 1000;
  public final static String CURRENT_USER_METADATA_PATH = "/_readonlyrest/metadata/current_user/";
  public final static String AUDIT_EVENT_COLLECTOR_PATH = "/_readonlyrest/admin/audit/event/";
>>>>>>> d64e0bb0
  public final static String FORCE_RELOAD_CONFIG_PATH = "/_readonlyrest/admin/refreshconfig/";
  public final static String UPDATE_INDEX_CONFIG_PATH = "/_readonlyrest/admin/config/";
  public final static String PROVIDE_INDEX_CONFIG_PATH = "/_readonlyrest/admin/config/";
  public final static String PROVIDE_FILE_CONFIG_PATH = "/_readonlyrest/admin/config/file/";
  public final static String MANAGE_ROR_CONFIG_PATH = "/_readonlyrest/admin/config/load";

  public final static String FIELDS_TRANSIENT = "_fields";

  public final static Set<String> FIELDS_ALWAYS_ALLOW = Sets.newHashSet("_id", "_uid", "_type", "_version", "_seq_no", "_primary_term", "_parent", "_routing", "_timestamp", "_ttl", "_size", "_index");

  public static final String AUDIT_LOG_DEFAULT_INDEX_TEMPLATE = "'readonlyrest_audit-'yyyy-MM-dd";

  public static final String HEADER_LOGGING_ID            = "x-ror-logging-id";
  public static final String HEADER_GROUPS_AVAILABLE      = "x-ror-available-groups";
  public static final String HEADER_GROUP_CURRENT         = "x-ror-current-group";
  public static final String HEADER_USER_ROR              = "x-ror-username";
  public static final String HEADER_KIBANA_HIDDEN_APPS    = "x-ror-kibana-hidden-apps";
  public static final String HEADER_KIBANA_ACCESS         = "x-ror-kibana_access";
  public static final String HEADER_KIBANA_INDEX          = "x-ror-kibana_index";
  public static final String HEADER_KIBANA_TEMPLATE_INDEX = "x-ror-kibana_template_index";
  public static final String HEADER_USER_ORIGIN           = "x-ror-origin";
  public static final String HEADER_CORRELATION_ID        = "x-ror-correlation-id";

  public static final Set<String> RO_ACTIONS = Sets.newHashSet(
      "indices:admin/exists",
      "indices:admin/mappings/fields/get*",
      "indices:admin/mappings/get*",
      "indices:admin/validate/query",
      "indices:admin/get",
      "indices:admin/refresh*",
      "indices:data/read/*",
      "indices:admin/resolve/*",
      "indices:admin/aliases/get",
      "indices:admin/*/explain",
      "indices:monitor/settings/get",
      "indices:data/read/xpack/rollup/get/*",
      "indices:monitor/stats"
  );

  public static final Set<String> CLUSTER_ACTIONS = Sets.newHashSet(
      "cluster:monitor/nodes/info",
      "cluster:monitor/main",
      "cluster:monitor/health",
      "cluster:monitor/state",
      "cluster:monitor/ccr/follow_info",
      "cluster:*/xpack/*",
      "indices:admin/template/get*",
      "cluster:*/info",
      "cluster:*/get"
  );

  public static final Set<String> RW_ACTIONS = Sets.newHashSet(
      "indices:admin/create",
      "indices:admin/create_index",
      "indices:admin/mapping/put",
      "indices:data/write/delete*",
      "indices:data/write/index",
      "indices:data/write/update*",
      "indices:data/write/bulk*",
      "indices:admin/template/*",
      "cluster:admin/settings/*",
      "indices:admin/aliases/*"
  );

  public static final Set<String> ADMIN_ACTIONS = Sets.newHashSet(
      "cluster:admin/rradmin/*",
      "indices:data/write/*", // <-- DEPRECATED!
      "indices:admin/create",
      "indices:admin/create_index",
      "indices:admin/ilm/*",
      "indices:monitor/*"
  );
}<|MERGE_RESOLUTION|>--- conflicted
+++ resolved
@@ -31,13 +31,9 @@
   public static final Integer AUDIT_SINK_MAX_KB = 100;
   public static final Integer AUDIT_SINK_MAX_SECONDS = 2;
   public static final Integer AUDIT_SINK_MAX_RETRIES = 3;
-<<<<<<< HEAD
-  public final static String CURRENT_USER_METADATA_PATH = "/_readonlyrest/metadata/current_user/";
-=======
   public static final Integer MAX_AUDIT_EVENT_REQUEST_CONTENT_IN_BYTES = 5 * 1000;
   public final static String CURRENT_USER_METADATA_PATH = "/_readonlyrest/metadata/current_user/";
   public final static String AUDIT_EVENT_COLLECTOR_PATH = "/_readonlyrest/admin/audit/event/";
->>>>>>> d64e0bb0
   public final static String FORCE_RELOAD_CONFIG_PATH = "/_readonlyrest/admin/refreshconfig/";
   public final static String UPDATE_INDEX_CONFIG_PATH = "/_readonlyrest/admin/config/";
   public final static String PROVIDE_INDEX_CONFIG_PATH = "/_readonlyrest/admin/config/";
