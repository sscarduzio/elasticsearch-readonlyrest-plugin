--- conflicted
+++ resolved
@@ -4,15 +4,8 @@
 readonlyrest:
   ssl:
     enable: true
-<<<<<<< HEAD
-    keystore_file: "ror-keystore.jks"
-    keystore_pass: readonlyrest1
-    key_pass: readonlyrest2
-    truststore_file: "ror-truststore.jks"
-=======
     keystore_file:  "ror-keystore.jks"
     keystore_pass: readonlyrest1
     key_pass: readonlyrest2
     truststore_file:  "ror-truststore.jks"
->>>>>>> cfc2698c
     truststore_pass: readonlyrest3