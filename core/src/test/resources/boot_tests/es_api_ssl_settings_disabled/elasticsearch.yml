--- conflicted
+++ resolved
@@ -4,10 +4,6 @@
 readonlyrest:
   ssl:
     enable: false
-<<<<<<< HEAD
-    keystore_file: "ror-keystore.jks"
-=======
     keystore_file:  "ror-keystore.jks"
->>>>>>> cfc2698c
     keystore_pass: readonlyrest1
     key_pass: readonlyrest2