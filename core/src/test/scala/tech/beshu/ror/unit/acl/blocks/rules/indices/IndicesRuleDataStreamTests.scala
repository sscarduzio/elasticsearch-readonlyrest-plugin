--- conflicted
+++ resolved
@@ -21,10 +21,7 @@
 import monix.eval.Task
 import tech.beshu.ror.accesscontrol.blocks.BlockContext.MultiIndexRequestBlockContext.Indices
 import tech.beshu.ror.accesscontrol.orders.indexOrder
-<<<<<<< HEAD
-=======
 import tech.beshu.ror.syntax.*
->>>>>>> bcaa27d8
 import tech.beshu.ror.utils.TestsUtils.*
 
 trait IndicesRuleDataStreamTests {
@@ -40,11 +37,7 @@
             allIndicesAndAliases = Set.empty,
             allDataStreamsAndAliases = Set(fullLocalDataStreamWithAliases(fullDataStreamName("test_ds")))
           ),
-<<<<<<< HEAD
           filteredRequestedIndices = Set(requestedIndex("test_ds")),
-=======
-          filteredRequestedIndices = Set(clusterIndexName("test_ds")),
->>>>>>> bcaa27d8
         )
       }
       "no data stream passed, one is configured, there is two real data streams" in {
@@ -58,11 +51,7 @@
               fullLocalDataStreamWithAliases(fullDataStreamName("test2_ds"))
             ),
           ),
-<<<<<<< HEAD
           filteredRequestedIndices = Set(requestedIndex("test1_ds")),
-=======
-          filteredRequestedIndices = Set(clusterIndexName("test1_ds")),
->>>>>>> bcaa27d8
         )
       }
       "'_all' passed, one is configured, there is two real data streams" in {
@@ -76,11 +65,7 @@
               fullLocalDataStreamWithAliases(fullDataStreamName("test2_ds"))
             )
           ),
-<<<<<<< HEAD
           filteredRequestedIndices = Set(requestedIndex("test1_ds"))
-=======
-          filteredRequestedIndices = Set(clusterIndexName("test1_ds"))
->>>>>>> bcaa27d8
         )
       }
       "'*' passed, one is configured, there is one real data stream" in {
@@ -94,11 +79,7 @@
               fullLocalDataStreamWithAliases(fullDataStreamName("test2_ds"))
             )
           ),
-<<<<<<< HEAD
           filteredRequestedIndices = Set(requestedIndex("test1_ds"))
-=======
-          filteredRequestedIndices = Set(clusterIndexName("test1_ds"))
->>>>>>> bcaa27d8
         )
       }
       "one full name data stream passed, one full name data stream configured, no real data streams" in {
@@ -109,11 +90,7 @@
             allIndicesAndAliases = Set.empty,
             allDataStreamsAndAliases = Set.empty
           ),
-<<<<<<< HEAD
           filteredRequestedIndices = Set(requestedIndex("test_ds"))
-=======
-          filteredRequestedIndices = Set(clusterIndexName("test_ds"))
->>>>>>> bcaa27d8
         )
       }
       "one wildcard data stream passed, one full name data stream configured, no real data streams" in {
@@ -124,11 +101,7 @@
             allIndicesAndAliases = Set.empty,
             allDataStreamsAndAliases = Set(fullLocalDataStreamWithAliases(fullDataStreamName("test_ds"))),
           ),
-<<<<<<< HEAD
           filteredRequestedIndices = Set(requestedIndex("test_ds"))
-=======
-          filteredRequestedIndices = Set(clusterIndexName("test_ds"))
->>>>>>> bcaa27d8
         )
       }
       "one full name data stream passed, one wildcard data stream configured, no real data streams" in {
@@ -139,11 +112,7 @@
             allIndicesAndAliases = Set.empty,
             allDataStreamsAndAliases = testDataStreams
           ),
-<<<<<<< HEAD
           filteredRequestedIndices = Set(requestedIndex("test_ds"))
-=======
-          filteredRequestedIndices = Set(clusterIndexName("test_ds"))
->>>>>>> bcaa27d8
         )
       }
       "two full name data streams passed, the same two full name data streams configured" in {
@@ -154,11 +123,7 @@
             allIndicesAndAliases = Set.empty,
             allDataStreamsAndAliases = testDataStreams
           ),
-<<<<<<< HEAD
           filteredRequestedIndices = Set(requestedIndex("test2_ds"), requestedIndex("test1_ds"))
-=======
-          filteredRequestedIndices = Set(clusterIndexName("test2_ds"), clusterIndexName("test1_ds"))
->>>>>>> bcaa27d8
         )
       }
       "two full name dat streams passed, one the same, one different data stream configured" in {
@@ -169,11 +134,7 @@
             allIndicesAndAliases = Set.empty,
             allDataStreamsAndAliases = testDataStreams
           ),
-<<<<<<< HEAD
           filteredRequestedIndices = Set(requestedIndex("test1_ds"))
-=======
-          filteredRequestedIndices = Set(clusterIndexName("test1_ds"))
->>>>>>> bcaa27d8
         )
       }
       "two matching wildcard data streams passed, two full name data streams configured" in {
@@ -184,11 +145,7 @@
             allIndicesAndAliases = Set.empty,
             allDataStreamsAndAliases = testDataStreams
           ),
-<<<<<<< HEAD
           filteredRequestedIndices = Set(requestedIndex("test1_ds"), requestedIndex("test2_ds"))
-=======
-          filteredRequestedIndices = Set(clusterIndexName("test1_ds"), clusterIndexName("test2_ds"))
->>>>>>> bcaa27d8
         )
       }
       "two full name data streams passed, two matching wildcard data streams configured" in {
@@ -199,11 +156,7 @@
             allIndicesAndAliases = Set.empty,
             allDataStreamsAndAliases = testDataStreams
           ),
-<<<<<<< HEAD
           filteredRequestedIndices = Set(requestedIndex("test2_ds"), requestedIndex("test1_ds"))
-=======
-          filteredRequestedIndices = Set(clusterIndexName("test2_ds"), clusterIndexName("test1_ds"))
->>>>>>> bcaa27d8
         )
       }
       "two full name data streams passed, one matching full name and one non-matching wildcard data stream configured" in {
@@ -214,11 +167,7 @@
             allIndicesAndAliases = Set.empty,
             allDataStreamsAndAliases = testDataStreams
           ),
-<<<<<<< HEAD
           filteredRequestedIndices = Set(requestedIndex("test1_ds"))
-=======
-          filteredRequestedIndices = Set(clusterIndexName("test1_ds"))
->>>>>>> bcaa27d8
         )
       }
       "one matching wildcard data stream passed and one non-matching full name index, two full name data streams configured" in {
@@ -229,11 +178,7 @@
             allIndicesAndAliases = Set.empty,
             allDataStreamsAndAliases = testDataStreams
           ),
-<<<<<<< HEAD
           filteredRequestedIndices = Set(requestedIndex("test1_ds"))
-=======
-          filteredRequestedIndices = Set(clusterIndexName("test1_ds"))
->>>>>>> bcaa27d8
         )
       }
       "one full name alias passed, full name data stream related to that alias configured" in {
@@ -247,11 +192,7 @@
               fullLocalDataStreamWithAliases(fullDataStreamName("test2_ds"), Set(fullDataStreamName("test_alias")))
             )
           ),
-<<<<<<< HEAD
           filteredRequestedIndices = Set(requestedIndex("test1_ds"))
-=======
-          filteredRequestedIndices = Set(clusterIndexName("test1_ds"))
->>>>>>> bcaa27d8
         )
       }
       "wildcard alias passed, full name data stream related to alias matching passed one configured" in {
@@ -265,11 +206,7 @@
               fullLocalDataStreamWithAliases(fullDataStreamName("test2_ds"), Set(fullDataStreamName("test_alias")))
             )
           ),
-<<<<<<< HEAD
           filteredRequestedIndices = Set(requestedIndex("test1_ds"))
-=======
-          filteredRequestedIndices = Set(clusterIndexName("test1_ds"))
->>>>>>> bcaa27d8
         )
       }
       "one full name alias passed, wildcard data stream configured" in {
@@ -283,11 +220,7 @@
               fullLocalDataStreamWithAliases(fullDataStreamName("test2_ds"), Set(fullDataStreamName("test_alias"))),
             )
           ),
-<<<<<<< HEAD
           filteredRequestedIndices = Set(requestedIndex("test1_ds"), requestedIndex("test2_ds"))
-=======
-          filteredRequestedIndices = Set(clusterIndexName("test1_ds"), clusterIndexName("test2_ds"))
->>>>>>> bcaa27d8
         )
       }
       "one alias passed, only subset of alias data streams configured" in {
@@ -303,11 +236,7 @@
               fullLocalDataStreamWithAliases(fullDataStreamName("test4_ds"), Set(fullDataStreamName("test_alias")))
             )
           ),
-<<<<<<< HEAD
           filteredRequestedIndices = Set(requestedIndex("test1_ds"), requestedIndex("test2_ds"))
-=======
-          filteredRequestedIndices = Set(clusterIndexName("test1_ds"), clusterIndexName("test2_ds"))
->>>>>>> bcaa27d8
         )
       }
       "one alias passed, one alias configured" in {
@@ -323,11 +252,7 @@
               fullLocalDataStreamWithAliases(fullDataStreamName("test4_ds"), Set(fullDataStreamName("test_alias")))
             )
           ),
-<<<<<<< HEAD
           filteredRequestedIndices = Set(requestedIndex("test_alias"))
-=======
-          filteredRequestedIndices = Set(clusterIndexName("test_alias"))
->>>>>>> bcaa27d8
         )
       }
       "one alias pattern passed, one alias configured" in {
@@ -343,11 +268,7 @@
               fullLocalDataStreamWithAliases(fullDataStreamName("test4_ds"), Set(fullDataStreamName("test_alias")))
             )
           ),
-<<<<<<< HEAD
           filteredRequestedIndices = Set(requestedIndex("test_alias"))
-=======
-          filteredRequestedIndices = Set(clusterIndexName("test_alias"))
->>>>>>> bcaa27d8
         )
       }
       "one backing index passed, one data stream configured, there is one real data stream" in {
@@ -359,11 +280,7 @@
             allDataStreamsAndAliases = Set(fullLocalDataStreamWithAliases(fullDataStreamName("test1_ds"))),
           ),
           filteredRequestedIndices = Set(
-<<<<<<< HEAD
             requestedIndex(".ds-test1_ds"),
-=======
-            clusterIndexName(".ds-test1_ds"),
->>>>>>> bcaa27d8
           )
         )
       }
@@ -376,11 +293,7 @@
             allDataStreamsAndAliases = Set(fullLocalDataStreamWithAliases(fullDataStreamName("test1_ds"))),
           ),
           filteredRequestedIndices = Set(
-<<<<<<< HEAD
             requestedIndex(".ds-test1_ds"),
-=======
-            clusterIndexName(".ds-test1_ds"),
->>>>>>> bcaa27d8
           )
         )
       }
@@ -393,11 +306,7 @@
             allDataStreamsAndAliases = Set(fullLocalDataStreamWithAliases(fullDataStreamName("test1_ds"))),
           ),
           filteredRequestedIndices = Set(
-<<<<<<< HEAD
             requestedIndex(".ds-test1_ds"),
-=======
-            clusterIndexName(".ds-test1_ds"),
->>>>>>> bcaa27d8
           )
         )
       }
@@ -410,11 +319,7 @@
             allDataStreamsAndAliases = Set(fullLocalDataStreamWithAliases(fullDataStreamName("test1_ds"))),
           ),
           filteredRequestedIndices = Set(
-<<<<<<< HEAD
             requestedIndex(".ds-test1_ds"),
-=======
-            clusterIndexName(".ds-test1_ds"),
->>>>>>> bcaa27d8
           )
         )
       }
@@ -427,11 +332,7 @@
             allDataStreamsAndAliases = Set(fullLocalDataStreamWithAliases(fullDataStreamName("test1_ds"))),
           ),
           filteredRequestedIndices = Set(
-<<<<<<< HEAD
             requestedIndex(".ds-test1_ds"),
-=======
-            clusterIndexName(".ds-test1_ds"),
->>>>>>> bcaa27d8
           )
         )
       }
@@ -444,11 +345,7 @@
             allDataStreamsAndAliases = Set(fullLocalDataStreamWithAliases(fullDataStreamName("test1_ds"))),
           ),
           filteredRequestedIndices = Set(
-<<<<<<< HEAD
             requestedIndex(".ds-test1_ds"),
-=======
-            clusterIndexName(".ds-test1_ds"),
->>>>>>> bcaa27d8
           )
         )
       }
@@ -473,17 +370,10 @@
             ))
           ),
           filteredRequestedIndices = Set(
-<<<<<<< HEAD
             requestedIndex("local_ds1"),
             requestedIndex("local_ds2"),
             requestedIndex("es_pl:test1_ds1"),
             requestedIndex("es_pl:test1_ds2")
-=======
-            clusterIndexName("local_ds1"),
-            clusterIndexName("local_ds2"),
-            clusterIndexName("es_pl:test1_ds1"),
-            clusterIndexName("es_pl:test1_ds2")
->>>>>>> bcaa27d8
           )
         )
       }
@@ -499,11 +389,7 @@
             ))
           ),
           filteredRequestedIndices = Set(
-<<<<<<< HEAD
             requestedIndex("es_us:.ds-test1_ds"),
-=======
-            clusterIndexName("es_us:.ds-test1_ds"),
->>>>>>> bcaa27d8
           )
         )
       }
@@ -747,15 +633,9 @@
               ))
             ),
             filteredRequestedIndices = Set(
-<<<<<<< HEAD
               requestedIndex("es_us:c01-logs-2020-03-27"),
               requestedIndex("es_us:c01-logs-2020-03-28"),
               requestedIndex("es_us:c01-logs-2020-03-29")
-=======
-              clusterIndexName("es_us:c01-logs-2020-03-27"),
-              clusterIndexName("es_us:c01-logs-2020-03-28"),
-              clusterIndexName("es_us:c01-logs-2020-03-29")
->>>>>>> bcaa27d8
             )
           )
         }
@@ -777,15 +657,9 @@
               ))
             ),
             filteredRequestedIndices = Set(
-<<<<<<< HEAD
               requestedIndex("es_us:c01-logs-2020-03-27"),
               requestedIndex("es_us:c01-logs-2020-03-28"),
               requestedIndex("es_us:c01-logs-2020-03-29")
-=======
-              clusterIndexName("es_us:c01-logs-2020-03-27"),
-              clusterIndexName("es_us:c01-logs-2020-03-28"),
-              clusterIndexName("es_us:c01-logs-2020-03-29")
->>>>>>> bcaa27d8
             )
           )
         }
@@ -808,15 +682,9 @@
               ))
             ),
             filteredRequestedIndices = Set(
-<<<<<<< HEAD
               requestedIndex("es_us:c01-logs-2020-03-27"),
               requestedIndex("es_us:c01-logs-2020-03-28"),
               requestedIndex("es_us:c01-logs-2020-03-29")
-=======
-              clusterIndexName("es_us:c01-logs-2020-03-27"),
-              clusterIndexName("es_us:c01-logs-2020-03-28"),
-              clusterIndexName("es_us:c01-logs-2020-03-29")
->>>>>>> bcaa27d8
             )
           )
         }
@@ -838,15 +706,9 @@
               ))
             ),
             filteredRequestedIndices = Set(
-<<<<<<< HEAD
               requestedIndex("es_us:c01-logs-2020-03-27"),
               requestedIndex("es_us:c01-logs-2020-03-28"),
               requestedIndex("es_us:c01-logs-2020-03-29")
-=======
-              clusterIndexName("es_us:c01-logs-2020-03-27"),
-              clusterIndexName("es_us:c01-logs-2020-03-28"),
-              clusterIndexName("es_us:c01-logs-2020-03-29")
->>>>>>> bcaa27d8
             )
           )
         }
@@ -864,11 +726,7 @@
               ))
             ),
             filteredRequestedIndices = Set(
-<<<<<<< HEAD
               requestedIndex("es_us:test1_ds")
-=======
-              clusterIndexName("es_us:test1_ds")
->>>>>>> bcaa27d8
             )
           )
         }
@@ -886,11 +744,7 @@
               ))
             ),
             filteredRequestedIndices = Set(
-<<<<<<< HEAD
               requestedIndex("es_us:test_ds")
-=======
-              clusterIndexName("es_us:test_ds")
->>>>>>> bcaa27d8
             )
           )
         }
@@ -908,11 +762,7 @@
               ))
             ),
             filteredRequestedIndices = Set(
-<<<<<<< HEAD
               requestedIndex("es_us:test_alias")
-=======
-              clusterIndexName("es_us:test_alias")
->>>>>>> bcaa27d8
             )
           )
         }
@@ -929,11 +779,7 @@
               ))
             ),
             filteredRequestedIndices = Set(
-<<<<<<< HEAD
               requestedIndex("es_us:test_alias")
-=======
-              clusterIndexName("es_us:test_alias")
->>>>>>> bcaa27d8
             )
           )
         }
