--- conflicted
+++ resolved
@@ -208,30 +208,6 @@
             }
           )
         }
-<<<<<<< HEAD
-        "Unrestricted access is used" in {
-          assertDecodingSuccess(
-            yaml =
-              """
-                |readonlyrest:
-                |  access_control_rules:
-                |
-                |  - name: test_block1
-                |    kibana:
-                |      access: unrestricted
-                |
-                |""".stripMargin,
-            assertion = rule => {
-              rule.settings.access should be(KibanaAccess.Unrestricted)
-              rule.settings.kibanaIndex should be(AlreadyResolved(kibanaIndexName(".kibana")))
-              rule.settings.kibanaTemplateIndex should be(None)
-              rule.settings.appsToHide should be(Set.empty)
-              rule.settings.allowedApiPaths should be(Set.empty)
-              rule.settings.metadata should be(None)
-              rule.settings.rorIndex should be(RorSettingsIndex(IndexName.Full(".readonlyrest")))
-            }
-          )
-=======
         "Unrestricted access is used" when {
           "no other related rule is used" in {
             assertDecodingSuccess(
@@ -252,7 +228,7 @@
                 rule.settings.appsToHide should be(Set.empty)
                 rule.settings.allowedApiPaths should be(Set.empty)
                 rule.settings.metadata should be(None)
-                rule.settings.rorIndex should be(RorConfigurationIndex(IndexName.Full(".readonlyrest")))
+                rule.settings.rorIndex should be(RorSettingsIndex(IndexName.Full(".readonlyrest")))
               }
             )
           }
@@ -276,11 +252,10 @@
                 rule.settings.appsToHide should be(Set.empty)
                 rule.settings.allowedApiPaths should be(Set.empty)
                 rule.settings.metadata should be(None)
-                rule.settings.rorIndex should be(RorConfigurationIndex(IndexName.Full(".readonlyrest")))
+                rule.settings.rorIndex should be(RorSettingsIndex(IndexName.Full(".readonlyrest")))
               }
             )
           }
->>>>>>> a52b39cf
         }
       }
       "'hide_apps' property is set" when {
