--- conflicted
+++ resolved
@@ -104,11 +104,7 @@
             Block.Verbosity.Info,
             NonEmptyList.one(new MethodsRule(MethodsRule.Settings(NonEmptySet.one(Method.GET))))
           ),
-<<<<<<< HEAD
-          GeneralIndexRequestBlockContext(requestContext, UserMetadata.empty, Set.empty, Set.empty),
-=======
-          GeneralIndexRequestBlockContext(requestContext, UserMetadata.empty, Set.empty, Set.empty, Set.empty, Set.empty),
->>>>>>> c0a985ec
+          GeneralIndexRequestBlockContext(requestContext, UserMetadata.empty, Set.empty, Set.empty, Set.empty),
           Vector.empty
         )
 
@@ -163,11 +159,7 @@
         verbosity,
         NonEmptyList.one(new MethodsRule(MethodsRule.Settings(NonEmptySet.one(Method.GET))))
       ),
-<<<<<<< HEAD
-      GeneralIndexRequestBlockContext(requestContext, UserMetadata.empty, Set.empty, Set.empty),
-=======
-      GeneralIndexRequestBlockContext(requestContext, UserMetadata.empty, Set.empty, Set.empty, Set.empty, Set.empty),
->>>>>>> c0a985ec
+      GeneralIndexRequestBlockContext(requestContext, UserMetadata.empty, Set.empty, Set.empty, Set.empty),
       Vector.empty
     )
   }
