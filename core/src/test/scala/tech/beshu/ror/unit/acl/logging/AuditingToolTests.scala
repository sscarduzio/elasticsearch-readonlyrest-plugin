--- conflicted
+++ resolved
@@ -29,11 +29,7 @@
 import tech.beshu.ror.accesscontrol.audit.AuditingTool.Settings
 import tech.beshu.ror.accesscontrol.audit.AuditingTool.Settings.AuditSink
 import tech.beshu.ror.accesscontrol.audit.AuditingTool.Settings.AuditSink.Config
-<<<<<<< HEAD
-import tech.beshu.ror.accesscontrol.audit.AuditingTool.Settings.AuditSink.Config.EsIndexBasedSink
-=======
 import tech.beshu.ror.accesscontrol.audit.sink.{AuditDataStreamCreator, DataStreamAndIndexBasedAuditSinkServiceCreator}
->>>>>>> 65c99ef4
 import tech.beshu.ror.accesscontrol.blocks.Block
 import tech.beshu.ror.accesscontrol.blocks.Block.{Policy, Verbosity}
 import tech.beshu.ror.accesscontrol.blocks.BlockContext.GeneralIndexRequestBlockContext
@@ -49,11 +45,7 @@
 import tech.beshu.ror.es.{DataStreamBasedAuditSinkService, DataStreamService, IndexBasedAuditSinkService}
 import tech.beshu.ror.mocks.MockRequestContext
 import tech.beshu.ror.syntax.*
-<<<<<<< HEAD
-import tech.beshu.ror.utils.TestsUtils.testEsNodeConfig
-=======
 import tech.beshu.ror.utils.TestsUtils.{fullDataStreamName, fullIndexName, nes, unsafeNes}
->>>>>>> 65c99ef4
 
 import java.time.*
 import java.util.UUID
@@ -71,11 +63,6 @@
           "request was allowed and verbosity level was ERROR" in {
             val auditingTool = AuditingTool.create(
               settings = auditSettings(new DefaultAuditLogSerializer),
-<<<<<<< HEAD
-              auditSinkServiceCreator = _ => mock[AuditSinkService],
-              esNodeConfig = testEsNodeConfig,
-            ).get
-=======
               auditSinkServiceCreator = new DataStreamAndIndexBasedAuditSinkServiceCreator {
                 override def dataStream(cluster: AuditCluster): DataStreamBasedAuditSinkService =
                   mockedDataStreamBasedAuditSinkService
@@ -83,17 +70,11 @@
                 override def index(cluster: AuditCluster): IndexBasedAuditSinkService = mock[IndexBasedAuditSinkService]
               }
             ).runSyncUnsafe().toOption.flatten.get
->>>>>>> 65c99ef4
             auditingTool.audit(createAllowedResponseContext(Policy.Allow, Verbosity.Error)).runSyncUnsafe()
           }
           "custom serializer throws exception" in {
             val auditingTool = AuditingTool.create(
               settings = auditSettings(throwingAuditLogSerializer),
-<<<<<<< HEAD
-              auditSinkServiceCreator = _ => mock[AuditSinkService],
-              esNodeConfig = testEsNodeConfig,
-            ).get
-=======
               auditSinkServiceCreator = new DataStreamAndIndexBasedAuditSinkServiceCreator {
                 override def dataStream(cluster: AuditCluster): DataStreamBasedAuditSinkService =
                   mockedDataStreamBasedAuditSinkService
@@ -101,7 +82,6 @@
                 override def index(cluster: AuditCluster): IndexBasedAuditSinkService = mock[IndexBasedAuditSinkService]
               }
             ).runSyncUnsafe().toOption.flatten.get
->>>>>>> 65c99ef4
             an[IllegalArgumentException] should be thrownBy {
               auditingTool.audit(createAllowedResponseContext(Policy.Allow, Verbosity.Info)).runSyncUnsafe()
             }
@@ -116,18 +96,12 @@
 
             val auditingTool = AuditingTool.create(
               settings = auditSettings(new DefaultAuditLogSerializer),
-<<<<<<< HEAD
-              auditSinkServiceCreator = _ => auditSink,
-              esNodeConfig = testEsNodeConfig,
-            ).get
-=======
-              auditSinkServiceCreator = new DataStreamAndIndexBasedAuditSinkServiceCreator {
-                override def dataStream(cluster: AuditCluster): DataStreamBasedAuditSinkService = dataStreamAuditSink
-
-                override def index(cluster: AuditCluster): IndexBasedAuditSinkService = indexAuditSink
-              }
-            ).runSyncUnsafe().toOption.flatten.get
->>>>>>> 65c99ef4
+              auditSinkServiceCreator = new DataStreamAndIndexBasedAuditSinkServiceCreator {
+                override def dataStream(cluster: AuditCluster): DataStreamBasedAuditSinkService = dataStreamAuditSink
+
+                override def index(cluster: AuditCluster): IndexBasedAuditSinkService = indexAuditSink
+              }
+            ).runSyncUnsafe().toOption.flatten.get
             auditingTool.audit(createAllowedResponseContext(Policy.Allow, Verbosity.Info)).runSyncUnsafe()
           }
           "request was matched by forbidden rule" in {
@@ -138,18 +112,12 @@
 
             val auditingTool = AuditingTool.create(
               settings = auditSettings(new DefaultAuditLogSerializer),
-<<<<<<< HEAD
-              auditSinkServiceCreator = _ => auditSink,
-              esNodeConfig = testEsNodeConfig,
-            ).get
-=======
-              auditSinkServiceCreator = new DataStreamAndIndexBasedAuditSinkServiceCreator {
-                override def dataStream(cluster: AuditCluster): DataStreamBasedAuditSinkService = dataStreamAuditSink
-
-                override def index(cluster: AuditCluster): IndexBasedAuditSinkService = indexAuditSink
-              }
-            ).runSyncUnsafe().toOption.flatten.get
->>>>>>> 65c99ef4
+              auditSinkServiceCreator = new DataStreamAndIndexBasedAuditSinkServiceCreator {
+                override def dataStream(cluster: AuditCluster): DataStreamBasedAuditSinkService = dataStreamAuditSink
+
+                override def index(cluster: AuditCluster): IndexBasedAuditSinkService = indexAuditSink
+              }
+            ).runSyncUnsafe().toOption.flatten.get
 
             val requestContext = MockRequestContext.indices.copy(timestamp = someday.toInstant, id = RequestContext.Id.fromString("mock-1"))
             val responseContext = ForbiddenBy(
@@ -174,18 +142,12 @@
 
             val auditingTool = AuditingTool.create(
               settings = auditSettings(new DefaultAuditLogSerializer),
-<<<<<<< HEAD
-              auditSinkServiceCreator = _ => auditSink,
-              esNodeConfig = testEsNodeConfig,
-            ).get
-=======
-              auditSinkServiceCreator = new DataStreamAndIndexBasedAuditSinkServiceCreator {
-                override def dataStream(cluster: AuditCluster): DataStreamBasedAuditSinkService = dataStreamAuditSink
-
-                override def index(cluster: AuditCluster): IndexBasedAuditSinkService = indexAuditSink
-              }
-            ).runSyncUnsafe().toOption.flatten.get
->>>>>>> 65c99ef4
+              auditSinkServiceCreator = new DataStreamAndIndexBasedAuditSinkServiceCreator {
+                override def dataStream(cluster: AuditCluster): DataStreamBasedAuditSinkService = dataStreamAuditSink
+
+                override def index(cluster: AuditCluster): IndexBasedAuditSinkService = indexAuditSink
+              }
+            ).runSyncUnsafe().toOption.flatten.get
 
             val requestContext = MockRequestContext.indices.copy(timestamp = someday.toInstant, id = RequestContext.Id.fromString("mock-1"))
             val responseContext = Forbidden(requestContext, Vector.empty)
@@ -200,18 +162,12 @@
 
             val auditingTool = AuditingTool.create(
               settings = auditSettings(new DefaultAuditLogSerializer),
-<<<<<<< HEAD
-              auditSinkServiceCreator = _ => auditSink,
-              esNodeConfig = testEsNodeConfig,
-            ).get
-=======
-              auditSinkServiceCreator = new DataStreamAndIndexBasedAuditSinkServiceCreator {
-                override def dataStream(cluster: AuditCluster): DataStreamBasedAuditSinkService = dataStreamAuditSink
-
-                override def index(cluster: AuditCluster): IndexBasedAuditSinkService = indexAuditSink
-              }
-            ).runSyncUnsafe().toOption.flatten.get
->>>>>>> 65c99ef4
+              auditSinkServiceCreator = new DataStreamAndIndexBasedAuditSinkServiceCreator {
+                override def dataStream(cluster: AuditCluster): DataStreamBasedAuditSinkService = dataStreamAuditSink
+
+                override def index(cluster: AuditCluster): IndexBasedAuditSinkService = indexAuditSink
+              }
+            ).runSyncUnsafe().toOption.flatten.get
 
             val requestContext = MockRequestContext.indices.copy(timestamp = someday.toInstant, id = RequestContext.Id.fromString("mock-1"))
             val responseContext = Errored(requestContext, new Exception("error"))
@@ -231,18 +187,12 @@
                 ))
               )
             ),
-<<<<<<< HEAD
-            auditSinkServiceCreator = _ => mock[AuditSinkService],
-            esNodeConfig = testEsNodeConfig,
-          ).get
-=======
             auditSinkServiceCreator = new DataStreamAndIndexBasedAuditSinkServiceCreator {
               override def dataStream(cluster: AuditCluster): DataStreamBasedAuditSinkService = mock[DataStreamBasedAuditSinkService]
 
               override def index(cluster: AuditCluster): IndexBasedAuditSinkService = mock[IndexBasedAuditSinkService]
             }
           ).runSyncUnsafe().toOption.flatten.get
->>>>>>> 65c99ef4
 
           val requestContextId = RequestContext.Id.fromString(UUID.randomUUID().toString)
           val requestContext = MockRequestContext.indices.copy(timestamp = someday.toInstant, id = requestContextId)
@@ -260,13 +210,6 @@
     "no enabled outputs in settings" should {
       "be disabled" in {
         val creationResult = AuditingTool.create(
-<<<<<<< HEAD
-          Settings(NonEmptyList.of(AuditSink.Disabled, AuditSink.Disabled, AuditSink.Disabled)),
-          testEsNodeConfig,
-          _ => mock[AuditSinkService],
-        )
-        creationResult should be(None)
-=======
           settings = Settings(NonEmptyList.of(AuditSink.Disabled, AuditSink.Disabled, AuditSink.Disabled)),
           auditSinkServiceCreator = new DataStreamAndIndexBasedAuditSinkServiceCreator {
             override def dataStream(cluster: AuditCluster): DataStreamBasedAuditSinkService = mock[DataStreamBasedAuditSinkService]
@@ -275,7 +218,6 @@
           }
         ).runSyncUnsafe()
         creationResult should be(Right(None))
->>>>>>> 65c99ef4
       }
     }
   }
@@ -284,17 +226,12 @@
     AuditSink.Enabled(Config.EsIndexBasedSink(
       serializer,
       RorAuditIndexTemplate.from("'test_'yyyy-MM-dd").toOption.get,
-<<<<<<< HEAD
-      AuditCluster.LocalAuditCluster,
-      EsIndexBasedSink.Options(enableReportingEsNodeDetails = false),
-=======
       AuditCluster.LocalAuditCluster
     )),
     AuditSink.Enabled(Config.EsDataStreamBasedSink(
       serializer,
       RorAuditDataStream.from("test_ds").toOption.get,
       AuditCluster.LocalAuditCluster
->>>>>>> 65c99ef4
     ))
   ))
 
