/*
 *    This file is part of ReadonlyREST.
 *
 *    ReadonlyREST is free software: you can redistribute it and/or modify
 *    it under the terms of the GNU General Public License as published by
 *    the Free Software Foundation, either version 3 of the License, or
 *    (at your option) any later version.
 *
 *    ReadonlyREST is distributed in the hope that it will be useful,
 *    but WITHOUT ANY WARRANTY; without even the implied warranty of
 *    MERCHANTABILITY or FITNESS FOR A PARTICULAR PURPOSE.  See the
 *    GNU General Public License for more details.
 *
 *    You should have received a copy of the GNU General Public License
 *    along with ReadonlyREST.  If not, see http://www.gnu.org/licenses/
 */
package tech.beshu.ror.unit.acl.factory.decoders.rules.auth

<<<<<<< HEAD
=======
import eu.timepit.refined.auto.*
>>>>>>> 9c94aa87
import org.scalatest.Inside
import org.scalatest.matchers.should.Matchers.*
import tech.beshu.ror.accesscontrol.blocks.definitions.UserDef
import tech.beshu.ror.accesscontrol.blocks.definitions.UserDef.GroupMappings
import tech.beshu.ror.accesscontrol.blocks.definitions.UserDef.GroupMappings.Advanced.Mapping
import tech.beshu.ror.accesscontrol.blocks.definitions.UserDef.Mode.WithGroupsMapping.Auth
import tech.beshu.ror.accesscontrol.blocks.definitions.UserDef.Mode.{WithGroupsMapping, WithoutGroupsMapping}
import tech.beshu.ror.accesscontrol.blocks.rules.Rule.RuleName
import tech.beshu.ror.accesscontrol.blocks.rules.auth.*
<<<<<<< HEAD
import tech.beshu.ror.accesscontrol.blocks.rules.auth.AuthKeyHashingRule.HashedCredentials.{HashedOnlyPassword, HashedUserAndPassword}
=======
import tech.beshu.ror.accesscontrol.blocks.rules.auth.AuthKeyHashingRule.HashedCredentials.HashedUserAndPassword
>>>>>>> 9c94aa87
import tech.beshu.ror.accesscontrol.blocks.rules.auth.base.BasicAuthenticationRule
import tech.beshu.ror.accesscontrol.blocks.variables.runtime.RuntimeMultiResolvableVariable.{AlreadyResolved, ToBeResolved}
import tech.beshu.ror.accesscontrol.domain.*
import tech.beshu.ror.accesscontrol.domain.GroupIdLike.GroupId
import tech.beshu.ror.accesscontrol.factory.RawRorConfigBasedCoreFactory.CoreCreationError.Reason.{MalformedValue, Message}
import tech.beshu.ror.accesscontrol.factory.RawRorConfigBasedCoreFactory.CoreCreationError.{DefinitionsLevelCreationError, RulesLevelCreationError}
import tech.beshu.ror.unit.acl.factory.decoders.rules.BaseRuleSettingsDecoderTest
import tech.beshu.ror.utils.SingletonLdapContainers
import tech.beshu.ror.utils.TestsUtils.*
import tech.beshu.ror.utils.uniquelist.UniqueNonEmptyList

import scala.reflect.ClassTag

class GroupsOrRuleSettingsTests extends GroupsRuleSettingsTests(GroupsOrRule.Name)
class DeprecatedGroupsOrRuleSettingsTests extends GroupsRuleSettingsTests(GroupsOrRule.DeprecatedName)
class GroupsAndRuleSettingsTests extends GroupsRuleSettingsTests(GroupsAndRule.Name)

sealed abstract class GroupsRuleSettingsTests[R <: BaseGroupsRule : ClassTag](ruleName: RuleName[R])
  extends BaseRuleSettingsDecoderTest[R]
    with Inside {

  "A GroupsOrRule" should {
    "be able to be loaded from config" when {
      "a groups mapping is not used" when {
        "only one group is defined" when {
          "one, full username is used" in {
            assertDecodingSuccess(
              yaml =
                s"""
                   |readonlyrest:
                   |
                   |  access_control_rules:
                   |
                   |  - name: test_block1
                   |    ${ruleName.name.value}: group1
                   |
                   |  users:
                   |  - username: cartman
                   |    groups: ["group1", "group3"]
                   |    auth_key: "cartman:pass"
                   |
                   |""".stripMargin,
              assertion = rule => {
                val groups = ResolvablePermittedGroupIds(UniqueNonEmptyList.of(AlreadyResolved(GroupId("group1").nel)))
                rule.settings.permittedGroupIds should be(groups)
                rule.settings.usersDefinitions.length should be(1)
                inside(rule.settings.usersDefinitions.head) { case UserDef(_, patterns, WithoutGroupsMapping(authRule, localGroups)) =>
                  patterns should be(UserIdPatterns(UniqueNonEmptyList.of(User.UserIdPattern(User.Id("cartman")))))
                  localGroups should be(UniqueNonEmptyList.of(group("group1"), group("group3")))
                  authRule shouldBe an[AuthKeyRule]
                  authRule.asInstanceOf[AuthKeyRule].settings should be {
                    BasicAuthenticationRule.Settings(Credentials(User.Id("cartman"), PlainTextSecret("pass")))
                  }
                }
              }
            )
          }
          "one, username with wildcard is used" in {
            assertDecodingSuccess(
              yaml =
                s"""
                   |readonlyrest:
                   |
                   |  access_control_rules:
                   |
                   |  - name: test_block1
                   |    ${ruleName.name.value}: group1
                   |
                   |  users:
                   |  - username: car*
                   |    groups: ["group1", "group3"]
                   |    auth_key: "cartman:pass"
                   |
                   |""".stripMargin,
              assertion = rule => {
                val permittedGroups = ResolvablePermittedGroupIds(UniqueNonEmptyList.of(AlreadyResolved(GroupId("group1").nel)))
                rule.settings.permittedGroupIds should be(permittedGroups)
                rule.settings.usersDefinitions.length should be(1)
                inside(rule.settings.usersDefinitions.head) { case UserDef(_, patterns, WithoutGroupsMapping(authRule, localGroups)) =>
                  patterns should be(UserIdPatterns(UniqueNonEmptyList.of(User.UserIdPattern(User.Id("car*")))))
                  localGroups should be(UniqueNonEmptyList.of(group("group1"), group("group3")))
                  authRule shouldBe an[AuthKeyRule]
                  authRule.asInstanceOf[AuthKeyRule].settings should be {
                    BasicAuthenticationRule.Settings(Credentials(User.Id("cartman"), PlainTextSecret("pass")))
                  }
                }
              }
            )
          }
          "two usernames are used (the first one - full, the second - with wildcard)" in {
            assertDecodingSuccess(
              yaml =
                s"""
                   |readonlyrest:
                   |
                   |  access_control_rules:
                   |
                   |  - name: test_block1
                   |    ${ruleName.name.value}: group1
                   |
                   |  users:
                   |  - username: [cartman, "ca*"]
                   |    groups: "group1"
                   |    auth_key: "cartman:pass"
                   |
                   |""".stripMargin,
              assertion = rule => {
                val groups = ResolvablePermittedGroupIds(UniqueNonEmptyList.of(AlreadyResolved(GroupId("group1").nel)))
                rule.settings.permittedGroupIds should be(groups)
                rule.settings.usersDefinitions.length should be(1)
                inside(rule.settings.usersDefinitions.head) { case UserDef(_, patterns, WithoutGroupsMapping(authRule, localGroups)) =>
                  patterns should be(UserIdPatterns(UniqueNonEmptyList.of(User.UserIdPattern(User.Id("cartman")), User.UserIdPattern(User.Id("ca*")))))
                  localGroups should be(UniqueNonEmptyList.of(group("group1")))
                  authRule shouldBe an[AuthKeyRule]
                  authRule.asInstanceOf[AuthKeyRule].settings should be {
                    BasicAuthenticationRule.Settings(Credentials(User.Id("cartman"), PlainTextSecret("pass")))
                  }
                }
              }
            )
          }
          "structured groups format is used" in {
            assertDecodingSuccess(
              yaml =
                s"""
                   |readonlyrest:
                   |
                   |  access_control_rules:
                   |
                   |  - name: test_block1
                   |    ${ruleName.name.value}: group1
                   |
                   |  users:
                   |  - username: cartman
                   |    groups:
                   |    - id: "group1"
                   |      name: "Group 1"
                   |    - id: "group3"
                   |      name: "Group 3"
                   |    auth_key: "cartman:pass"
                   |
                   |""".stripMargin,
              assertion = rule => {
                val groups = ResolvablePermittedGroupIds(UniqueNonEmptyList.of(AlreadyResolved(GroupId("group1").nel)))
                rule.settings.permittedGroupIds should be(groups)
                rule.settings.usersDefinitions.length should be(1)
                inside(rule.settings.usersDefinitions.head) { case UserDef(_, patterns, WithoutGroupsMapping(authRule, localGroups)) =>
                  patterns should be(UserIdPatterns(UniqueNonEmptyList.of(User.UserIdPattern(User.Id("cartman")))))
                  localGroups should be(UniqueNonEmptyList.of(group("group1", "Group 1"), group("group3", "Group 3")))
                  authRule shouldBe an[AuthKeyRule]
                  authRule.asInstanceOf[AuthKeyRule].settings should be {
                    BasicAuthenticationRule.Settings(Credentials(User.Id("cartman"), PlainTextSecret("pass")))
                  }
                }
              }
            )
          }
          "one username defined twice with the same credentials and the same authentication rule" in {
            val basicAuthRules = List("auth_key", "auth_key_sha1", "auth_key_sha256", "auth_key_sha512", "auth_key_pbkdf2", "auth_key_unix")
            basicAuthRules.foreach { authRule =>
              assertDecodingSuccess(
                yaml =
                  s"""
                     |readonlyrest:
                     |
                     |  access_control_rules:
                     |
                     |  - name: test_block1
                     |    ${ruleName.name.value}: ["group*"]
                     |
                     |  users:
                     |  - username: cartman
                     |    groups: ["group1", "group3"]
                     |    $authRule: "cartman:pass"
                     |
                     |  - username: cartman
                     |    groups: ["group2", "group4"]
                     |    $authRule: "cartman:pass"
                     |
                     |""".stripMargin,
                assertion = rule => {
                  val groups = ResolvablePermittedGroupIds(UniqueNonEmptyList.of(
                    AlreadyResolved(GroupIdLike.from("group*").nel),
                  ))
                  rule.settings.permittedGroupIds should be(groups)
                  rule.settings.usersDefinitions.length should be(2)
                  val sortedUserDefinitions = rule.settings.usersDefinitions
                  inside(sortedUserDefinitions.head) { case UserDef(_, patterns, WithoutGroupsMapping(authRule, localGroups)) =>
                    patterns should be(UserIdPatterns(UniqueNonEmptyList.of(User.UserIdPattern(User.Id("cartman")))))
                    localGroups should be(UniqueNonEmptyList.of(group("group1"), group("group3")))
                  }
                  inside(sortedUserDefinitions.tail.head) { case UserDef(_, patterns, WithoutGroupsMapping(authRule, localGroups)) =>
                    patterns should be(UserIdPatterns(UniqueNonEmptyList.of(User.UserIdPattern(User.Id("cartman")))))
                    localGroups should be(UniqueNonEmptyList.of(group("group2"), group("group4")))
                  }
                }
              )
            }
          }
          "one username defined twice with the hashed credentials and the same authentication rule" in {
            val basicAuthRules = List("auth_key_sha1", "auth_key_sha256", "auth_key_sha512", "auth_key_pbkdf2")
            basicAuthRules.foreach { authRule =>
              assertDecodingSuccess(
                yaml =
                  s"""
                     |readonlyrest:
                     |
                     |  access_control_rules:
                     |
                     |  - name: test_block1
                     |    ${ruleName.name.value}: ["group*"]
                     |
                     |  users:
                     |  - username: cartman
                     |    groups: ["group1", "group3"]
                     |    $authRule: "cartman:hashedPassword"
                     |
                     |  - username: cartman
                     |    groups: ["group2", "group4"]
                     |    $authRule: "hashedUsernameAndPassword"
                     |
                     |""".stripMargin,
                assertion = rule => {
                  val groups = ResolvablePermittedGroupIds(UniqueNonEmptyList.of(
                    AlreadyResolved(GroupIdLike.from("group*").nel),
                  ))
                  rule.settings.permittedGroupIds should be(groups)
                  rule.settings.usersDefinitions.length should be(2)
                  val sortedUserDefinitions = rule.settings.usersDefinitions
                  inside(sortedUserDefinitions.head) { case UserDef(_, patterns, WithoutGroupsMapping(authRule, localGroups)) =>
                    patterns should be(UserIdPatterns(UniqueNonEmptyList.of(User.UserIdPattern(User.Id("cartman")))))
                    localGroups should be(UniqueNonEmptyList.of(group("group1"), group("group3")))
                  }
                  inside(sortedUserDefinitions.tail.head) { case UserDef(_, patterns, WithoutGroupsMapping(authRule, localGroups)) =>
                    patterns should be(UserIdPatterns(UniqueNonEmptyList.of(User.UserIdPattern(User.Id("cartman")))))
                    localGroups should be(UniqueNonEmptyList.of(group("group2"), group("group4")))
                  }
                }
              )
            }
          }

          "one username defined twice with the same credentials and different authentication rule" in {
            assertDecodingSuccess(
              yaml =
                s"""
                   |readonlyrest:
                   |
                   |  access_control_rules:
                   |
                   |  - name: test_block1
                   |    ${ruleName.name.value}: ["group*"]
                   |
                   |  users:
                   |  - username: cartman
                   |    groups: ["group1", "group3"]
                   |    auth_key_sha1: "cartman:hashedPassword"
                   |
                   |  - username: cartman
                   |    groups: ["group2", "group4"]
                   |    auth_key_sha256: "cartman:hashedPassword" # same password used only for test purposes to show that the user definition passes validation
                   |
                   |""".stripMargin,
              assertion = rule => {
                val groups = ResolvablePermittedGroupIds(UniqueNonEmptyList.of(
                  AlreadyResolved(GroupIdLike.from("group*").nel),
                ))
                rule.settings.permittedGroupIds should be(groups)
                rule.settings.usersDefinitions.length should be(2)
                val sortedUserDefinitions = rule.settings.usersDefinitions
                inside(sortedUserDefinitions.head) { case UserDef(_, patterns, WithoutGroupsMapping(authRule, localGroups)) =>
                  patterns should be(UserIdPatterns(UniqueNonEmptyList.of(User.UserIdPattern(User.Id("cartman")))))
                  localGroups should be(UniqueNonEmptyList.of(group("group1"), group("group3")))
                  authRule shouldBe an[AuthKeySha1Rule]
                  authRule.asInstanceOf[AuthKeySha1Rule].settings should be {
                    BasicAuthenticationRule.Settings(HashedOnlyPassword(userId("cartman"), "hashedPassword"))
                  }
                }
                inside(sortedUserDefinitions.tail.head) { case UserDef(_, patterns, WithoutGroupsMapping(authRule, localGroups)) =>
                  patterns should be(UserIdPatterns(UniqueNonEmptyList.of(User.UserIdPattern(User.Id("cartman")))))
                  localGroups should be(UniqueNonEmptyList.of(group("group2"), group("group4")))
                  authRule shouldBe an[AuthKeySha256Rule]
                  authRule.asInstanceOf[AuthKeySha256Rule].settings should be {
                    BasicAuthenticationRule.Settings(HashedOnlyPassword(userId("cartman"), "hashedPassword"))
                  }
                }
              }
            )
          }
        }
        "several groups are defined" when {
          "no variables are used in group ids" in {
            assertDecodingSuccess(
              yaml =
                s"""
                   |readonlyrest:
                   |
                   |  access_control_rules:
                   |
                   |  - name: test_block1
                   |    ${ruleName.name.value}: [group1, group2]
                   |
                   |  users:
                   |  - username: cartman
                   |    groups: ["group1", "group3"]
                   |    auth_key: "cartman:pass"
                   |
                   |  - username: morgan
                   |    groups: ["group2", "group3"]
                   |    auth_key_sha1: "d27aaf7fa3c1603948bb29b7339f2559dc02019a"
                   |
                   |""".stripMargin,
              assertion = rule => {
                val groups = ResolvablePermittedGroupIds(UniqueNonEmptyList.of(
                  AlreadyResolved(GroupId("group1").nel),
                  AlreadyResolved(GroupId("group2").nel)
                ))
                rule.settings.permittedGroupIds should be(groups)
                rule.settings.usersDefinitions.length should be(2)
                val sortedUserDefinitions = rule.settings.usersDefinitions
                inside(sortedUserDefinitions.head) { case UserDef(_, patterns, WithoutGroupsMapping(authRule, localGroups)) =>
                  patterns should be(UserIdPatterns(UniqueNonEmptyList.of(User.UserIdPattern(User.Id("cartman")))))
                  localGroups should be(UniqueNonEmptyList.of(group("group1"), group("group3")))
                  authRule shouldBe an[AuthKeyRule]
                  authRule.asInstanceOf[AuthKeyRule].settings should be {
                    BasicAuthenticationRule.Settings(Credentials(User.Id("cartman"), PlainTextSecret("pass")))
                  }
                }
                inside(sortedUserDefinitions.tail.head) { case UserDef(_, patterns, WithoutGroupsMapping(authRule, localGroups)) =>
                  patterns should be(UserIdPatterns(UniqueNonEmptyList.of(User.UserIdPattern(User.Id("morgan")))))
                  localGroups should be(UniqueNonEmptyList.of(group("group2"), group("group3")))
                  authRule shouldBe an[AuthKeySha1Rule]
                  authRule.asInstanceOf[AuthKeySha1Rule].settings should be {
                    BasicAuthenticationRule.Settings(HashedUserAndPassword("d27aaf7fa3c1603948bb29b7339f2559dc02019a"))
                  }
                }
              }
            )
          }
          "a variable in used in one group id" in {
            assertDecodingSuccess(
              yaml =
                s"""
                   |readonlyrest:
                   |
                   |  access_control_rules:
                   |
                   |  - name: test_block1
                   |    ${ruleName.name.value}: [group1, "group_@{header:test}"]
                   |
                   |  users:
                   |  - username: cartman
                   |    groups: ["group1", "group3"]
                   |    auth_key: "cartman:pass"
                   |
                   |""".stripMargin,
              assertion = rule => {
                rule.settings.permittedGroupIds.permittedGroupIds.size shouldBe 2
                rule.settings.permittedGroupIds.permittedGroupIds.head should be(AlreadyResolved(GroupId("group1").nel))
                rule.settings.permittedGroupIds.permittedGroupIds.tail.head shouldBe a[ToBeResolved[_]]

                rule.settings.usersDefinitions.length should be(1)
                inside(rule.settings.usersDefinitions.head) { case UserDef(_, patterns, WithoutGroupsMapping(authRule, localGroups)) =>
                  patterns should be(UserIdPatterns(UniqueNonEmptyList.of(User.UserIdPattern(User.Id("cartman")))))
                  localGroups should be(UniqueNonEmptyList.of(group("group1"), group("group3")))
                  authRule shouldBe an[AuthKeyRule]
                  authRule.asInstanceOf[AuthKeyRule].settings should be {
                    BasicAuthenticationRule.Settings(Credentials(User.Id("cartman"), PlainTextSecret("pass")))
                  }
                }
              }
            )
          }
        }
      }
      "a groups mapping is used" when {
        "separate authentication and authorization rules are used for that" in {
          assertDecodingSuccess(
            yaml =
              s"""
                 |readonlyrest:
                 |
                 |  access_control_rules:
                 |
                 |  - name: test_block1
                 |    ${ruleName.name.value}: [group1*, group2]
                 |
                 |  users:
                 |  - username: cartman
                 |    groups: ["group1"]
                 |    auth_key: "cartman:pass"
                 |    groups_provider_authorization:
                 |      user_groups_provider: GroupsService1
                 |      groups_or: ["group3"]
                 |
                 |  - username: morgan
                 |    groups:
                 |    - id: group2
                 |      name: Group 2
                 |    - id: group3
                 |      name: Group 3
                 |    auth_key_sha1: "d27aaf7fa3c1603948bb29b7339f2559dc02019a"
                 |
                 |  ldaps:
                 |  - name: ldap1
                 |    host: ${SingletonLdapContainers.ldap1.ldapHost}
                 |    port: ${SingletonLdapContainers.ldap1.ldapPort}
                 |    ssl_enabled: false
                 |    users:
                 |      search_user_base_DN: "ou=People,dc=example,dc=com"
                 |    groups:
                 |      search_groups_base_DN: "ou=People,dc=example,dc=com"
                 |
                 |  user_groups_providers:
                 |  - name: GroupsService1
                 |    groups_endpoint: "http://localhost:8080/groups"
                 |    auth_token_name: "user"
                 |    auth_token_passed_as: QUERY_PARAM
                 |    response_group_ids_json_path: "$$..groups[?(@.id)].id"
                 |
                 |""".stripMargin,
            assertion = rule => {
              val groups = ResolvablePermittedGroupIds(UniqueNonEmptyList.of(
                AlreadyResolved(GroupIdLike.from("group1*").nel),
                AlreadyResolved(GroupId("group2").nel)
              ))
              rule.settings.permittedGroupIds should be(groups)
              rule.settings.usersDefinitions.length should be(2)
              val sortedUserDefinitions = rule.settings.usersDefinitions
              inside(sortedUserDefinitions.head) { case UserDef(_, patterns, WithGroupsMapping(Auth.SeparateRules(rule1, rule2), groupMappings)) =>
                patterns should be(UserIdPatterns(UniqueNonEmptyList.of(User.UserIdPattern(User.Id("cartman")))))
                groupMappings should be(GroupMappings.Simple(UniqueNonEmptyList.of(group("group1"))))

                rule1 shouldBe an[AuthKeyRule]
                rule1.asInstanceOf[AuthKeyRule].settings should be {
                  BasicAuthenticationRule.Settings(Credentials(User.Id("cartman"), PlainTextSecret("pass")))
                }
                rule2 shouldBe an[ExternalAuthorizationRule]
                rule2.asInstanceOf[ExternalAuthorizationRule].settings.permittedGroupsLogic should be(
                  GroupsLogic.Or(PermittedGroupIds(UniqueNonEmptyList.of(GroupId("group3"))))
                )
              }
              inside(sortedUserDefinitions.tail.head) { case UserDef(_, patterns, WithoutGroupsMapping(rule1, localGroups)) =>
                patterns should be(UserIdPatterns(UniqueNonEmptyList.of(User.UserIdPattern(User.Id("morgan")))))
                localGroups should be(UniqueNonEmptyList.of(group("group2", "Group 2"), group("group3", "Group 3")))
                rule1 shouldBe an[AuthKeySha1Rule]
                rule1.asInstanceOf[AuthKeySha1Rule].settings should be {
                  BasicAuthenticationRule.Settings(HashedUserAndPassword("d27aaf7fa3c1603948bb29b7339f2559dc02019a"))
                }
              }
            }
          )
        }
        "single authorization with authentication rule is used for that" in {
          assertDecodingSuccess(
            yaml =
              s"""
                 |readonlyrest:
                 |
                 |  access_control_rules:
                 |
                 |  - name: test_block1
                 |    ${ruleName.name.value}: [group1, group2]
                 |
                 |  users:
                 |  - username: cartman
                 |    groups: ["group1"]
                 |    ldap_auth:
                 |      name: "ldap1"
                 |      groups: ["ldap_group1"]
                 |
                 |  - username: morgan
                 |    groups: ["group2", "group3"]
                 |    auth_key_sha1: "d27aaf7fa3c1603948bb29b7339f2559dc02019a"
                 |
                 |  ldaps:
                 |  - name: ldap1
                 |    host: ${SingletonLdapContainers.ldap1.ldapHost}
                 |    port: ${SingletonLdapContainers.ldap1.ldapPort}
                 |    ssl_enabled: false
                 |    users:
                 |      search_user_base_DN: "ou=People,dc=example,dc=com"
                 |    groups:
                 |      search_groups_base_DN: "ou=People,dc=example,dc=com"
                 |
                 |""".stripMargin,
            assertion = rule => {
              val groups = ResolvablePermittedGroupIds(UniqueNonEmptyList.of(
                AlreadyResolved(GroupId("group1").nel),
                AlreadyResolved(GroupId("group2").nel)
              ))
              rule.settings.permittedGroupIds should be(groups)
              rule.settings.usersDefinitions.length should be(2)
              val sortedUserDefinitions = rule.settings.usersDefinitions
              inside(sortedUserDefinitions.head) { case UserDef(_, patterns, WithGroupsMapping(Auth.SingleRule(rule1), groupMappings)) =>
                patterns should be(UserIdPatterns(UniqueNonEmptyList.of(User.UserIdPattern(User.Id("cartman")))))
                groupMappings should be(GroupMappings.Simple(UniqueNonEmptyList.of(group("group1"))))
                rule1 shouldBe an[LdapAuthRule]
              }
              inside(sortedUserDefinitions.tail.head) { case UserDef(_, patterns, WithoutGroupsMapping(rule1, localGroups)) =>
                patterns should be(UserIdPatterns(UniqueNonEmptyList.of(User.UserIdPattern(User.Id("morgan")))))
                localGroups should be(UniqueNonEmptyList.of(group("group2"), group("group3")))
                rule1 shouldBe an[AuthKeySha1Rule]
                rule1.asInstanceOf[AuthKeySha1Rule].settings should be {
                  BasicAuthenticationRule.Settings(HashedUserAndPassword("d27aaf7fa3c1603948bb29b7339f2559dc02019a"))
                }
              }
            }
          )
        }
        "advanced groups mapping with groups in a simple format is used" in {
          assertDecodingSuccess(
            yaml =
              s"""
                 |readonlyrest:
                 |
                 |  access_control_rules:
                 |
                 |  - name: test_block1
                 |    ${ruleName.name.value}: [group1, group3]
                 |
                 |  users:
                 |  - username: cartman
                 |    groups:
                 |     - group1: ["ldap_group3"]
                 |     - group2: ["ldap_group4"]
                 |    auth_key: "cartman:pass"
                 |    groups_provider_authorization:
                 |      user_groups_provider: GroupsService1
                 |      groups: ["ldap_group3", "ldap_group4"]
                 |
                 |  ldaps:
                 |  - name: ldap1
                 |    host: ${SingletonLdapContainers.ldap1.ldapHost}
                 |    port: ${SingletonLdapContainers.ldap1.ldapPort}
                 |    ssl_enabled: false
                 |    users:
                 |      search_user_base_DN: "ou=People,dc=example,dc=com"
                 |    groups:
                 |      search_groups_base_DN: "ou=People,dc=example,dc=com"
                 |
                 |  user_groups_providers:
                 |  - name: GroupsService1
                 |    groups_endpoint: "http://localhost:8080/groups"
                 |    auth_token_name: "user"
                 |    auth_token_passed_as: QUERY_PARAM
                 |    response_group_ids_json_path: "$$..groups[?(@.id)].id"
                 |
                 |""".stripMargin,
            assertion = rule => {
              val groups = ResolvablePermittedGroupIds(UniqueNonEmptyList.of(
                AlreadyResolved(GroupId("group1").nel),
                AlreadyResolved(GroupId("group3").nel)
              ))
              rule.settings.permittedGroupIds should be(groups)
              rule.settings.usersDefinitions.length should be(1)
              val sortedUserDefinitions = rule.settings.usersDefinitions
              inside(sortedUserDefinitions.head) { case UserDef(_, patterns, WithGroupsMapping(Auth.SeparateRules(rule1, rule2), groupMappings)) =>
                patterns should be(UserIdPatterns(UniqueNonEmptyList.of(User.UserIdPattern(User.Id("cartman")))))
                groupMappings should be(GroupMappings.Advanced(UniqueNonEmptyList.of(
                  Mapping(group("group1"), UniqueNonEmptyList.of(GroupId("ldap_group3"))),
                  Mapping(group("group2"), UniqueNonEmptyList.of(GroupId("ldap_group4")))
                )))

                rule1 shouldBe an[AuthKeyRule]
                rule1.asInstanceOf[AuthKeyRule].settings should be {
                  BasicAuthenticationRule.Settings(Credentials(User.Id("cartman"), PlainTextSecret("pass")))
                }
                rule2 shouldBe an[ExternalAuthorizationRule]
                rule2.asInstanceOf[ExternalAuthorizationRule].settings.permittedGroupsLogic should be(
                  GroupsLogic.Or(PermittedGroupIds(UniqueNonEmptyList.of(GroupId("ldap_group3"), GroupId("ldap_group4"))))
                )
              }
            }
          )
        }
        "advanced groups mapping with structured groups is used" in {
          assertDecodingSuccess(
            yaml =
              s"""
                 |readonlyrest:
                 |
                 |  access_control_rules:
                 |
                 |  - name: test_block1
                 |    ${ruleName.name.value}: [group1, group3]
                 |
                 |  users:
                 |  - username: cartman
                 |    groups:
                 |     - local_group:
                 |         id: group1
                 |         name: Group 1
                 |       external_group_ids: ["ldap_group3"]
                 |     - local_group:
                 |         id: group2
                 |         name: Group 2
                 |       external_group_ids: ["ldap_group4"]
                 |    auth_key: "cartman:pass"
                 |    groups_provider_authorization:
                 |      user_groups_provider: GroupsService1
                 |      groups: ["ldap_group3", "ldap_group4"]
                 |
                 |  ldaps:
                 |  - name: ldap1
                 |    host: ${SingletonLdapContainers.ldap1.ldapHost}
                 |    port: ${SingletonLdapContainers.ldap1.ldapPort}
                 |    ssl_enabled: false
                 |    users:
                 |      search_user_base_DN: "ou=People,dc=example,dc=com"
                 |    groups:
                 |      search_groups_base_DN: "ou=People,dc=example,dc=com"
                 |
                 |  user_groups_providers:
                 |  - name: GroupsService1
                 |    groups_endpoint: "http://localhost:8080/groups"
                 |    auth_token_name: "user"
                 |    auth_token_passed_as: QUERY_PARAM
                 |    response_group_ids_json_path: "$$..groups[?(@.id)].id"
                 |
                 |""".stripMargin,
            assertion = rule => {
              val groups = ResolvablePermittedGroupIds(UniqueNonEmptyList.of(
                AlreadyResolved(GroupId("group1").nel),
                AlreadyResolved(GroupId("group3").nel)
              ))
              rule.settings.permittedGroupIds should be(groups)
              rule.settings.usersDefinitions.length should be(1)
              val sortedUserDefinitions = rule.settings.usersDefinitions
              inside(sortedUserDefinitions.head) { case UserDef(_, patterns, WithGroupsMapping(Auth.SeparateRules(rule1, rule2), groupMappings)) =>
                patterns should be(UserIdPatterns(UniqueNonEmptyList.of(User.UserIdPattern(User.Id("cartman")))))
                groupMappings should be(GroupMappings.Advanced(UniqueNonEmptyList.of(
                  Mapping(group("group1", "Group 1"), UniqueNonEmptyList.of(GroupId("ldap_group3"))),
                  Mapping(group("group2", "Group 2"), UniqueNonEmptyList.of(GroupId("ldap_group4")))
                )))

                rule1 shouldBe an[AuthKeyRule]
                rule1.asInstanceOf[AuthKeyRule].settings should be {
                  BasicAuthenticationRule.Settings(Credentials(User.Id("cartman"), PlainTextSecret("pass")))
                }
                rule2 shouldBe an[ExternalAuthorizationRule]
                rule2.asInstanceOf[ExternalAuthorizationRule].settings.permittedGroupsLogic should be(
                  GroupsLogic.Or(PermittedGroupIds(UniqueNonEmptyList.of(GroupId("ldap_group3"), GroupId("ldap_group4"))))
                )
              }
            }
          )
        }
      }
      "users inside users sections must have the same username patterns" in {
        assertDecodingSuccess(
          yaml =
            s"""
               |readonlyrest:
               |
               |  access_control_rules:
               |
               |  - name: test_block1
               |    ${ruleName.name.value}: ["group1"]
               |
               |  users:
               |  - username: "*"
               |    groups: ["group1", "group3"]
               |    auth_key: "cartman:pass"
               |
               |  - username: "*"
               |    groups: ["group2", "group3"]
               |    auth_key: "morgan:pass"
               |
               |""".stripMargin,
          assertion = rule => {
            val groups = ResolvablePermittedGroupIds(UniqueNonEmptyList.of(
              AlreadyResolved(GroupId("group1").nel)
            ))
            rule.settings.permittedGroupIds should be(groups)
            rule.settings.usersDefinitions.length should be(2)
            val sortedUserDefinitions = rule.settings.usersDefinitions
            inside(sortedUserDefinitions.head) { case UserDef(_, patterns, WithoutGroupsMapping(r, localGroups)) =>
              patterns should be(UserIdPatterns(UniqueNonEmptyList.of(User.UserIdPattern(User.Id("*")))))
              localGroups should be(UniqueNonEmptyList.of(group("group1"), group("group3")))
              r shouldBe an[AuthKeyRule]
              r.asInstanceOf[AuthKeyRule].settings should be {
                BasicAuthenticationRule.Settings(Credentials(User.Id("cartman"), PlainTextSecret("pass")))
              }
            }
            inside(sortedUserDefinitions.tail.head) { case UserDef(_, patterns, WithoutGroupsMapping(r, localGroups)) =>
              patterns should be(UserIdPatterns(UniqueNonEmptyList.of(User.UserIdPattern(User.Id("*")))))
              localGroups should be(UniqueNonEmptyList.of(group("group2"), group("group3")))
              r shouldBe an[AuthKeyRule]
              r.asInstanceOf[AuthKeyRule].settings should be {
                BasicAuthenticationRule.Settings(Credentials(User.Id("morgan"), PlainTextSecret("pass")))
              }
            }
          }
        )
      }
    }
    "not be able to be loaded from config" when {
      "groups section is defined, but without any group" in {
        assertDecodingFailure(
          yaml =
            s"""
               |readonlyrest:
               |
               |  access_control_rules:
               |
               |  - name: test_block1
               |    ${ruleName.name.value}:
               |
               |  users:
               |  - username: cartman
               |    groups: ["group1", "group3"]
               |    auth_key: "cartman:pass"
               |
               |""".stripMargin,
          assertion = errors => {
            errors should have size 1
            errors.head should be(RulesLevelCreationError(MalformedValue.fromString(
              s"""${ruleName.name.value}: null
                 |""".stripMargin
            )))
          }
        )
      }
      "no users definitions section is defined" in {
        assertDecodingFailure(
          yaml =
            s"""
               |readonlyrest:
               |
               |  access_control_rules:
               |
               |  - name: test_block1
               |    ${ruleName.name.value}: group1
               |
               |""".stripMargin,
          assertion = errors => {
            errors should have size 1
            errors.head should be(RulesLevelCreationError(Message(s"No user definitions was defined. Rule `${ruleName.name.value}` requires them.")))
          }
        )
      }
      "username in user definitions is empty" in {
        assertDecodingFailure(
          yaml =
            s"""
               |readonlyrest:
               |
               |  access_control_rules:
               |
               |  - name: test_block1
               |    ${ruleName.name.value}: group1
               |
               |  users:
               |  - username:
               |    groups: ["group1", "group3"]
               |    auth_key: "cartman:pass"
               |
               |""".stripMargin,
          assertion = errors => {
            errors should have size 1
            errors.head should be(DefinitionsLevelCreationError(Message("Error for field 'username': Non empty list of user ID patterns are required")))
          }
        )
      }
      "username in users definition is a empty list" in {
        assertDecodingFailure(
          yaml =
            s"""
               |readonlyrest:
               |
               |  access_control_rules:
               |
               |  - name: test_block1
               |    ${ruleName.name.value}: group1
               |
               |  users:
               |  - username: []
               |    groups: ["group1", "group3"]
               |    auth_key: "cartman:pass"
               |
               |""".stripMargin,
          assertion = errors => {
            errors should have size 1
            errors.head should be(DefinitionsLevelCreationError(Message("Error for field 'username': Non empty list of user ID patterns are required")))
          }
        )
      }
      "username filed is absent in user definition" in {
        assertDecodingFailure(
          yaml =
            s"""
               |readonlyrest:
               |
               |  access_control_rules:
               |
               |  - name: test_block1
               |    ${ruleName.name.value}: group1
               |
               |  users:
               |  - groups: ["group1", "group3"]
               |    auth_key: "cartman:pass"
               |
               |""".stripMargin,
          assertion = errors => {
            errors should have size 1
            errors.head should be(DefinitionsLevelCreationError(Message("User definition malformed")))
          }
        )
      }
      "two entries for username with the same authentication rule and different credentials" when {
        "auth key rule is used" in {
          val basicAuthRule = "auth_key"
          val user = "cartman"
          val credentials1 = s"$user:pass1"
          val credentials2 = s"$user:pass2"
          assertDecodingFailure(
            yaml =
              s"""
                 |readonlyrest:
                 |
                 |  access_control_rules:
                 |
                 |  - name: test_block1
                 |    ${ruleName.name.value}: group1
                 |
                 |  users:
                 |  - username: $user
                 |    groups: ["group1", "group3"]
                 |    $basicAuthRule: "$credentials1"
                 |  - username: $user
                 |    groups: ["group2", "group3"]
                 |    $basicAuthRule: "$credentials2"
                 |
                 |""".stripMargin,
            assertion = errors => {
              errors should have size 1
              errors.head should be(DefinitionsLevelCreationError(Message(
                s"Users definition sections invalid: Multiple sections with different credentials for user '$user' and rules '$basicAuthRule'"
              )))
            }
          )
        }
        "auth key unix rule is used" in {
          val basicAuthRule = "auth_key_unix"
          val user = "logstash"
          val credentials1 = "logstash:$6$rounds=11111$d07dnv4N$jh8an.nDSXG6PZlfVh5ehigYL8.5gtV.9yoXAOYFHTQvwPWhBdEIOxnS8tpbuIAk86shjJiqxeap5o0A1PoFI/"
          val credentials2 = "logstash:$6$rounds=22222$d07dnv4N$jh8an.nDSXG6PZlfVh5ehigYL8.5gtV.9yoXAOYFHTQvwPWhBdEIOxnS8tpbuIAk86shjJiqxeap5o0A1PoFI/"
          assertDecodingFailure(
            yaml =
              s"""
                 |readonlyrest:
                 |
                 |  access_control_rules:
                 |
                 |  - name: test_block1
                 |    ${ruleName.name.value}: group1
                 |
                 |  users:
                 |  - username: $user
                 |    groups: ["group1", "group3"]
                 |    $basicAuthRule: "$credentials1"
                 |  - username: $user
                 |    groups: ["group2", "group3"]
                 |    $basicAuthRule: "$credentials2"
                 |
                 |""".stripMargin,
            assertion = errors => {
              errors should have size 1
              errors.head should be(DefinitionsLevelCreationError(Message(
                s"Users definition sections invalid: Multiple sections with different credentials for user '$user' and rules '$basicAuthRule'"
              )))
            }
          )
        }
        "hashed credentials are used" when {
          "hashed username and password" in {
            val basicAuthRules = List("auth_key_sha1", "auth_key_sha256", "auth_key_sha512", "auth_key_pbkdf2")
            val user = "cartman"
            val credentials1 = s"abc"
            val credentials2 = s"def"

            basicAuthRules.foreach { basicAuthRule =>
              assertDecodingFailure(
                yaml =
                  s"""
                     |readonlyrest:
                     |
                     |  access_control_rules:
                     |
                     |  - name: test_block1
                     |    ${ruleName.name.value}: group1
                     |
                     |  users:
                     |  - username: $user
                     |    groups: ["group1", "group3"]
                     |    $basicAuthRule: "$credentials1"
                     |  - username: $user
                     |    groups: ["group2", "group3"]
                     |    $basicAuthRule: "$credentials2"
                     |
                     |""".stripMargin,
                assertion = errors => {
                  errors should have size 1
                  errors.head should be(DefinitionsLevelCreationError(Message(
                    s"Users definition sections invalid: Multiple sections with different credentials for user '$user' and rules '$basicAuthRule'"
                  )))
                }
              )
            }
          }
          "hashed password" in {
            val basicAuthRules = List("auth_key_sha1", "auth_key_sha256", "auth_key_sha512", "auth_key_pbkdf2")
            val user = "cartman"
            val credentials1 = s"$user:pass1"
            val credentials2 = s"$user:pass2"

            basicAuthRules.foreach { basicAuthRule =>
              assertDecodingFailure(
                yaml =
                  s"""
                     |readonlyrest:
                     |
                     |  access_control_rules:
                     |
                     |  - name: test_block1
                     |    ${ruleName.name.value}: group1
                     |
                     |  users:
                     |  - username: $user
                     |    groups: ["group1", "group3"]
                     |    $basicAuthRule: "$credentials1"
                     |  - username: $user
                     |    groups: ["group2", "group3"]
                     |    $basicAuthRule: "$credentials2"
                     |
                     |""".stripMargin,
                assertion = errors => {
                  errors should have size 1
                  errors.head should be(DefinitionsLevelCreationError(Message(
                    s"Users definition sections invalid: Multiple sections with different credentials for user '$user' and rules '$basicAuthRule'"
                  )))
                }
              )
            }
          }
        }
      }
      "groups set in user definitions is not defined" in {
        assertDecodingFailure(
          yaml =
            s"""
               |readonlyrest:
               |
               |  access_control_rules:
               |
               |  - name: test_block1
               |    ${ruleName.name.value}:
               |
               |  users:
               |  - username: cartman
               |    groups:
               |    auth_key: "cartman:pass"
               |
               |""".stripMargin,
          assertion = errors => {
            errors should have size 1
            errors.head should be(DefinitionsLevelCreationError(Message("Non empty list of groups is required")))
          }
        )
      }
      "groups set in user definitions is empty" in {
        assertDecodingFailure(
          yaml =
            s"""
               |readonlyrest:
               |
               |  access_control_rules:
               |
               |  - name: test_block1
               |    ${ruleName.name.value}:
               |
               |  users:
               |  - username: cartman
               |    groups: []
               |    auth_key: "cartman:pass"
               |
               |""".stripMargin,
          assertion = errors => {
            errors should have size 1
            errors.head should be(DefinitionsLevelCreationError(Message("Non empty list of groups is required")))
          }
        )
      }
      "mapped group IDs array in user definition is empty" in {
        assertDecodingFailure(
          yaml =
            s"""
               |readonlyrest:
               |
               |  access_control_rules:
               |
               |  - name: test_block1
               |    ${ruleName.name.value}: [group1, group3]
               |
               |  users:
               |  - username: cartman
               |    groups:
               |     - local_group:
               |         id: group1
               |         name: Group 1
               |       external_group_ids: ["ldap_group3"]
               |     - local_group:
               |         id: group2
               |         name: Group 2
               |       external_group_ids: []
               |    auth_key: "cartman:pass"
               |    groups_provider_authorization:
               |      user_groups_provider: GroupsService1
               |      groups: ["ldap_group3", "ldap_group4"]
               |
               |  ldaps:
               |  - name: ldap1
               |    host: ${SingletonLdapContainers.ldap1.ldapHost}
               |    port: ${SingletonLdapContainers.ldap1.ldapPort}
               |    ssl_enabled: false
               |    users:
               |      search_user_base_DN: "ou=People,dc=example,dc=com"
               |    groups:
               |      search_groups_base_DN: "ou=People,dc=example,dc=com"
               |
               |  user_groups_providers:
               |  - name: GroupsService1
               |    groups_endpoint: "http://localhost:8080/groups"
               |    auth_token_name: "user"
               |    auth_token_passed_as: QUERY_PARAM
               |    response_group_ids_json_path: "$$..groups[?(@.id)].id"
               |
               |""".stripMargin
          ,
          assertion = errors => {
            errors should have size 1
            errors.head should be(DefinitionsLevelCreationError(Message(
              "Error for field 'external_group_ids': Non empty list of group IDs or/and patterns is required"
            )))
          }
        )
      }
      "mapped group IDs array in user definition is empty (old syntax)" in {
        assertDecodingFailure(
          yaml =
            s"""
               |readonlyrest:
               |
               |  access_control_rules:
               |
               |  - name: test_block1
               |    ${ruleName.name.value}: [group1, group3]
               |
               |  users:
               |  - username: cartman
               |    groups:
               |     - "group1": []
               |    auth_key: "cartman:pass"
               |    groups_provider_authorization:
               |      user_groups_provider: GroupsService1
               |      groups: ["ldap_group3", "ldap_group4"]
               |
               |  ldaps:
               |  - name: ldap1
               |    host: ${SingletonLdapContainers.ldap1.ldapHost}
               |    port: ${SingletonLdapContainers.ldap1.ldapPort}
               |    ssl_enabled: false
               |    users:
               |      search_user_base_DN: "ou=People,dc=example,dc=com"
               |    groups:
               |      search_groups_base_DN: "ou=People,dc=example,dc=com"
               |
               |  user_groups_providers:
               |  - name: GroupsService1
               |    groups_endpoint: "http://localhost:8080/groups"
               |    auth_token_name: "user"
               |    auth_token_passed_as: QUERY_PARAM
               |    response_group_ids_json_path: "$$..groups[?(@.id)].id"
               |
               |""".stripMargin
          ,
          assertion = errors => {
            errors should have size 1
            errors.head should be(DefinitionsLevelCreationError(Message(
              "Error for field 'group1': Non empty list of group IDs or/and patterns is required"
            )))
          }
        )
      }
      "group mappings in user definition contain an empty mapped group ID" in {
        assertDecodingFailure(
          yaml =
            s"""
               |readonlyrest:
               |
               |  access_control_rules:
               |
               |  - name: test_block1
               |    ${ruleName.name.value}: [group1, group3]
               |
               |  users:
               |  - username: cartman
               |    groups:
               |     - local_group:
               |         id: group1
               |         name: Group 1
               |       external_group_ids: [""]
               |    auth_key: "cartman:pass"
               |    groups_provider_authorization:
               |      user_groups_provider: GroupsService1
               |      groups: ["ldap_group3", "ldap_group4"]
               |
               |  ldaps:
               |  - name: ldap1
               |    host: ${SingletonLdapContainers.ldap1.ldapHost}
               |    port: ${SingletonLdapContainers.ldap1.ldapPort}
               |    ssl_enabled: false
               |    users:
               |      search_user_base_DN: "ou=People,dc=example,dc=com"
               |    groups:
               |      search_groups_base_DN: "ou=People,dc=example,dc=com"
               |
               |  user_groups_providers:
               |  - name: GroupsService1
               |    groups_endpoint: "http://localhost:8080/groups"
               |    auth_token_name: "user"
               |    auth_token_passed_as: QUERY_PARAM
               |    response_group_ids_json_path: "$$..groups[?(@.id)].id"
               |
               |""".stripMargin
          ,
          assertion = errors => {
            errors should have size 1
            errors.head should be(DefinitionsLevelCreationError(Message(
              "Error for field 'external_group_ids': Non empty list of group IDs or/and patterns is required"
            )))
          }
        )
      }
      "group ID in user definition is empty" in {
        assertDecodingFailure(
          yaml =
            s"""
               |readonlyrest:
               |
               |  access_control_rules:
               |
               |  - name: test_block1
               |    ${ruleName.name.value}: [group1, group3]
               |
               |  users:
               |  - username: cartman
               |    groups:
               |     - local_group:
               |         id: ""
               |         name: Group 1
               |       external_group_ids: ["ldap_group3"]
               |    auth_key: "cartman:pass"
               |    groups_provider_authorization:
               |      user_groups_provider: GroupsService1
               |      groups: ["ldap_group3", "ldap_group4"]
               |
               |  ldaps:
               |  - name: ldap1
               |    host: ${SingletonLdapContainers.ldap1.ldapHost}
               |    port: ${SingletonLdapContainers.ldap1.ldapPort}
               |    ssl_enabled: false
               |    users:
               |      search_user_base_DN: "ou=People,dc=example,dc=com"
               |    groups:
               |      search_groups_base_DN: "ou=People,dc=example,dc=com"
               |
               |  user_groups_providers:
               |  - name: GroupsService1
               |    groups_endpoint: "http://localhost:8080/groups"
               |    auth_token_name: "user"
               |    auth_token_passed_as: QUERY_PARAM
               |    response_group_ids_json_path: "$$..groups[?(@.id)].id"
               |
               |""".stripMargin
          ,
          assertion = errors => {
            errors should have size 1
            errors.head should be(DefinitionsLevelCreationError(Message(
              "Error for field 'id': Group ID cannot be an empty string"
            )))
          }
        )
      }
      "group name in user definition is empty" in {
        assertDecodingFailure(
          yaml =
            s"""
               |readonlyrest:
               |
               |  access_control_rules:
               |
               |  - name: test_block1
               |    ${ruleName.name.value}: [group1, group3]
               |
               |  users:
               |  - username: cartman
               |    groups:
               |     - local_group:
               |         id: group1
               |         name: ""
               |       external_group_ids: ["ldap_group3"]
               |    auth_key: "cartman:pass"
               |    groups_provider_authorization:
               |      user_groups_provider: GroupsService1
               |      groups: ["ldap_group3", "ldap_group4"]
               |
               |  ldaps:
               |  - name: ldap1
               |    host: ${SingletonLdapContainers.ldap1.ldapHost}
               |    port: ${SingletonLdapContainers.ldap1.ldapPort}
               |    ssl_enabled: false
               |    users:
               |      search_user_base_DN: "ou=People,dc=example,dc=com"
               |    groups:
               |      search_groups_base_DN: "ou=People,dc=example,dc=com"
               |
               |  user_groups_providers:
               |  - name: GroupsService1
               |    groups_endpoint: "http://localhost:8080/groups"
               |    auth_token_name: "user"
               |    auth_token_passed_as: QUERY_PARAM
               |    response_group_ids_json_path: "$$..groups[?(@.id)].id"
               |
               |""".stripMargin
          ,
          assertion = errors => {
            errors should have size 1
            errors.head should be(DefinitionsLevelCreationError(Message(
              "Error for field 'name': Group name cannot be an empty string"
            )))
          }
        )
      }
    }
    "only one authentication rule can be defined for user in users section" in {
      assertDecodingFailure(
        yaml =
          s"""
             |readonlyrest:
             |
             |  access_control_rules:
             |
             |  - name: test_block1
             |    ${ruleName.name.value}: ["group1"]
             |
             |  users:
             |  - username: cartman
             |    groups: ["group1", "group3"]
             |    auth_key: "cartman:pass"
             |    auth_key_sha1: "d27aaf7fa3c1603948bb29b7339f2559dc02019a"
             |
             |""".stripMargin,
        assertion = errors => {
          errors should have size 1
<<<<<<< HEAD
          errors.head should be(DefinitionsLevelCreationError(Message(
            """Users definition section external groups mapping feature allows for single rule with authentication
              | and authorization or two rules which handle authentication and authorization separately. 'auth_key'
              | and 'auth_key_sha1' should be authentication and authorization rules""".stripMargin
          )))
        }
      )
    }
    "only one authorization rule can be defined for user in users section" in {
      assertDecodingFailure(
        yaml =
          s"""
             |readonlyrest:
             |
             |  access_control_rules:
             |
             |  - name: test_block1
             |    ${ruleName.name.value}: ["group1"]
             |
             |  users:
             |  - username: cartman
             |    groups: ["group1", "group3"]
             |    auth_key: "cartman:pass"
             |    ldap_authorization:
             |      name: "ldap1"
             |      groups: ["ldap_group1"]
             |    groups_provider_authorization:
             |      user_groups_provider: GroupsService1
             |      groups: ["group3"]
             |
             |  ldaps:
             |  - name: ldap1
             |    host: ${SingletonLdapContainers.ldap1.ldapHost}
             |    port: ${SingletonLdapContainers.ldap1.ldapPort}
             |    ssl_enabled: false
             |    users:
             |      search_user_base_DN: "ou=People,dc=example,dc=com"
             |    groups:
             |      search_groups_base_DN: "ou=People,dc=example,dc=com"
             |
             |  user_groups_providers:
             |  - name: GroupsService1
             |    groups_endpoint: "http://localhost:8080/groups"
             |    auth_token_name: "user"
             |    auth_token_passed_as: QUERY_PARAM
             |    response_group_ids_json_path: "$$..groups[?(@.id)].id"
             |
             |""".stripMargin,
        assertion = errors => {
          errors should have size 1
          errors.head should be(DefinitionsLevelCreationError(Message(
            "Too many rules defined for [cartman] in users definition section: auth_key,ldap_authorization,groups_provider_authorization"
          )))
        }
      )
    }
    "single authorization and authentication rule cannot be used together with different authentication rule for user in users section" in {
      assertDecodingFailure(
        yaml =
          s"""
             |readonlyrest:
             |
             |  access_control_rules:
             |
             |  - name: test_block1
             |    ${ruleName.name.value}:
             |
             |  users:
             |  - username: cartman
             |    groups: ["group1", "group3"]
             |    auth_key: "cartman:pass"
             |    ldap_auth:
             |      name: "ldap1"
             |      groups: ["ldap_group1"]
             |
             |  ldaps:
             |  - name: ldap1
             |    host: ${SingletonLdapContainers.ldap1.ldapHost}
             |    port: ${SingletonLdapContainers.ldap1.ldapPort}
             |    ssl_enabled: false
             |    users:
             |      search_user_base_DN: "ou=People,dc=example,dc=com"
             |    groups:
             |      search_groups_base_DN: "ou=People,dc=example,dc=com"
             |
             |""".stripMargin,
        assertion = errors => {
          errors should have size 1
          errors.head should be(DefinitionsLevelCreationError(Message(
            """Users definition section external groups mapping feature allows for single rule with authentication
              | and authorization or two rules which handle authentication and authorization separately. 'ldap_auth'
              | is an authentication with authorization rule and 'auth_key' is and authentication only rule.
              | Cannot use them both in this context.""".stripMargin
          )))
        }
      )
    }
    "single authorization and authentication rule cannot be used together with different authorization rule for user in users section" in {
      assertDecodingFailure(
        yaml =
          s"""
             |readonlyrest:
             |
             |  access_control_rules:
             |
             |  - name: test_block1
             |    ${ruleName.name.value}:
             |
             |  users:
             |  - username: cartman
             |    groups: ["group1", "group3"]
             |    ldap_auth:
             |      name: "ldap1"
             |      groups: ["ldap_group1"]
             |    groups_provider_authorization:
             |      user_groups_provider: GroupsService1
             |      groups: ["group3"]
             |
             |  ldaps:
             |  - name: ldap1
             |    host: ${SingletonLdapContainers.ldap1.ldapHost}
             |    port: ${SingletonLdapContainers.ldap1.ldapPort}
             |    ssl_enabled: false
             |    users:
             |      search_user_base_DN: "ou=People,dc=example,dc=com"
             |    groups:
             |      search_groups_base_DN: "ou=People,dc=example,dc=com"
             |
             |  user_groups_providers:
             |  - name: GroupsService1
             |    groups_endpoint: "http://localhost:8080/groups"
             |    auth_token_name: "user"
             |    auth_token_passed_as: QUERY_PARAM
             |    response_group_ids_json_path: "$$..groups[?(@.id)].id"
             |
             |""".stripMargin,
        assertion = errors => {
          errors should have size 1
          errors.head should be(DefinitionsLevelCreationError(Message(
            """Users definition section external groups mapping feature allows for single rule with authentication
              | and authorization or two rules which handle authentication and authorization separately. 'ldap_auth'
              | is an authentication with authorization rule and 'groups_provider_authorization' is and authorization only rule.
              | Cannot use them both in this context.""".stripMargin
          )))
        }
      )
    }
    "auth key rule inside user definition is unparsable" in {
      assertDecodingFailure(
        yaml =
          s"""
             |readonlyrest:
             |
             |  access_control_rules:
             |
             |  - name: test_block1
             |    ${ruleName.name.value}: group1
             |
             |  users:
             |  - username: cartman
             |    groups: ["group1", "group3"]
             |    auth_key:
             |      key: "cartman:pass"
             |
             |""".stripMargin,
        assertion = errors => {
          errors should have size 1
          errors.head should be(DefinitionsLevelCreationError(MalformedValue.fromString(
            """auth_key:
              |  key: "cartman:pass"
              |""".stripMargin)))
        }
      )
    }
    "user definition doesn't allow to use unknown rules" in {
      assertDecodingFailure(
        yaml =
          s"""
             |readonlyrest:
             |
             |  access_control_rules:
             |
             |  - name: test_block1
             |    ${ruleName.name.value}:
             |
             |  users:
             |  - username: cartman
             |    groups: ["group1", "group3"]
             |    unknown_field: "abc"
             |    auth_key: "cartman:pass"
             |
             |""".stripMargin,
        assertion = errors => {
          errors should have size 1
          errors.head should be(DefinitionsLevelCreationError(Message("Unknown rule 'unknown_field' in users definitions section")))
        }
      )
    }
    "authentication rule is used, but user cannot be matched by username patterns" in {
      assertDecodingFailure(
        yaml =
          s"""
             |readonlyrest:
             |
             |  access_control_rules:
             |
             |  - name: test_block1
             |    ${ruleName.name.value}: group1
             |
             |  users:
             |  - username: a*
             |    groups: ["group1", "group3"]
             |    auth_key: "cartman:pass"
             |
             |""".stripMargin,
        assertion = errors => {
          errors should have size 1
          errors.head should be(DefinitionsLevelCreationError(Message("Users [cartman] are allowed to be authenticated by rule [auth_key], but it's used in a context of user patterns [a*]. It seems that this is not what you expect.")))
        }
      )
=======
            errors.head should be(DefinitionsLevelCreationError(Message(
              """Users definition section external groups mapping feature allows for single rule with authentication
                | and authorization or two rules which handle authentication and authorization separately. 'auth_key'
                | and 'auth_key_sha1' should be authentication and authorization rules""".stripMargin
            )))
          }
        )
      }
      "only one authorization rule can be defined for user in users section" in {
        assertDecodingFailure(
          yaml =
            s"""
               |readonlyrest:
               |
               |  access_control_rules:
               |
               |  - name: test_block1
               |    ${ruleName.name.value}: ["group1"]
               |
               |  users:
               |  - username: cartman
               |    groups: ["group1", "group3"]
               |    auth_key: "cartman:pass"
               |    ldap_authorization:
               |      name: "ldap1"
               |      groups: ["ldap_group1"]
               |    groups_provider_authorization:
               |      user_groups_provider: GroupsService1
               |      groups: ["group3"]
               |
               |  ldaps:
               |  - name: ldap1
               |    host: ${SingletonLdapContainers.ldap1.ldapHost}
               |    port: ${SingletonLdapContainers.ldap1.ldapPort}
               |    ssl_enabled: false
               |    users:
               |      search_user_base_DN: "ou=People,dc=example,dc=com"
               |    groups:
               |      search_groups_base_DN: "ou=People,dc=example,dc=com"
               |
               |  user_groups_providers:
               |  - name: GroupsService1
               |    groups_endpoint: "http://localhost:8080/groups"
               |    auth_token_name: "user"
               |    auth_token_passed_as: QUERY_PARAM
               |    response_group_ids_json_path: "$$..groups[?(@.id)].id"
               |
               |""".stripMargin,
          assertion = errors => {
            errors should have size 1
            errors.head should be(DefinitionsLevelCreationError(Message(
              "Too many rules defined for [cartman] in users definition section: auth_key, ldap_authorization, groups_provider_authorization"
            )))
          }
        )
      }
      "single authorization and authentication rule cannot be used together with different authentication rule for user in users section" in {
        assertDecodingFailure(
          yaml =
            s"""
               |readonlyrest:
               |
               |  access_control_rules:
               |
               |  - name: test_block1
               |    ${ruleName.name.value}:
               |
               |  users:
               |  - username: cartman
               |    groups: ["group1", "group3"]
               |    auth_key: "cartman:pass"
               |    ldap_auth:
               |      name: "ldap1"
               |      groups: ["ldap_group1"]
               |
               |  ldaps:
               |  - name: ldap1
               |    host: ${SingletonLdapContainers.ldap1.ldapHost}
               |    port: ${SingletonLdapContainers.ldap1.ldapPort}
               |    ssl_enabled: false
               |    users:
               |      search_user_base_DN: "ou=People,dc=example,dc=com"
               |    groups:
               |      search_groups_base_DN: "ou=People,dc=example,dc=com"
               |
               |""".stripMargin,
          assertion = errors => {
            errors should have size 1
            errors.head should be(DefinitionsLevelCreationError(Message(
              """Users definition section external groups mapping feature allows for single rule with authentication
                | and authorization or two rules which handle authentication and authorization separately. 'ldap_auth'
                | is an authentication with authorization rule and 'auth_key' is and authentication only rule.
                | Cannot use them both in this context.""".stripMargin
            )))
          }
        )
      }
      "single authorization and authentication rule cannot be used together with different authorization rule for user in users section" in {
        assertDecodingFailure(
          yaml =
            s"""
               |readonlyrest:
               |
               |  access_control_rules:
               |
               |  - name: test_block1
               |    ${ruleName.name.value}:
               |
               |  users:
               |  - username: cartman
               |    groups: ["group1", "group3"]
               |    ldap_auth:
               |      name: "ldap1"
               |      groups: ["ldap_group1"]
               |    groups_provider_authorization:
               |      user_groups_provider: GroupsService1
               |      groups: ["group3"]
               |
               |  ldaps:
               |  - name: ldap1
               |    host: ${SingletonLdapContainers.ldap1.ldapHost}
               |    port: ${SingletonLdapContainers.ldap1.ldapPort}
               |    ssl_enabled: false
               |    users:
               |      search_user_base_DN: "ou=People,dc=example,dc=com"
               |    groups:
               |      search_groups_base_DN: "ou=People,dc=example,dc=com"
               |
               |  user_groups_providers:
               |  - name: GroupsService1
               |    groups_endpoint: "http://localhost:8080/groups"
               |    auth_token_name: "user"
               |    auth_token_passed_as: QUERY_PARAM
               |    response_group_ids_json_path: "$$..groups[?(@.id)].id"
               |
               |""".stripMargin,
          assertion = errors => {
            errors should have size 1
            errors.head should be(DefinitionsLevelCreationError(Message(
              """Users definition section external groups mapping feature allows for single rule with authentication
                | and authorization or two rules which handle authentication and authorization separately. 'ldap_auth'
                | is an authentication with authorization rule and 'groups_provider_authorization' is and authorization only rule.
                | Cannot use them both in this context.""".stripMargin
            )))
          }
        )
      }
      "auth key rule inside user definition is unparsable" in {
        assertDecodingFailure(
          yaml =
            s"""
               |readonlyrest:
               |
               |  access_control_rules:
               |
               |  - name: test_block1
               |    ${ruleName.name.value}: group1
               |
               |  users:
               |  - username: cartman
               |    groups: ["group1", "group3"]
               |    auth_key:
               |      key: "cartman:pass"
               |
               |""".stripMargin,
          assertion = errors => {
            errors should have size 1
            errors.head should be(DefinitionsLevelCreationError(MalformedValue.fromString(
              """auth_key:
                |  key: "cartman:pass"
                |""".stripMargin)))
          }
        )
      }
      "user definition doesn't allow to use unknown rules" in {
        assertDecodingFailure(
          yaml =
            s"""
               |readonlyrest:
               |
               |  access_control_rules:
               |
               |  - name: test_block1
               |    ${ruleName.name.value}:
               |
               |  users:
               |  - username: cartman
               |    groups: ["group1", "group3"]
               |    unknown_field: "abc"
               |    auth_key: "cartman:pass"
               |
               |""".stripMargin,
          assertion = errors => {
            errors should have size 1
            errors.head should be(DefinitionsLevelCreationError(Message("Unknown rule 'unknown_field' in users definitions section")))
          }
        )
      }
      "auth rule is used, but user cannot be matched by username patterns" in {
        assertDecodingFailure(
          yaml =
            s"""
               |readonlyrest:
               |
               |  access_control_rules:
               |
               |  - name: test_block1
               |    ${ruleName.name.value}: group1
               |
               |  users:
               |  - username: a*
               |    groups: ["group1", "group3"]
               |    auth_key: "cartman:pass"
               |
               |""".stripMargin,
          assertion = errors => {
            errors should have size 1
            errors.head should be(DefinitionsLevelCreationError(Message("Users [cartman] are allowed to be authenticated by rule [auth_key], but it's used in a context of user patterns [a*]. It seems that this is not what you expect.")))
          }
        )
      }
>>>>>>> 9c94aa87
    }
  }
}<|MERGE_RESOLUTION|>--- conflicted
+++ resolved
@@ -16,10 +16,7 @@
  */
 package tech.beshu.ror.unit.acl.factory.decoders.rules.auth
 
-<<<<<<< HEAD
-=======
 import eu.timepit.refined.auto.*
->>>>>>> 9c94aa87
 import org.scalatest.Inside
 import org.scalatest.matchers.should.Matchers.*
 import tech.beshu.ror.accesscontrol.blocks.definitions.UserDef
@@ -29,11 +26,9 @@
 import tech.beshu.ror.accesscontrol.blocks.definitions.UserDef.Mode.{WithGroupsMapping, WithoutGroupsMapping}
 import tech.beshu.ror.accesscontrol.blocks.rules.Rule.RuleName
 import tech.beshu.ror.accesscontrol.blocks.rules.auth.*
-<<<<<<< HEAD
+import tech.beshu.ror.accesscontrol.blocks.rules.auth.AuthKeyHashingRule.HashedCredentials.HashedUserAndPassword
+import tech.beshu.ror.accesscontrol.blocks.rules.auth.*
 import tech.beshu.ror.accesscontrol.blocks.rules.auth.AuthKeyHashingRule.HashedCredentials.{HashedOnlyPassword, HashedUserAndPassword}
-=======
-import tech.beshu.ror.accesscontrol.blocks.rules.auth.AuthKeyHashingRule.HashedCredentials.HashedUserAndPassword
->>>>>>> 9c94aa87
 import tech.beshu.ror.accesscontrol.blocks.rules.auth.base.BasicAuthenticationRule
 import tech.beshu.ror.accesscontrol.blocks.variables.runtime.RuntimeMultiResolvableVariable.{AlreadyResolved, ToBeResolved}
 import tech.beshu.ror.accesscontrol.domain.*
@@ -1300,7 +1295,6 @@
              |""".stripMargin,
         assertion = errors => {
           errors should have size 1
-<<<<<<< HEAD
           errors.head should be(DefinitionsLevelCreationError(Message(
             """Users definition section external groups mapping feature allows for single rule with authentication
               | and authorization or two rules which handle authentication and authorization separately. 'auth_key'
@@ -1521,229 +1515,6 @@
           errors.head should be(DefinitionsLevelCreationError(Message("Users [cartman] are allowed to be authenticated by rule [auth_key], but it's used in a context of user patterns [a*]. It seems that this is not what you expect.")))
         }
       )
-=======
-            errors.head should be(DefinitionsLevelCreationError(Message(
-              """Users definition section external groups mapping feature allows for single rule with authentication
-                | and authorization or two rules which handle authentication and authorization separately. 'auth_key'
-                | and 'auth_key_sha1' should be authentication and authorization rules""".stripMargin
-            )))
-          }
-        )
-      }
-      "only one authorization rule can be defined for user in users section" in {
-        assertDecodingFailure(
-          yaml =
-            s"""
-               |readonlyrest:
-               |
-               |  access_control_rules:
-               |
-               |  - name: test_block1
-               |    ${ruleName.name.value}: ["group1"]
-               |
-               |  users:
-               |  - username: cartman
-               |    groups: ["group1", "group3"]
-               |    auth_key: "cartman:pass"
-               |    ldap_authorization:
-               |      name: "ldap1"
-               |      groups: ["ldap_group1"]
-               |    groups_provider_authorization:
-               |      user_groups_provider: GroupsService1
-               |      groups: ["group3"]
-               |
-               |  ldaps:
-               |  - name: ldap1
-               |    host: ${SingletonLdapContainers.ldap1.ldapHost}
-               |    port: ${SingletonLdapContainers.ldap1.ldapPort}
-               |    ssl_enabled: false
-               |    users:
-               |      search_user_base_DN: "ou=People,dc=example,dc=com"
-               |    groups:
-               |      search_groups_base_DN: "ou=People,dc=example,dc=com"
-               |
-               |  user_groups_providers:
-               |  - name: GroupsService1
-               |    groups_endpoint: "http://localhost:8080/groups"
-               |    auth_token_name: "user"
-               |    auth_token_passed_as: QUERY_PARAM
-               |    response_group_ids_json_path: "$$..groups[?(@.id)].id"
-               |
-               |""".stripMargin,
-          assertion = errors => {
-            errors should have size 1
-            errors.head should be(DefinitionsLevelCreationError(Message(
-              "Too many rules defined for [cartman] in users definition section: auth_key, ldap_authorization, groups_provider_authorization"
-            )))
-          }
-        )
-      }
-      "single authorization and authentication rule cannot be used together with different authentication rule for user in users section" in {
-        assertDecodingFailure(
-          yaml =
-            s"""
-               |readonlyrest:
-               |
-               |  access_control_rules:
-               |
-               |  - name: test_block1
-               |    ${ruleName.name.value}:
-               |
-               |  users:
-               |  - username: cartman
-               |    groups: ["group1", "group3"]
-               |    auth_key: "cartman:pass"
-               |    ldap_auth:
-               |      name: "ldap1"
-               |      groups: ["ldap_group1"]
-               |
-               |  ldaps:
-               |  - name: ldap1
-               |    host: ${SingletonLdapContainers.ldap1.ldapHost}
-               |    port: ${SingletonLdapContainers.ldap1.ldapPort}
-               |    ssl_enabled: false
-               |    users:
-               |      search_user_base_DN: "ou=People,dc=example,dc=com"
-               |    groups:
-               |      search_groups_base_DN: "ou=People,dc=example,dc=com"
-               |
-               |""".stripMargin,
-          assertion = errors => {
-            errors should have size 1
-            errors.head should be(DefinitionsLevelCreationError(Message(
-              """Users definition section external groups mapping feature allows for single rule with authentication
-                | and authorization or two rules which handle authentication and authorization separately. 'ldap_auth'
-                | is an authentication with authorization rule and 'auth_key' is and authentication only rule.
-                | Cannot use them both in this context.""".stripMargin
-            )))
-          }
-        )
-      }
-      "single authorization and authentication rule cannot be used together with different authorization rule for user in users section" in {
-        assertDecodingFailure(
-          yaml =
-            s"""
-               |readonlyrest:
-               |
-               |  access_control_rules:
-               |
-               |  - name: test_block1
-               |    ${ruleName.name.value}:
-               |
-               |  users:
-               |  - username: cartman
-               |    groups: ["group1", "group3"]
-               |    ldap_auth:
-               |      name: "ldap1"
-               |      groups: ["ldap_group1"]
-               |    groups_provider_authorization:
-               |      user_groups_provider: GroupsService1
-               |      groups: ["group3"]
-               |
-               |  ldaps:
-               |  - name: ldap1
-               |    host: ${SingletonLdapContainers.ldap1.ldapHost}
-               |    port: ${SingletonLdapContainers.ldap1.ldapPort}
-               |    ssl_enabled: false
-               |    users:
-               |      search_user_base_DN: "ou=People,dc=example,dc=com"
-               |    groups:
-               |      search_groups_base_DN: "ou=People,dc=example,dc=com"
-               |
-               |  user_groups_providers:
-               |  - name: GroupsService1
-               |    groups_endpoint: "http://localhost:8080/groups"
-               |    auth_token_name: "user"
-               |    auth_token_passed_as: QUERY_PARAM
-               |    response_group_ids_json_path: "$$..groups[?(@.id)].id"
-               |
-               |""".stripMargin,
-          assertion = errors => {
-            errors should have size 1
-            errors.head should be(DefinitionsLevelCreationError(Message(
-              """Users definition section external groups mapping feature allows for single rule with authentication
-                | and authorization or two rules which handle authentication and authorization separately. 'ldap_auth'
-                | is an authentication with authorization rule and 'groups_provider_authorization' is and authorization only rule.
-                | Cannot use them both in this context.""".stripMargin
-            )))
-          }
-        )
-      }
-      "auth key rule inside user definition is unparsable" in {
-        assertDecodingFailure(
-          yaml =
-            s"""
-               |readonlyrest:
-               |
-               |  access_control_rules:
-               |
-               |  - name: test_block1
-               |    ${ruleName.name.value}: group1
-               |
-               |  users:
-               |  - username: cartman
-               |    groups: ["group1", "group3"]
-               |    auth_key:
-               |      key: "cartman:pass"
-               |
-               |""".stripMargin,
-          assertion = errors => {
-            errors should have size 1
-            errors.head should be(DefinitionsLevelCreationError(MalformedValue.fromString(
-              """auth_key:
-                |  key: "cartman:pass"
-                |""".stripMargin)))
-          }
-        )
-      }
-      "user definition doesn't allow to use unknown rules" in {
-        assertDecodingFailure(
-          yaml =
-            s"""
-               |readonlyrest:
-               |
-               |  access_control_rules:
-               |
-               |  - name: test_block1
-               |    ${ruleName.name.value}:
-               |
-               |  users:
-               |  - username: cartman
-               |    groups: ["group1", "group3"]
-               |    unknown_field: "abc"
-               |    auth_key: "cartman:pass"
-               |
-               |""".stripMargin,
-          assertion = errors => {
-            errors should have size 1
-            errors.head should be(DefinitionsLevelCreationError(Message("Unknown rule 'unknown_field' in users definitions section")))
-          }
-        )
-      }
-      "auth rule is used, but user cannot be matched by username patterns" in {
-        assertDecodingFailure(
-          yaml =
-            s"""
-               |readonlyrest:
-               |
-               |  access_control_rules:
-               |
-               |  - name: test_block1
-               |    ${ruleName.name.value}: group1
-               |
-               |  users:
-               |  - username: a*
-               |    groups: ["group1", "group3"]
-               |    auth_key: "cartman:pass"
-               |
-               |""".stripMargin,
-          assertion = errors => {
-            errors should have size 1
-            errors.head should be(DefinitionsLevelCreationError(Message("Users [cartman] are allowed to be authenticated by rule [auth_key], but it's used in a context of user patterns [a*]. It seems that this is not what you expect.")))
-          }
-        )
-      }
->>>>>>> 9c94aa87
     }
   }
 }