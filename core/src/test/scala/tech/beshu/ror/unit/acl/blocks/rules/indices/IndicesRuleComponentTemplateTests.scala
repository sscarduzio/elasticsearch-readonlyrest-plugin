/*
 *    This file is part of ReadonlyREST.
 *
 *    ReadonlyREST is free software: you can redistribute it and/or modify
 *    it under the terms of the GNU General Public License as published by
 *    the Free Software Foundation, either version 3 of the License, or
 *    (at your option) any later version.
 *
 *    ReadonlyREST is distributed in the hope that it will be useful,
 *    but WITHOUT ANY WARRANTY; without even the implied warranty of
 *    MERCHANTABILITY or FITNESS FOR A PARTICULAR PURPOSE.  See the
 *    GNU General Public License for more details.
 *
 *    You should have received a copy of the GNU General Public License
 *    along with ReadonlyREST.  If not, see http://www.gnu.org/licenses/
 */
package tech.beshu.ror.unit.acl.blocks.rules.indices

<<<<<<< HEAD
import eu.timepit.refined.auto.*
=======
>>>>>>> bcaa27d8
import cats.data.{NonEmptyList, NonEmptySet}
import eu.timepit.refined.auto.*
import tech.beshu.ror.accesscontrol.blocks.BlockContext.MultiIndexRequestBlockContext.Indices
import tech.beshu.ror.accesscontrol.blocks.BlockContext.RequestedIndex
import tech.beshu.ror.accesscontrol.domain.Template.ComponentTemplate
import tech.beshu.ror.accesscontrol.domain.TemplateOperation.{AddingComponentTemplate, DeletingComponentTemplates, GettingComponentTemplates}
import tech.beshu.ror.accesscontrol.domain.{TemplateName, TemplateNamePattern}
import tech.beshu.ror.accesscontrol.orders.indexOrder
import tech.beshu.ror.mocks.MockRequestContext
<<<<<<< HEAD
import tech.beshu.ror.utils.TestsUtils.{clusterIndexName, requestedIndex, unsafeNes}
=======
import tech.beshu.ror.syntax.*
import tech.beshu.ror.utils.TestsUtils.{clusterIndexName, unsafeNes}
>>>>>>> bcaa27d8

private [indices] trait IndicesRuleComponentTemplateTests {
  this: BaseIndicesRuleTests =>

  "An Indices Rule for component template context" when {
    "getting component template request is sent" should {
      "match" when {
        "template doesn't exist" in {
          val gettingTemplateOperation = GettingComponentTemplates(NonEmptyList.of(TemplateNamePattern("t*")))
          assertMatchRuleForTemplateRequest(
            configured = NonEmptySet.of(indexNameVar("test*")),
            requestContext = MockRequestContext.template(gettingTemplateOperation),
            templateOperationAfterProcessing = gettingTemplateOperation,
            allAllowedIndices = Set(clusterIndexName("test*"))
          )
        }
        "template exists" when {
          "rule allows access to all indices" in {
            val existingTemplate = ComponentTemplate(
              name = TemplateName("t1"),
              aliases = Set(clusterIndexName("alias1"))
            )
            val gettingTemplateOperation = GettingComponentTemplates(NonEmptyList.of(TemplateNamePattern("t1")))
            assertMatchRuleForTemplateRequest(
              configured = NonEmptySet.of(indexNameVar("*")),
              requestContext = MockRequestContext
                .template(gettingTemplateOperation)
                .addExistingTemplates(existingTemplate),
              templateOperationAfterProcessing = gettingTemplateOperation,
              allAllowedIndices = Set(clusterIndexName("*")),
              additionalAssertions = blockContext =>
                blockContext.responseTemplateTransformation(Set(existingTemplate)) should be(Set(existingTemplate))
            )
          }
          "rule allows access not to all indices, but there is at least one alias allowed" in {
            val existingTemplate1 = ComponentTemplate(
              name = TemplateName("t1"),
              aliases = Set(clusterIndexName("test1_alias"), clusterIndexName("test2_alias"))
            )
            val existingTemplate2 = ComponentTemplate(
              name = TemplateName("t2"),
              aliases = Set.empty
            )
            val existingTemplate3 = ComponentTemplate(
              name = TemplateName("d3"),
              aliases = Set.empty
            )
            assertMatchRuleForTemplateRequest(
              configured = NonEmptySet.of(indexNameVar("t*1*")),
              requestContext = MockRequestContext
                .template(GettingComponentTemplates(NonEmptyList.of(TemplateNamePattern("t*"))))
                .addExistingTemplates(existingTemplate1, existingTemplate2, existingTemplate3),
              templateOperationAfterProcessing =
                GettingComponentTemplates(NonEmptyList.of(TemplateNamePattern("t*"))),
              allAllowedIndices = Set(clusterIndexName("t*1*")),
              additionalAssertions = blockContext =>
                blockContext.responseTemplateTransformation(Set(existingTemplate1, existingTemplate2)) should be(Set(
                  ComponentTemplate(
                    name = TemplateName("t1"),
                    aliases = Set(clusterIndexName("test1_alias"))
                  ),
                  existingTemplate2
                ))
            )
          }
          "all aliases are forbidden" in {
            val existingTemplate = ComponentTemplate(
              name = TemplateName("t1"),
              aliases = Set(clusterIndexName("alias1"))
            )
            val gettingTemplateOperation = GettingComponentTemplates(NonEmptyList.of(TemplateNamePattern("t1")))
            assertMatchRuleForTemplateRequest(
              configured = NonEmptySet.of(indexNameVar("index1")),
              requestContext = MockRequestContext
                .template(gettingTemplateOperation)
                .addExistingTemplates(existingTemplate),
              templateOperationAfterProcessing = gettingTemplateOperation,
              allAllowedIndices = Set(clusterIndexName("index1")),
              additionalAssertions = blockContext =>
                blockContext.responseTemplateTransformation(Set(existingTemplate)) should be(Set(
                  ComponentTemplate(
                    name = TemplateName("t1"),
                    aliases = Set.empty
                  )
                ))
            )
          }
        }
      }
    }
    "adding component template request is sent" should {
      "match" when {
        "template with given name doesn't exit" when {
          "rule allows access to all indices" in {
            val addingTemplateOperation = AddingComponentTemplate(
              name = TemplateName("t1"),
              aliases = Set(requestedIndex("alias1"))
            )
            assertMatchRuleForTemplateRequest(
              configured = NonEmptySet.of(indexNameVar("*")),
              requestContext = MockRequestContext.template(addingTemplateOperation),
              templateOperationAfterProcessing = addingTemplateOperation,
              allAllowedIndices = Set(clusterIndexName("*"))
            )
          }
          "rule allows access to index name which is used in template's aliases list" in {
            val addingTemplateOperation = AddingComponentTemplate(
              name = TemplateName("t1"),
              aliases = Set(requestedIndex("alias1"))
            )
            assertMatchRuleForTemplateRequest(
              configured = NonEmptySet.of(indexNameVar("alias1")),
              requestContext = MockRequestContext.template(addingTemplateOperation),
              templateOperationAfterProcessing = addingTemplateOperation,
              allAllowedIndices = Set(clusterIndexName("alias1"))
            )
          }
          "rule allows access to index name with wildcard which is a superset of the pattern in template's aliases list" in {
            val addingTemplateOperation = AddingComponentTemplate(
              name = TemplateName("t1"),
              aliases = Set(requestedIndex("test1*"))
            )
            assertMatchRuleForTemplateRequest(
              configured = NonEmptySet.of(indexNameVar("test*")),
              requestContext = MockRequestContext.template(addingTemplateOperation),
              templateOperationAfterProcessing = addingTemplateOperation,
              allAllowedIndices = Set(clusterIndexName("test*"))
            )
          }
          "rule allows access to index name with wildcard which matches both patterns in template's aliases list" in {
            val addingTemplateOperation = AddingComponentTemplate(
              name = TemplateName("t1"),
              aliases = Set(requestedIndex("test1"), requestedIndex("test2"))
            )
            assertMatchRuleForTemplateRequest(
              configured = NonEmptySet.of(indexNameVar("test*")),
              requestContext = MockRequestContext.template(addingTemplateOperation),
              templateOperationAfterProcessing = addingTemplateOperation,
              allAllowedIndices = Set(clusterIndexName("test*"))
            )
          }
        }
        "template with given name exists" when {
          "rule allows access to all indices" in {
            val existingTemplate = ComponentTemplate(
              name = TemplateName("t1"),
              aliases = Set(clusterIndexName("test1"))
            )
            val addingTemplateOperation = AddingComponentTemplate(
              name = existingTemplate.name,
              aliases = Set(requestedIndex("test2"))
            )
            assertMatchRuleForTemplateRequest(
              configured = NonEmptySet.of(indexNameVar("*")),
              requestContext = MockRequestContext
                .template(addingTemplateOperation)
                .addExistingTemplates(existingTemplate),
              templateOperationAfterProcessing = addingTemplateOperation,
              allAllowedIndices = Set(clusterIndexName("*"))
            )
          }
          "rule allows access to index name which is used in existing template's aliases list" in {
            val existingTemplate = ComponentTemplate(
              name = TemplateName("t1"),
              aliases = Set(clusterIndexName("test1"))
            )
            val addingTemplateOperation = AddingComponentTemplate(
              name = existingTemplate.name,
<<<<<<< HEAD
              aliases = existingTemplate.aliases.map(RequestedIndex(_, excluded = false))
=======
              aliases = existingTemplate.aliases
>>>>>>> bcaa27d8
            )
            assertMatchRuleForTemplateRequest(
              configured = NonEmptySet.of(indexNameVar("test1")),
              requestContext = MockRequestContext
                .template(addingTemplateOperation)
                .addExistingTemplates(existingTemplate),
              templateOperationAfterProcessing = addingTemplateOperation,
              allAllowedIndices = Set(clusterIndexName("test1"))
            )
          }
          "rule allows access to index name with wildcard which is a superset of the patten in existing template's aliases list" in {
            val existingTemplate = ComponentTemplate(
              name = TemplateName("t1"),
              aliases = Set(clusterIndexName("test1*"))
            )
            val addingTemplateOperation = AddingComponentTemplate(
              name = existingTemplate.name,
              aliases = Set(requestedIndex("test2*"))
            )
            assertMatchRuleForTemplateRequest(
              configured = NonEmptySet.of(indexNameVar("test*")),
              requestContext = MockRequestContext
                .template(addingTemplateOperation)
                .addExistingTemplates(existingTemplate),
              templateOperationAfterProcessing = addingTemplateOperation,
              allAllowedIndices = Set(clusterIndexName("test*"))
            )
          }
          "rule allows access to index name with wildcard which matches both patterns in existing template's aliases list" in {
            val existingTemplate = ComponentTemplate(
              name = TemplateName("t1"),
              aliases = Set(clusterIndexName("test1"), clusterIndexName("test2"))
            )
            val addingTemplateOperation = AddingComponentTemplate(
              name = existingTemplate.name,
              aliases = Set(requestedIndex("test1"), requestedIndex("test2"), requestedIndex("test3"))
            )
            assertMatchRuleForTemplateRequest(
              configured = NonEmptySet.of(indexNameVar("test*")),
              requestContext = MockRequestContext
                .template(addingTemplateOperation)
                .addExistingTemplates(existingTemplate),
              templateOperationAfterProcessing = addingTemplateOperation,
              allAllowedIndices = Set(clusterIndexName("test*"))
            )
          }
        }
      }
      "not match" when {
        "template with given name doesn't exit" when {
          "rule allows access to index name which is not used in template's aliases list" in {
            assertNotMatchRuleForTemplateRequest(
              configured = NonEmptySet.of(indexNameVar("test1")),
              requestContext = MockRequestContext
                .template(AddingComponentTemplate(
                  name = TemplateName("t1"),
                  aliases = Set(requestedIndex("test2"))
                ))
            )
          }
          "rule allows access to index name which matches the pattern in template's aliases list" in {
            assertNotMatchRuleForTemplateRequest(
              configured = NonEmptySet.of(indexNameVar("test1")),
              requestContext = MockRequestContext
                .template(AddingComponentTemplate(
                  name = TemplateName("t1"),
                  aliases = Set(requestedIndex("test*"))
                ))
            )
          }
          "rule allows access to index name with wildcard which is a subset of the pattern in template's aliases list" in {
            assertNotMatchRuleForTemplateRequest(
              configured = NonEmptySet.of(indexNameVar("test1*")),
              requestContext = MockRequestContext
                .template(AddingComponentTemplate(
                  name = TemplateName("t1"),
                  aliases = Set(requestedIndex("test*"))
                ))
            )
          }
          "rule allows access ot index name with wildcard which matches only one pattern in template's aliases list" in {
            assertNotMatchRuleForTemplateRequest(
              configured = NonEmptySet.of(indexNameVar("test*")),
              requestContext = MockRequestContext
                .template(AddingComponentTemplate(
                  name = TemplateName("t1"),
                  aliases = Set(requestedIndex("test1*"), requestedIndex("index1*"))
                ))
            )
          }
        }
        "template with given name exists" when {
          "rule allows access to index name which is not used in existing template's aliases list" in {
            val existingTemplate = ComponentTemplate(
              name = TemplateName("t1"),
              aliases = Set(clusterIndexName("test2"))
            )
            assertNotMatchRuleForTemplateRequest(
              configured = NonEmptySet.of(indexNameVar("test1")),
              requestContext = MockRequestContext
                .template(AddingComponentTemplate(
                  name = existingTemplate.name,
                  aliases = Set(requestedIndex("test1"))
                ))
                .addExistingTemplates(existingTemplate)
            )
          }
          "rule allows access to index name which matches the pattern in existing template's aliases list" in {
            val existingTemplate = ComponentTemplate(
              name = TemplateName("t1"),
              aliases = Set(clusterIndexName("test*"))
            )
            assertNotMatchRuleForTemplateRequest(
              configured = NonEmptySet.of(indexNameVar("test1")),
              requestContext = MockRequestContext
                .template(AddingComponentTemplate(
                  name = existingTemplate.name,
                  aliases = Set(requestedIndex("test1"))
                ))
                .addExistingTemplates(existingTemplate)
            )
          }
          "rule allows access to index name with wildcard which is a subset of the pattern in existing template's aliases list" in {
            val existingTemplate = ComponentTemplate(
              name = TemplateName("t1"),
              aliases = Set(clusterIndexName("test*"))
            )
            assertNotMatchRuleForTemplateRequest(
              configured = NonEmptySet.of(indexNameVar("test1*")),
              requestContext = MockRequestContext
                .template(AddingComponentTemplate(
                  name = existingTemplate.name,
                  aliases = Set(requestedIndex("test*"))
                ))
                .addExistingTemplates(existingTemplate)
            )
          }
          "rule allows access ot index name with wildcard which matches only one pattern in existing template's aliases list" in {
            val existingTemplate = ComponentTemplate(
              name = TemplateName("t1"),
              aliases = Set(clusterIndexName("test1*"), clusterIndexName("index1*"))
            )
            assertNotMatchRuleForTemplateRequest(
              configured = NonEmptySet.of(indexNameVar("test*")),
              requestContext = MockRequestContext
                .template(AddingComponentTemplate(
                  name = existingTemplate.name,
                  aliases = Set(requestedIndex("test*"))
                ))
                .addExistingTemplates(existingTemplate)
            )
          }
        }
      }
    }
    "deleting component template request is sent" should {
      "match" when {
        "template with given name doesn't exist" when {
          "rule allows access to all indices" in {
            assertMatchRuleForTemplateRequest(
              configured = NonEmptySet.of(indexNameVar("*")),
              requestContext = MockRequestContext
                .template(DeletingComponentTemplates(NonEmptyList.of(TemplateNamePattern("t*")))),
              templateOperationAfterProcessing =
                DeletingComponentTemplates(NonEmptyList.of(TemplateNamePattern("t*_ROR_0000000000"))),
              allAllowedIndices = Set(clusterIndexName("*"))
            )
          }
          "rule allows access to specific index" in {
            assertMatchRuleForTemplateRequest(
              configured = NonEmptySet.of(indexNameVar("index1")),
              requestContext = MockRequestContext
                .template(DeletingComponentTemplates(NonEmptyList.of(TemplateNamePattern("t*")))),
              templateOperationAfterProcessing =
                DeletingComponentTemplates(NonEmptyList.of(TemplateNamePattern("t*_ROR_0000000000"))),
              allAllowedIndices = Set(clusterIndexName("index1"))
            )
          }
        }
        "template with given name exists" when {
          "rule allows access to all indices" in {
            val existingTemplate1 = ComponentTemplate(
              name = TemplateName("t1"),
              aliases = Set(clusterIndexName("index1"))
            )
            val existingTemplate2 = ComponentTemplate(
              name = TemplateName("s1"),
              aliases = Set(clusterIndexName("index1"))
            )
            val deletingTemplateOperation = DeletingComponentTemplates(NonEmptyList.of(TemplateNamePattern("t*")))
            assertMatchRuleForTemplateRequest(
              configured = NonEmptySet.of(indexNameVar("*")),
              requestContext = MockRequestContext
                .template(deletingTemplateOperation)
                .addExistingTemplates(existingTemplate1, existingTemplate2),
              templateOperationAfterProcessing = deletingTemplateOperation,
              allAllowedIndices = Set(clusterIndexName("*"))
            )
          }
          "all requested existing templates have only allowed aliases" in {
            val existingTemplate1 = ComponentTemplate(
              name = TemplateName("t1"),
              aliases = Set(clusterIndexName("index1"), clusterIndexName("index2"))
            )
            val existingTemplate2 = ComponentTemplate(
              name = TemplateName("s1"),
              aliases = Set(clusterIndexName("index3"))
            )
            val deletingTemplateOperation = DeletingComponentTemplates(NonEmptyList.of(TemplateNamePattern("t1")))
            assertMatchRuleForTemplateRequest(
              configured = NonEmptySet.of(indexNameVar("index1"), indexNameVar("index2")),
              requestContext = MockRequestContext
                .template(deletingTemplateOperation)
                .addExistingTemplates(existingTemplate1, existingTemplate2),
              templateOperationAfterProcessing = deletingTemplateOperation,
              allAllowedIndices = Set(clusterIndexName("index1"), clusterIndexName("index2"))
            )
          }
          "all requested existing templates have only allowed aliases patterns" in {
            val existingTemplate1 = ComponentTemplate(
              name = TemplateName("t1"),
              aliases = Set(clusterIndexName("a1*"), clusterIndexName("a2*"))
            )
            val existingTemplate2 = ComponentTemplate(
              name = TemplateName("s1"),
              aliases = Set(clusterIndexName("b*"))
            )
            val deletingTemplateOperation = DeletingComponentTemplates(NonEmptyList.of(TemplateNamePattern("t*")))
            assertMatchRuleForTemplateRequest(
              configured = NonEmptySet.of(indexNameVar("a*")),
              requestContext = MockRequestContext
                .template(deletingTemplateOperation)
                .addExistingTemplates(existingTemplate1, existingTemplate2),
              templateOperationAfterProcessing = deletingTemplateOperation,
              allAllowedIndices = Set(clusterIndexName("a*"))
            )
          }
        }
      }
      "not match" when {
        "template with given name exists" when {
          "one of existing requested templates has alias which is forbidden" in {
            val existingTemplate1 = ComponentTemplate(
              name = TemplateName("t1"),
              aliases = Set(clusterIndexName("index1"))
            )
            val existingTemplate2 = ComponentTemplate(
              name = TemplateName("t2"),
              aliases = Set(clusterIndexName("index1"), clusterIndexName("index2"))
            )
            assertNotMatchRuleForTemplateRequest(
              configured = NonEmptySet.of(indexNameVar("index1")),
              requestContext = MockRequestContext
                .template(DeletingComponentTemplates(NonEmptyList.of(TemplateNamePattern("t*"))))
                .addExistingTemplates(existingTemplate1, existingTemplate2)
            )
          }
          "one of existing requested templates has alias pattern which is forbidden" in {
            val existingTemplate1 = ComponentTemplate(
              name = TemplateName("t1"),
              aliases = Set(clusterIndexName("index1*"))
            )
            val existingTemplate2 = ComponentTemplate(
              name = TemplateName("t2"),
              aliases = Set(clusterIndexName("index1*"), clusterIndexName("index2*"))
            )
            assertNotMatchRuleForTemplateRequest(
              configured = NonEmptySet.of(indexNameVar("index1*")),
              requestContext = MockRequestContext
                .template(DeletingComponentTemplates(NonEmptyList.of(TemplateNamePattern("t*"))))
                .addExistingTemplates(existingTemplate1, existingTemplate2)
            )
          }
          "requested existing template has pattern which values form a superset of set of configured alias pattern values" in {
            val existingTemplate1 = ComponentTemplate(
              name = TemplateName("t1"),
              aliases = Set(clusterIndexName("i*1"))
            )
            assertNotMatchRuleForTemplateRequest(
              configured = NonEmptySet.of(indexNameVar("index*")),
              requestContext = MockRequestContext
                .template(DeletingComponentTemplates(NonEmptyList.of(TemplateNamePattern("t*"))))
                .addExistingTemplates(existingTemplate1)
            )
          }
        }
      }
      "multi filterable request tries to fetch data for not allowed index" in {
        assertNotMatchRuleForMultiIndexRequest(
          configured = NonEmptySet.of(indexNameVar("test1")),
          indexPacks = Indices.Found(Set(requestedIndex("test2"))) :: Nil
        )
      }
    }
  }
}<|MERGE_RESOLUTION|>--- conflicted
+++ resolved
@@ -16,10 +16,6 @@
  */
 package tech.beshu.ror.unit.acl.blocks.rules.indices
 
-<<<<<<< HEAD
-import eu.timepit.refined.auto.*
-=======
->>>>>>> bcaa27d8
 import cats.data.{NonEmptyList, NonEmptySet}
 import eu.timepit.refined.auto.*
 import tech.beshu.ror.accesscontrol.blocks.BlockContext.MultiIndexRequestBlockContext.Indices
@@ -29,12 +25,8 @@
 import tech.beshu.ror.accesscontrol.domain.{TemplateName, TemplateNamePattern}
 import tech.beshu.ror.accesscontrol.orders.indexOrder
 import tech.beshu.ror.mocks.MockRequestContext
-<<<<<<< HEAD
+import tech.beshu.ror.syntax.*
 import tech.beshu.ror.utils.TestsUtils.{clusterIndexName, requestedIndex, unsafeNes}
-=======
-import tech.beshu.ror.syntax.*
-import tech.beshu.ror.utils.TestsUtils.{clusterIndexName, unsafeNes}
->>>>>>> bcaa27d8
 
 private [indices] trait IndicesRuleComponentTemplateTests {
   this: BaseIndicesRuleTests =>
@@ -203,11 +195,7 @@
             )
             val addingTemplateOperation = AddingComponentTemplate(
               name = existingTemplate.name,
-<<<<<<< HEAD
               aliases = existingTemplate.aliases.map(RequestedIndex(_, excluded = false))
-=======
-              aliases = existingTemplate.aliases
->>>>>>> bcaa27d8
             )
             assertMatchRuleForTemplateRequest(
               configured = NonEmptySet.of(indexNameVar("test1")),
