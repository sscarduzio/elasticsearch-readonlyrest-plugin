--- conflicted
+++ resolved
@@ -45,11 +45,7 @@
         val requestContext = MockRequestContext.indices.copy(
           headers = Set(basicAuthHeader("admin1:pass"))
         )
-<<<<<<< HEAD
-        val blockContext = GeneralIndexRequestBlockContext(requestContext, UserMetadata.empty, Set.empty, Set.empty)
-=======
-        val blockContext = GeneralIndexRequestBlockContext(requestContext, UserMetadata.empty, Set.empty, Set.empty, Set.empty, Set.empty)
->>>>>>> c0a985ec
+        val blockContext = GeneralIndexRequestBlockContext(requestContext, UserMetadata.empty, Set.empty, Set.empty, Set.empty)
 
         val result = rule.check(blockContext).runSyncUnsafe()
 
@@ -62,11 +58,7 @@
           val requestContext = MockRequestContext.indices.copy(
             headers = Set(basicAuthHeader("admin1:pass"), new Header(Header.Name.impersonateAs, "user1".nonempty))
           )
-<<<<<<< HEAD
-          val blockContext = GeneralIndexRequestBlockContext(requestContext, UserMetadata.empty, Set.empty, Set.empty)
-=======
-          val blockContext = GeneralIndexRequestBlockContext(requestContext, UserMetadata.empty, Set.empty, Set.empty, Set.empty, Set.empty)
->>>>>>> c0a985ec
+          val blockContext = GeneralIndexRequestBlockContext(requestContext, UserMetadata.empty, Set.empty, Set.empty, Set.empty)
 
           val result = rule.check(blockContext).runSyncUnsafe()
 
@@ -80,11 +72,7 @@
           val requestContext = MockRequestContext.indices.copy(
             headers = Set(basicAuthHeader("admin3:pass"), new Header(Header.Name.impersonateAs, "user1".nonempty))
           )
-<<<<<<< HEAD
-          val blockContext = GeneralIndexRequestBlockContext(requestContext, UserMetadata.empty, Set.empty, Set.empty)
-=======
-          val blockContext = GeneralIndexRequestBlockContext(requestContext, UserMetadata.empty, Set.empty, Set.empty, Set.empty, Set.empty)
->>>>>>> c0a985ec
+          val blockContext = GeneralIndexRequestBlockContext(requestContext, UserMetadata.empty, Set.empty, Set.empty, Set.empty)
 
           val result = rule.check(blockContext).runSyncUnsafe()
 
@@ -101,11 +89,7 @@
         val requestContext = MockRequestContext.indices.copy(
           headers = Set(basicAuthHeader("regularuser:pass"), new Header(Header.Name.impersonateAs, "user1".nonempty))
         )
-<<<<<<< HEAD
-        val blockContext = GeneralIndexRequestBlockContext(requestContext, UserMetadata.empty, Set.empty, Set.empty)
-=======
-        val blockContext = GeneralIndexRequestBlockContext(requestContext, UserMetadata.empty, Set.empty, Set.empty, Set.empty, Set.empty)
->>>>>>> c0a985ec
+        val blockContext = GeneralIndexRequestBlockContext(requestContext, UserMetadata.empty, Set.empty, Set.empty, Set.empty)
 
         val result = rule.check(blockContext).runSyncUnsafe()
 
@@ -115,11 +99,7 @@
         val requestContext = MockRequestContext.indices.copy(
           headers = Set(basicAuthHeader("admin2:pass"), new Header(Header.Name.impersonateAs, "user1".nonempty))
         )
-<<<<<<< HEAD
-        val blockContext = GeneralIndexRequestBlockContext(requestContext, UserMetadata.empty, Set.empty, Set.empty)
-=======
-        val blockContext = GeneralIndexRequestBlockContext(requestContext, UserMetadata.empty, Set.empty, Set.empty, Set.empty, Set.empty)
->>>>>>> c0a985ec
+        val blockContext = GeneralIndexRequestBlockContext(requestContext, UserMetadata.empty, Set.empty, Set.empty, Set.empty)
 
         val result = rule.check(blockContext).runSyncUnsafe()
 
@@ -129,11 +109,7 @@
         val requestContext = MockRequestContext.indices.copy(
           headers = Set(basicAuthHeader("admin1:invalid_password"), new Header(Header.Name.impersonateAs, "user1".nonempty))
         )
-<<<<<<< HEAD
-        val blockContext = GeneralIndexRequestBlockContext(requestContext, UserMetadata.empty, Set.empty, Set.empty)
-=======
-        val blockContext = GeneralIndexRequestBlockContext(requestContext, UserMetadata.empty, Set.empty, Set.empty, Set.empty, Set.empty)
->>>>>>> c0a985ec
+        val blockContext = GeneralIndexRequestBlockContext(requestContext, UserMetadata.empty, Set.empty, Set.empty, Set.empty)
 
         val result = rule.check(blockContext).runSyncUnsafe()
 
@@ -143,11 +119,7 @@
         val requestContext = MockRequestContext.indices.copy(
           headers = Set(basicAuthHeader("admin1:pass"), new Header(Header.Name.impersonateAs, "user1".nonempty))
         )
-<<<<<<< HEAD
-        val blockContext = GeneralIndexRequestBlockContext(requestContext, UserMetadata.empty, Set.empty, Set.empty)
-=======
-        val blockContext = GeneralIndexRequestBlockContext(requestContext, UserMetadata.empty, Set.empty, Set.empty, Set.empty, Set.empty)
->>>>>>> c0a985ec
+        val blockContext = GeneralIndexRequestBlockContext(requestContext, UserMetadata.empty, Set.empty, Set.empty, Set.empty)
 
         val rule = authRuleWithImpersonation { defs =>
           new AuthKeySha1Rule(BasicAuthenticationRule.Settings(HashedCredentials.HashedUserAndPassword("xxxxxxxxxxx".nonempty)), defs)
@@ -160,11 +132,7 @@
         val requestContext = MockRequestContext.indices.copy(
           headers = Set(basicAuthHeader("admin2:pass"), new Header(Header.Name.impersonateAs, "user2".nonempty))
         )
-<<<<<<< HEAD
-        val blockContext = GeneralIndexRequestBlockContext(requestContext, UserMetadata.empty, Set.empty, Set.empty)
-=======
-        val blockContext = GeneralIndexRequestBlockContext(requestContext, UserMetadata.empty, Set.empty, Set.empty, Set.empty, Set.empty)
->>>>>>> c0a985ec
+        val blockContext = GeneralIndexRequestBlockContext(requestContext, UserMetadata.empty, Set.empty, Set.empty, Set.empty)
 
         val result = rule.check(blockContext).runSyncUnsafe()
 
