/*
 *    This file is part of ReadonlyREST.
 *
 *    ReadonlyREST is free software: you can redistribute it and/or modify
 *    it under the terms of the GNU General Public License as published by
 *    the Free Software Foundation, either version 3 of the License, or
 *    (at your option) any later version.
 *
 *    ReadonlyREST is distributed in the hope that it will be useful,
 *    but WITHOUT ANY WARRANTY; without even the implied warranty of
 *    MERCHANTABILITY or FITNESS FOR A PARTICULAR PURPOSE.  See the
 *    GNU General Public License for more details.
 *
 *    You should have received a copy of the GNU General Public License
 *    along with ReadonlyREST.  If not, see http://www.gnu.org/licenses/
 */
package tech.beshu.ror.unit.acl.blocks.rules

import java.security.Key

import eu.timepit.refined.auto._
import eu.timepit.refined.numeric.Positive
import eu.timepit.refined.refineV
import eu.timepit.refined.types.string.NonEmptyString
import io.jsonwebtoken.SignatureAlgorithm
import io.jsonwebtoken.security.Keys
import monix.eval.Task
import monix.execution.Scheduler.Implicits.global
import org.scalamock.scalatest.MockFactory
import org.scalatest.Inside
import org.scalatest.matchers.should.Matchers._
import org.scalatest.wordspec.AnyWordSpec
import tech.beshu.ror.accesscontrol.blocks.BlockContext
import tech.beshu.ror.accesscontrol.blocks.BlockContext.CurrentUserMetadataRequestBlockContext
import tech.beshu.ror.accesscontrol.blocks.definitions.ExternalAuthenticationService.Name
import tech.beshu.ror.accesscontrol.blocks.definitions.JwtDef.SignatureCheckMethod
import tech.beshu.ror.accesscontrol.blocks.definitions.{CacheableExternalAuthenticationServiceDecorator, ExternalAuthenticationService, JwtDef}
import tech.beshu.ror.accesscontrol.blocks.metadata.UserMetadata
import tech.beshu.ror.accesscontrol.blocks.rules.JwtAuthRule
import tech.beshu.ror.accesscontrol.blocks.rules.JwtAuthRule.Groups
import tech.beshu.ror.accesscontrol.blocks.rules.base.Rule.RuleResult.{Fulfilled, Rejected}
import tech.beshu.ror.accesscontrol.domain.LoggedUser.DirectlyLoggedUser
import tech.beshu.ror.accesscontrol.domain._
import tech.beshu.ror.accesscontrol.refined._
import tech.beshu.ror.com.jayway.jsonpath.JsonPath
import tech.beshu.ror.mocks.MockRequestContext
import tech.beshu.ror.utils.TestsUtils._
import tech.beshu.ror.utils.UserIdEq
import tech.beshu.ror.utils.misc.JwtUtils._
import tech.beshu.ror.utils.misc.Random
import tech.beshu.ror.utils.uniquelist.{UniqueList, UniqueNonEmptyList}

import scala.concurrent.duration._
import scala.language.postfixOps

class JwtAuthRuleTests
  extends AnyWordSpec with MockFactory with Inside with BlockContextAssertion {

  "A JwtAuthRule" should {
    "match" when {
      "token has valid HS256 signature" in {
        val secret: Key = Keys.secretKeyFor(SignatureAlgorithm.valueOf("HS256"))
        val jwt = Jwt(secret, claims = List.empty)
        assertMatchRule(
          configuredJwtDef = JwtDef(
            JwtDef.Name("test"),
            AuthorizationTokenDef(Header.Name.authorization, "Bearer "),
            SignatureCheckMethod.Hmac(secret.getEncoded),
            userClaim = None,
            groupsClaim = None
          ),
          tokenHeader = bearerHeader(jwt)
        ) {
          blockContext => assertBlockContext(
            jwt = Some(JwtTokenPayload(jwt.defaultClaims()))
          )(blockContext)
        }
      }
      "token has valid RS256 signature" in {
        val (pub, secret) = Random.generateRsaRandomKeys
        val jwt = Jwt(secret, claims = List.empty)
        assertMatchRule(
          configuredJwtDef = JwtDef(
            JwtDef.Name("test"),
            AuthorizationTokenDef(Header.Name.authorization, "Bearer "),
            SignatureCheckMethod.Rsa(pub),
            userClaim = None,
            groupsClaim = None
          ),
          tokenHeader = bearerHeader(jwt)
        ) {
          blockContext => assertBlockContext(
            jwt = Some(JwtTokenPayload(jwt.defaultClaims()))
          )(blockContext)
        }
      }
      "token has no signature and external auth service returns true" in {
        val jwt = Jwt(claims = List.empty)
        assertMatchRule(
          configuredJwtDef = JwtDef(
            JwtDef.Name("test"),
            AuthorizationTokenDef(Header.Name.authorization, "Bearer "),
            SignatureCheckMethod.NoCheck(authService(jwt.stringify(), authenticated = true)),
            userClaim = None,
            groupsClaim = None
          ),
          tokenHeader = bearerHeader(jwt)
        ) {
          blockContext => assertBlockContext(
            jwt = Some(JwtTokenPayload(jwt.defaultClaims()))
          )(blockContext)
        }
      }
      "token has no signature and external auth service state is cached" in {
        val validJwt = Jwt(claims = List.empty)
        val invalidJwt = Jwt(claims = List("user" := "testuser"))
        val authService = cachedAuthService(validJwt.stringify(), invalidJwt.stringify())
        val jwtDef = JwtDef(
          JwtDef.Name("test"),
          AuthorizationTokenDef(Header.Name.authorization, "Bearer "),
          SignatureCheckMethod.NoCheck(authService),
          userClaim = None,
          groupsClaim = None
        )
        def checkValidToken = assertMatchRule(
          configuredJwtDef = jwtDef,
          tokenHeader = bearerHeader(validJwt)
        ) {
          blockContext => assertBlockContext(
            jwt = Some(JwtTokenPayload(validJwt.defaultClaims()))
          )(blockContext)
        }
        def checkInvalidToken = assertNotMatchRule(
          configuredJwtDef = jwtDef,
          tokenHeader = bearerHeader(invalidJwt)
        )

        checkValidToken
        checkValidToken
        checkInvalidToken
        checkValidToken
      }
      "user claim name is defined and userId is passed in JWT token claim" in {
        val key: Key = Keys.secretKeyFor(SignatureAlgorithm.valueOf("HS256"))
        val jwt = Jwt(key, claims = List(
          "userId" := "user1"
        ))
        assertMatchRule(
          configuredJwtDef = JwtDef(
            JwtDef.Name("test"),
            AuthorizationTokenDef(Header.Name.authorization, "Bearer "),
            SignatureCheckMethod.Hmac(key.getEncoded),
            userClaim = Some(ClaimName(JsonPath.compile("userId"))),
            groupsClaim = None
          ),
          tokenHeader = bearerHeader(jwt)
        ) {
          blockContext => assertBlockContext(
            loggedUser = Some(DirectlyLoggedUser(User.Id("user1"))),
            jwt = Some(JwtTokenPayload(jwt.defaultClaims()))
          )(blockContext)
        }
      }
      "groups claim name is defined and groups are passed in JWT token claim (no preferred group)" in {
        val key: Key = Keys.secretKeyFor(SignatureAlgorithm.valueOf("HS256"))
        val jwt = Jwt(key, claims = List(
          "userId" := "user1",
          "groups" := List("group1", "group2")
        ))
        assertMatchRule(
          configuredJwtDef = JwtDef(
            JwtDef.Name("test"),
            AuthorizationTokenDef(Header.Name.authorization, "Bearer "),
            SignatureCheckMethod.Hmac(key.getEncoded),
            userClaim = Some(ClaimName(JsonPath.compile("userId"))),
            groupsClaim = Some(ClaimName(JsonPath.compile("groups")))
          ),
          tokenHeader = bearerHeader(jwt)
        ) {
          blockContext => assertBlockContext(
            loggedUser = Some(DirectlyLoggedUser(User.Id("user1"))),
            jwt = Some(JwtTokenPayload(jwt.defaultClaims()))
          )(blockContext)
        }
      }
      "groups claim name is defined and groups are passed in JWT token claim (with preferred group)" in {
        val key: Key = Keys.secretKeyFor(SignatureAlgorithm.valueOf("HS256"))
        val jwt = Jwt(key, claims = List(
          "userId" := "user1",
          "groups" := List("group1", "group2")
        ))
        assertMatchRule(
          configuredJwtDef = JwtDef(
            JwtDef.Name("test"),
            AuthorizationTokenDef(Header.Name.authorization, "Bearer "),
            SignatureCheckMethod.Hmac(key.getEncoded),
            userClaim = Some(ClaimName(JsonPath.compile("userId"))),
            groupsClaim = Some(ClaimName(JsonPath.compile("groups")))
          ),
          tokenHeader = bearerHeader(jwt),
          preferredGroup = Some(groupFrom("group1"))
        ) {
          blockContext => assertBlockContext(
            loggedUser = Some(DirectlyLoggedUser(User.Id("user1"))),
            jwt = Some(JwtTokenPayload(jwt.defaultClaims())),
            currentGroup = Some(groupFrom("group1"))
          )(blockContext)
        }
      }
      "groups claim name is defined as http address and groups are passed in JWT token claim" in {
        val key: Key = Keys.secretKeyFor(SignatureAlgorithm.valueOf("HS256"))
        val jwt = Jwt(key, claims = List(
          "userId" := "user1",
          "https://{domain}/claims/roles" := List("group1", "group2")
        ))
        assertMatchRule(
          configuredJwtDef = JwtDef(
            JwtDef.Name("test"),
            AuthorizationTokenDef(Header.Name.authorization, "Bearer "),
            SignatureCheckMethod.Hmac(key.getEncoded),
            userClaim = Some(ClaimName(JsonPath.compile("userId"))),
            groupsClaim = Some(ClaimName(JsonPath.compile("https://{domain}/claims/roles")))
          ),
          tokenHeader = bearerHeader(jwt)
        ) {
          blockContext => assertBlockContext(
            loggedUser = Some(DirectlyLoggedUser(User.Id("user1"))),
            jwt = Some(JwtTokenPayload(jwt.defaultClaims()))
          )(blockContext)
        }
      }
      "groups claim name is defined and no groups field is passed in JWT token claim" in {
        val key: Key = Keys.secretKeyFor(SignatureAlgorithm.valueOf("HS256"))
        val jwt = Jwt(key, claims = List(
          "userId" := "user1"
        ))
        assertMatchRule(
          configuredJwtDef = JwtDef(
            JwtDef.Name("test"),
            AuthorizationTokenDef(Header.Name.authorization, "Bearer "),
            SignatureCheckMethod.Hmac(key.getEncoded),
            userClaim = Some(ClaimName(JsonPath.compile("userId"))),
            groupsClaim = Some(ClaimName(JsonPath.compile("groups")))
          ),
<<<<<<< HEAD
          configuredGroups = UniqueList.empty,
          tokenHeader = bearerHeader(jwt)
=======
          configuredGroups = Groups.NotDefined,
          tokenHeader = new Header(Header.Name.authorization, NonEmptyString.unsafeFrom(s"Bearer ${jwt.stringify()}"))
>>>>>>> 21d11353
        ) {
          blockContext => assertBlockContext(
            loggedUser = Some(DirectlyLoggedUser(User.Id("user1"))),
            jwt = Some(JwtTokenPayload(jwt.defaultClaims()))
          )(blockContext)
        }
      }
      "groups claim path is defined and groups are passed in JWT token claim" in {
        val key: Key = Keys.secretKeyFor(SignatureAlgorithm.valueOf("HS256"))
        val jwt = Jwt(key, claims = List(
          "userId" := "user1",
          "tech" :-> "beshu" :-> "groups" := List("group1", "group2")
        ))
        assertMatchRule(
          configuredJwtDef = JwtDef(
            JwtDef.Name("test"),
            AuthorizationTokenDef(Header.Name.authorization, "Bearer "),
            SignatureCheckMethod.Hmac(key.getEncoded),
            userClaim = Some(ClaimName(JsonPath.compile("userId"))),
            groupsClaim = Some(ClaimName(JsonPath.compile("tech.beshu.groups")))
          ),
          tokenHeader = bearerHeader(jwt)
        ) {
          blockContext => assertBlockContext(
            loggedUser = Some(DirectlyLoggedUser(User.Id("user1"))),
            jwt = Some(JwtTokenPayload(jwt.defaultClaims()))
          )(blockContext)
        }
      }
      "rule groups with 'or' logic are defined and intersection between those groups and JWT ones is not empty" in {
        val key: Key = Keys.secretKeyFor(SignatureAlgorithm.valueOf("HS256"))
        val jwt = Jwt(key, claims = List(
          "userId" := "user1",
          "groups" := List("group1", "group2")
        ))
        assertMatchRule(
          configuredJwtDef = JwtDef(
            JwtDef.Name("test"),
            AuthorizationTokenDef(Header.Name.authorization, "Bearer "),
            SignatureCheckMethod.Hmac(key.getEncoded),
            userClaim = Some(ClaimName(JsonPath.compile("userId"))),
            groupsClaim = Some(ClaimName(JsonPath.compile("groups")))
          ),
<<<<<<< HEAD
          configuredGroups = UniqueList.of(groupFrom("group3"), groupFrom("group2")),
          tokenHeader = bearerHeader(jwt)
=======
          configuredGroups = Groups.Defined(Groups.GroupsLogic.Or(
            UniqueNonEmptyList.of(groupFrom("group3"), groupFrom("group2"))
          )),
          tokenHeader = new Header(Header.Name.authorization, NonEmptyString.unsafeFrom(s"Bearer ${jwt.stringify()}"))
>>>>>>> 21d11353
        ) {
          blockContext => assertBlockContext(
            loggedUser = Some(DirectlyLoggedUser(User.Id("user1"))),
            jwt = Some(JwtTokenPayload(jwt.defaultClaims())),
            currentGroup = Some(Group("group2")),
            availableGroups = UniqueList.of(Group("group2"))
          )(blockContext)
        }
      }
      "rule groups with 'and' logic are defined and intersection between those groups and JWT ones is not empty" in {
        val key: Key = Keys.secretKeyFor(SignatureAlgorithm.valueOf("HS256"))
        val jwt = Jwt(key, claims = List(
          "userId" := "user1",
          "groups" := List("group1", "group2")
        ))
        assertMatchRule(
          configuredJwtDef = JwtDef(
            JwtDef.Name("test"),
            AuthorizationTokenDef(Header.Name.authorization, "Bearer "),
            SignatureCheckMethod.Hmac(key.getEncoded),
            userClaim = Some(ClaimName(JsonPath.compile("userId"))),
            groupsClaim = Some(ClaimName(JsonPath.compile("groups")))
          ),
          configuredGroups = Groups.Defined(Groups.GroupsLogic.And(
            UniqueNonEmptyList.of(groupFrom("group1"), groupFrom("group2"))
          )),
          tokenHeader = new Header(Header.Name.authorization, NonEmptyString.unsafeFrom(s"Bearer ${jwt.stringify()}"))
        ) {
          blockContext => assertBlockContext(
            loggedUser = Some(DirectlyLoggedUser(User.Id("user1"))),
            jwt = Some(JwtTokenPayload(jwt.defaultClaims())),
            currentGroup = Some(Group("group1")),
            availableGroups = UniqueList.of(Group("group1"), Group("group2"))
          )(blockContext)
        }
      }
      "custom authorization header is used" in {
        val key: Key = Keys.secretKeyFor(SignatureAlgorithm.valueOf("HS256"))
        val jwt = Jwt(key, claims = List.empty)
        assertMatchRule(
          configuredJwtDef = JwtDef(
            JwtDef.Name("test"),
            AuthorizationTokenDef(Header.Name("x-jwt-custom-header"), "Bearer "),
            SignatureCheckMethod.Hmac(key.getEncoded),
            userClaim = None,
            groupsClaim = None
          ),
          tokenHeader = bearerHeader("x-jwt-custom-header", jwt)
        ) {
          blockContext => assertBlockContext(
            jwt = Some(JwtTokenPayload(jwt.defaultClaims()))
          )(blockContext)
        }
      }
      "custom authorization token prefix is used" in {
        val key: Key = Keys.secretKeyFor(SignatureAlgorithm.valueOf("HS256"))
        val jwt = Jwt(key, claims = List.empty)
        assertMatchRule(
          configuredJwtDef = JwtDef(
            JwtDef.Name("test"),
            AuthorizationTokenDef(Header.Name("x-jwt-custom-header"), "MyPrefix "),
            SignatureCheckMethod.Hmac(key.getEncoded),
            userClaim = None,
            groupsClaim = None
          ),
          tokenHeader = new Header(
            Header.Name("x-jwt-custom-header"),
            NonEmptyString.unsafeFrom(s"MyPrefix ${jwt.stringify()}")
          )
        ) {
          blockContext => assertBlockContext(
            jwt = Some(JwtTokenPayload(jwt.defaultClaims()))
          )(blockContext)
        }
      }
    }
    "not match" when {
      "token has invalid HS256 signature" in {
        val key1: Key = Keys.secretKeyFor(SignatureAlgorithm.valueOf("HS256"))
        val key2: Key = Keys.secretKeyFor(SignatureAlgorithm.valueOf("HS256"))
        val jwt2 = Jwt(key2, claims = List.empty)
        assertNotMatchRule(
          configuredJwtDef = JwtDef(
            JwtDef.Name("test"),
            AuthorizationTokenDef(Header.Name.authorization, "Bearer "),
            SignatureCheckMethod.Hmac(key1.getEncoded),
            userClaim = None,
            groupsClaim = None
          ),
          tokenHeader = bearerHeader(jwt2)
        )
      }
      "token has invalid RS256 signature" in {
        val (pub, _) = Random.generateRsaRandomKeys
        val (_, secret) = Random.generateRsaRandomKeys
        val jwt = Jwt(secret, claims = List.empty)
        assertNotMatchRule(
          configuredJwtDef = JwtDef(
            JwtDef.Name("test"),
            AuthorizationTokenDef(Header.Name.authorization, "Bearer "),
            SignatureCheckMethod.Rsa(pub),
            userClaim = None,
            groupsClaim = None
          ),
          tokenHeader = bearerHeader(jwt)
        )
      }
      "token has no signature but external auth service returns false" in {
        val jwt = Jwt(claims = List.empty)
        assertNotMatchRule(
          configuredJwtDef = JwtDef(
            JwtDef.Name("test"),
            AuthorizationTokenDef(Header.Name.authorization, "Bearer "),
            SignatureCheckMethod.NoCheck(authService(jwt.stringify(), authenticated = false)),
            userClaim = None,
            groupsClaim = None
          ),
          tokenHeader = bearerHeader(jwt)
        )
      }
      "user claim name is defined but userId isn't passed in JWT token claim" in {
        val key: Key = Keys.secretKeyFor(SignatureAlgorithm.valueOf("HS256"))
        val jwt = Jwt(key, claims = List.empty)
        assertNotMatchRule(
          configuredJwtDef = JwtDef(
            JwtDef.Name("test"),
            AuthorizationTokenDef(Header.Name.authorization, "Bearer "),
            SignatureCheckMethod.Hmac(key.getEncoded),
            userClaim = Some(ClaimName(JsonPath.compile("userId"))),
            groupsClaim = None
          ),
          tokenHeader = bearerHeader(jwt)
        )
      }
      "groups claim name is defined but groups aren't passed in JWT token claim" in {
        val key: Key = Keys.secretKeyFor(SignatureAlgorithm.valueOf("HS256"))
        val jwt = Jwt(key, claims = List.empty)
        assertNotMatchRule(
          configuredJwtDef = JwtDef(
            JwtDef.Name("test"),
            AuthorizationTokenDef(Header.Name.authorization, "Bearer "),
            SignatureCheckMethod.Hmac(key.getEncoded),
            userClaim = Some(ClaimName(JsonPath.compile("userId"))),
            groupsClaim = Some(ClaimName(JsonPath.compile("groups")))
          ),
          tokenHeader = bearerHeader(jwt)
        )
      }
      "groups claim path is wrong" in {
        val key: Key = Keys.secretKeyFor(SignatureAlgorithm.valueOf("HS256"))
        val jwt = Jwt(key, claims = List(
          "userId" := "user1",
          "groups" := List("group1", "group2")
        ))
        assertNotMatchRule(
          configuredJwtDef = JwtDef(
            JwtDef.Name("test"),
            AuthorizationTokenDef(Header.Name.authorization, "Bearer "),
            SignatureCheckMethod.Hmac(key.getEncoded),
            userClaim = Some(ClaimName(JsonPath.compile("userId"))),
            groupsClaim = Some(ClaimName(JsonPath.compile("tech.beshu.groups.subgroups")))
          ),
<<<<<<< HEAD
          configuredGroups = UniqueList.of(Group("group1")),
          tokenHeader = bearerHeader(jwt)
=======
          configuredGroups = Groups.Defined(Groups.GroupsLogic.Or(
            UniqueNonEmptyList.of(Group("group1"))
          )),
          tokenHeader = new Header(Header.Name.authorization, NonEmptyString.unsafeFrom(s"Bearer ${jwt.stringify()}"))
        )
      }
      "rule groups with 'or' logic are defined and intersection between those groups and JWT ones is empty" in {
        val key: Key = Keys.secretKeyFor(SignatureAlgorithm.valueOf("HS256"))
        val jwt = Jwt(key, claims = List(
          "userId" := "user1",
          "groups" := List("group1", "group2")
        ))
        assertNotMatchRule(
          configuredJwtDef = JwtDef(
            JwtDef.Name("test"),
            AuthorizationTokenDef(Header.Name.authorization, "Bearer "),
            SignatureCheckMethod.Hmac(key.getEncoded),
            userClaim = Some(ClaimName(JsonPath.compile("userId"))),
            groupsClaim = Some(ClaimName(JsonPath.compile("groups")))
          ),
          configuredGroups = Groups.Defined(Groups.GroupsLogic.Or(
            UniqueNonEmptyList.of(groupFrom("group3"), groupFrom("group4"))
          )),
          tokenHeader = new Header(Header.Name.authorization, NonEmptyString.unsafeFrom(s"Bearer ${jwt.stringify()}"))
>>>>>>> 21d11353
        )
      }
      "rule groups with 'and' logic are defined and intersection between those groups and JWT ones is empty" in {
        val key: Key = Keys.secretKeyFor(SignatureAlgorithm.valueOf("HS256"))
        val jwt = Jwt(key, claims = List(
          "userId" := "user1",
          "groups" := List("group1", "group2")
        ))
        assertNotMatchRule(
          configuredJwtDef = JwtDef(
            JwtDef.Name("test"),
            AuthorizationTokenDef(Header.Name.authorization, "Bearer "),
            SignatureCheckMethod.Hmac(key.getEncoded),
            userClaim = Some(ClaimName(JsonPath.compile("userId"))),
            groupsClaim = Some(ClaimName(JsonPath.compile("groups")))
          ),
<<<<<<< HEAD
          configuredGroups = UniqueList.of(groupFrom("group3"), groupFrom("group4")),
          tokenHeader = bearerHeader(jwt)
=======
          configuredGroups = Groups.Defined(Groups.GroupsLogic.And(
            UniqueNonEmptyList.of(groupFrom("group2"), groupFrom("group3"))
          )),
          tokenHeader = new Header(Header.Name.authorization, NonEmptyString.unsafeFrom(s"Bearer ${jwt.stringify()}"))
>>>>>>> 21d11353
        )
      }
      "preferred group is not on the groups list from JWT" in {
        val key: Key = Keys.secretKeyFor(SignatureAlgorithm.valueOf("HS256"))
        val jwt = Jwt(key, claims = List(
          "userId" := "user1",
          "groups" := List("group1", "group2")
        ))
        assertNotMatchRule(
          configuredJwtDef = JwtDef(
            JwtDef.Name("test"),
            AuthorizationTokenDef(Header.Name.authorization, "Bearer "),
            SignatureCheckMethod.Hmac(key.getEncoded),
            userClaim = Some(ClaimName(JsonPath.compile("userId"))),
            groupsClaim = Some(ClaimName(JsonPath.compile("groups")))
          ),
          tokenHeader = bearerHeader(jwt),
          preferredGroup = Some(groupFrom("group3"))
        )
      }
      "preferred group is not on the permitted groups list" in {
        val key: Key = Keys.secretKeyFor(SignatureAlgorithm.valueOf("HS256"))
        val jwt = Jwt(key, claims = List(
          "userId" := "user1",
          "groups" := List("group1", "group2")
        ))
        assertNotMatchRule(
          configuredJwtDef = JwtDef(
            JwtDef.Name("test"),
            AuthorizationTokenDef(Header.Name.authorization, "Bearer "),
            SignatureCheckMethod.Hmac(key.getEncoded),
            userClaim = Some(ClaimName(JsonPath.compile("userId"))),
            groupsClaim = Some(ClaimName(JsonPath.compile("groups")))
          ),
<<<<<<< HEAD
          configuredGroups = UniqueList.of(groupFrom("group2")),
          tokenHeader = bearerHeader(jwt),
=======
          configuredGroups = Groups.Defined(Groups.GroupsLogic.Or(
            UniqueNonEmptyList.of(groupFrom("group2"))
          )),
          tokenHeader = new Header(Header.Name.authorization, NonEmptyString.unsafeFrom(s"Bearer ${jwt.stringify()}")),
>>>>>>> 21d11353
          preferredGroup = Some(groupFrom("group3"))
        )
      }
    }
  }

  private def assertMatchRule(configuredJwtDef: JwtDef,
                              configuredGroups: Groups = Groups.NotDefined,
                              tokenHeader: Header,
                              preferredGroup: Option[Group] = None)
                             (blockContextAssertion: BlockContext => Unit): Unit =
    assertRule(configuredJwtDef, configuredGroups, tokenHeader, preferredGroup, Some(blockContextAssertion))

  private def assertNotMatchRule(configuredJwtDef: JwtDef,
                                 configuredGroups: Groups = Groups.NotDefined,
                                 tokenHeader: Header,
                                 preferredGroup: Option[Group] = None): Unit =
    assertRule(configuredJwtDef, configuredGroups, tokenHeader, preferredGroup, blockContextAssertion = None)

  private def assertRule(configuredJwtDef: JwtDef,
                         configuredGroups: Groups = Groups.NotDefined,
                         tokenHeader: Header,
                         preferredGroup: Option[Group],
                         blockContextAssertion: Option[BlockContext => Unit]) = {
    val rule = new JwtAuthRule(JwtAuthRule.Settings(configuredJwtDef, configuredGroups), UserIdEq.caseSensitive)
    val requestContext = MockRequestContext.metadata.copy(
      headers = Set(tokenHeader) ++ preferredGroup.map(_.toCurrentGroupHeader).toSet
    )
    val blockContext = CurrentUserMetadataRequestBlockContext(requestContext, UserMetadata.from(requestContext), Set.empty, List.empty)
    val result = rule.check(blockContext).runSyncUnsafe(1 second)
    blockContextAssertion match {
      case Some(assertOutputBlockContext) =>
        inside(result) { case Fulfilled(outBlockContext) =>
          assertOutputBlockContext(outBlockContext)
        }
      case None =>
        result should be(Rejected())
    }
  }

  private def authService(rawToken: String, authenticated: Boolean) = {
    val service = mock[ExternalAuthenticationService]
    (service.authenticate _)
      .expects(where { credentials: Credentials => credentials.secret === PlainTextSecret(NonEmptyString.unsafeFrom(rawToken)) })
      .returning(Task.now(authenticated))
    service
  }

  private def cachedAuthService(authenticatedToken: String, unauthenticatedToken: String) = {
    val service = mock[ExternalAuthenticationService]
    (service.authenticate _)
      .expects(where { credentials: Credentials => credentials.secret === PlainTextSecret(NonEmptyString.unsafeFrom(authenticatedToken)) })
      .returning(Task.now(true))
      .once()
    (service.authenticate _)
      .expects(where { credentials: Credentials => credentials.secret === PlainTextSecret(NonEmptyString.unsafeFrom(unauthenticatedToken)) })
      .returning(Task.now(false))
      .once()
    (service.id _)
      .expects()
      .returning(Name("external_service"))
    val ttl = refineV[Positive](1 hour).fold(str => throw new Exception(str), identity)
    new CacheableExternalAuthenticationServiceDecorator(service, ttl)
  }
}<|MERGE_RESOLUTION|>--- conflicted
+++ resolved
@@ -242,13 +242,8 @@
             userClaim = Some(ClaimName(JsonPath.compile("userId"))),
             groupsClaim = Some(ClaimName(JsonPath.compile("groups")))
           ),
-<<<<<<< HEAD
-          configuredGroups = UniqueList.empty,
-          tokenHeader = bearerHeader(jwt)
-=======
           configuredGroups = Groups.NotDefined,
-          tokenHeader = new Header(Header.Name.authorization, NonEmptyString.unsafeFrom(s"Bearer ${jwt.stringify()}"))
->>>>>>> 21d11353
+          tokenHeader = bearerHeader(jwt)
         ) {
           blockContext => assertBlockContext(
             loggedUser = Some(DirectlyLoggedUser(User.Id("user1"))),
@@ -292,15 +287,10 @@
             userClaim = Some(ClaimName(JsonPath.compile("userId"))),
             groupsClaim = Some(ClaimName(JsonPath.compile("groups")))
           ),
-<<<<<<< HEAD
-          configuredGroups = UniqueList.of(groupFrom("group3"), groupFrom("group2")),
-          tokenHeader = bearerHeader(jwt)
-=======
           configuredGroups = Groups.Defined(Groups.GroupsLogic.Or(
             UniqueNonEmptyList.of(groupFrom("group3"), groupFrom("group2"))
           )),
-          tokenHeader = new Header(Header.Name.authorization, NonEmptyString.unsafeFrom(s"Bearer ${jwt.stringify()}"))
->>>>>>> 21d11353
+          tokenHeader = bearerHeader(jwt)
         ) {
           blockContext => assertBlockContext(
             loggedUser = Some(DirectlyLoggedUser(User.Id("user1"))),
@@ -327,7 +317,7 @@
           configuredGroups = Groups.Defined(Groups.GroupsLogic.And(
             UniqueNonEmptyList.of(groupFrom("group1"), groupFrom("group2"))
           )),
-          tokenHeader = new Header(Header.Name.authorization, NonEmptyString.unsafeFrom(s"Bearer ${jwt.stringify()}"))
+          tokenHeader = bearerHeader(jwt)
         ) {
           blockContext => assertBlockContext(
             loggedUser = Some(DirectlyLoggedUser(User.Id("user1"))),
@@ -463,14 +453,10 @@
             userClaim = Some(ClaimName(JsonPath.compile("userId"))),
             groupsClaim = Some(ClaimName(JsonPath.compile("tech.beshu.groups.subgroups")))
           ),
-<<<<<<< HEAD
-          configuredGroups = UniqueList.of(Group("group1")),
-          tokenHeader = bearerHeader(jwt)
-=======
           configuredGroups = Groups.Defined(Groups.GroupsLogic.Or(
             UniqueNonEmptyList.of(Group("group1"))
           )),
-          tokenHeader = new Header(Header.Name.authorization, NonEmptyString.unsafeFrom(s"Bearer ${jwt.stringify()}"))
+          tokenHeader = bearerHeader(jwt)
         )
       }
       "rule groups with 'or' logic are defined and intersection between those groups and JWT ones is empty" in {
@@ -490,8 +476,7 @@
           configuredGroups = Groups.Defined(Groups.GroupsLogic.Or(
             UniqueNonEmptyList.of(groupFrom("group3"), groupFrom("group4"))
           )),
-          tokenHeader = new Header(Header.Name.authorization, NonEmptyString.unsafeFrom(s"Bearer ${jwt.stringify()}"))
->>>>>>> 21d11353
+          tokenHeader = bearerHeader(jwt)
         )
       }
       "rule groups with 'and' logic are defined and intersection between those groups and JWT ones is empty" in {
@@ -508,15 +493,10 @@
             userClaim = Some(ClaimName(JsonPath.compile("userId"))),
             groupsClaim = Some(ClaimName(JsonPath.compile("groups")))
           ),
-<<<<<<< HEAD
-          configuredGroups = UniqueList.of(groupFrom("group3"), groupFrom("group4")),
-          tokenHeader = bearerHeader(jwt)
-=======
           configuredGroups = Groups.Defined(Groups.GroupsLogic.And(
             UniqueNonEmptyList.of(groupFrom("group2"), groupFrom("group3"))
           )),
-          tokenHeader = new Header(Header.Name.authorization, NonEmptyString.unsafeFrom(s"Bearer ${jwt.stringify()}"))
->>>>>>> 21d11353
+          tokenHeader = bearerHeader(jwt)
         )
       }
       "preferred group is not on the groups list from JWT" in {
@@ -551,15 +531,10 @@
             userClaim = Some(ClaimName(JsonPath.compile("userId"))),
             groupsClaim = Some(ClaimName(JsonPath.compile("groups")))
           ),
-<<<<<<< HEAD
-          configuredGroups = UniqueList.of(groupFrom("group2")),
-          tokenHeader = bearerHeader(jwt),
-=======
           configuredGroups = Groups.Defined(Groups.GroupsLogic.Or(
             UniqueNonEmptyList.of(groupFrom("group2"))
           )),
-          tokenHeader = new Header(Header.Name.authorization, NonEmptyString.unsafeFrom(s"Bearer ${jwt.stringify()}")),
->>>>>>> 21d11353
+          tokenHeader = bearerHeader(jwt),
           preferredGroup = Some(groupFrom("group3"))
         )
       }
