--- conflicted
+++ resolved
@@ -37,10 +37,7 @@
 import tech.beshu.ror.accesscontrol.domain.KibanaAllowedApiPath.AllowedHttpMethod.HttpMethod
 import tech.beshu.ror.accesscontrol.domain.KibanaApp.FullNameKibanaApp
 import tech.beshu.ror.mocks.MockRequestContext
-<<<<<<< HEAD
-=======
 import tech.beshu.ror.syntax.*
->>>>>>> bcaa27d8
 import tech.beshu.ror.utils.TestsUtils.*
 import tech.beshu.ror.utils.uniquelist.UniqueNonEmptyList
 
@@ -236,11 +233,7 @@
     )
 
   override protected def defaultOutputBlockContextAssertion(settings: KibanaUserDataRule.Settings,
-<<<<<<< HEAD
-                                                            indices: Iterable[RequestedIndex[ClusterIndexName]],
-=======
-                                                            indices: Set[ClusterIndexName],
->>>>>>> bcaa27d8
+                                                            indices: Set[RequestedIndex[ClusterIndexName]],
                                                             dataStreams: Set[DataStreamName],
                                                             customKibanaIndex: Option[KibanaIndexName]): BlockContext => Unit =
     (blockContext: BlockContext) => {
