--- conflicted
+++ resolved
@@ -18,10 +18,6 @@
 
 import org.scalatest.Matchers._
 import tech.beshu.ror.accesscontrol.blocks.rules.FieldsRule
-<<<<<<< HEAD
-import tech.beshu.ror.accesscontrol.blocks.variables.runtime.RuntimeMultiResolvableVariable
-=======
->>>>>>> 414a9139
 import tech.beshu.ror.accesscontrol.blocks.variables.runtime.RuntimeMultiResolvableVariable.{AlreadyResolved, ToBeResolved}
 import tech.beshu.ror.accesscontrol.domain.DocumentField
 import tech.beshu.ror.accesscontrol.domain.FieldsRestrictions.AccessMode
@@ -46,13 +42,8 @@
               |
               |""".stripMargin,
           assertion = rule => {
-<<<<<<< HEAD
-            val expectedFields: NonEmptySet[RuntimeMultiResolvableVariable[DocumentField]] = NonEmptySet.of(AlreadyResolved(ADocumentField("field1".nonempty).nel))
-            rule.settings.fields should be(expectedFields)
-=======
             rule.settings.fields.head should be(AlreadyResolved(DocumentField("field1".nonempty).nel))
             rule.settings.accessMode should be(AccessMode.Whitelist)
->>>>>>> 414a9139
           }
         )
       }
@@ -69,17 +60,10 @@
               |
               |""".stripMargin,
           assertion = rule => {
-<<<<<<< HEAD
-            val expectedFields: NonEmptySet[RuntimeMultiResolvableVariable[DocumentField]] = NonEmptySet.of(
-              AlreadyResolved(ADocumentField("field1".nonempty).nel), AlreadyResolved(ADocumentField("field2".nonempty).nel)
-            )
-            rule.settings.fields should be(expectedFields)
-=======
             val decodedFields = rule.settings.fields
             decodedFields.head should be(AlreadyResolved(DocumentField("field1".nonempty).nel))
             decodedFields.last should be(AlreadyResolved(DocumentField("field2".nonempty).nel))
             rule.settings.accessMode should be(AccessMode.Whitelist)
->>>>>>> 414a9139
           }
         )
       }
@@ -96,13 +80,8 @@
               |
               |""".stripMargin,
           assertion = rule => {
-<<<<<<< HEAD
-            val expectedFields: NonEmptySet[RuntimeMultiResolvableVariable[DocumentField]] = NonEmptySet.of(AlreadyResolved(ADocumentField("field1".nonempty).nel))
-            rule.settings.fields should be(expectedFields)
-=======
             rule.settings.fields.head should be(AlreadyResolved(DocumentField("field1".nonempty).nel))
             rule.settings.accessMode should be(AccessMode.Blacklist)
->>>>>>> 414a9139
           }
         )
       }
@@ -119,46 +98,15 @@
               |
               |""".stripMargin,
           assertion = rule => {
-<<<<<<< HEAD
-            val expectedFields: NonEmptySet[RuntimeMultiResolvableVariable[DocumentField]] = NonEmptySet.of(
-              AlreadyResolved(ADocumentField("field1".nonempty).nel), AlreadyResolved(ADocumentField("field2".nonempty).nel)
-            )
-            rule.settings.fields should be(expectedFields)
-=======
             val decodedFields = rule.settings.fields
             decodedFields.head should be(AlreadyResolved(DocumentField("field1".nonempty).nel))
             decodedFields.last should be(AlreadyResolved(DocumentField("field2".nonempty).nel))
             rule.settings.accessMode should be(AccessMode.Blacklist)
->>>>>>> 414a9139
           }
         )
       }
       "field is defined with variable" in {
         assertDecodingSuccess(
-<<<<<<< HEAD
-          yaml =
-            """
-              |readonlyrest:
-              |
-              |  access_control_rules:
-              |
-              |  - name: test_block1
-              |    fields: ["@{user}", "field2"]
-              |
-              |""".stripMargin,
-          assertion = rule => {
-            rule.settings.fields.head should be(AlreadyResolved(ADocumentField("field2".nonempty).nel))
-            rule.settings.fields.last shouldBe a [ToBeResolved[_]]
-          }
-        )
-      }
-
-    }
-    "not be able to be loaded from config" when {
-      "no field is defined" in {
-        assertDecodingFailure(
-=======
->>>>>>> 414a9139
           yaml =
             """
               |readonlyrest:
