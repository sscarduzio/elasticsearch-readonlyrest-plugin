/*
 *    This file is part of ReadonlyREST.
 *
 *    ReadonlyREST is free software: you can redistribute it and/or modify
 *    it under the terms of the GNU General Public License as published by
 *    the Free Software Foundation, either version 3 of the License, or
 *    (at your option) any later version.
 *
 *    ReadonlyREST is distributed in the hope that it will be useful,
 *    but WITHOUT ANY WARRANTY; without even the implied warranty of
 *    MERCHANTABILITY or FITNESS FOR A PARTICULAR PURPOSE.  See the
 *    GNU General Public License for more details.
 *
 *    You should have received a copy of the GNU General Public License
 *    along with ReadonlyREST.  If not, see http://www.gnu.org/licenses/
 */
package tech.beshu.ror.unit.acl

import cats.data.NonEmptyList
import eu.timepit.refined.auto._
import eu.timepit.refined.types.string.NonEmptyString
import monix.eval.Task
import monix.execution.Scheduler.Implicits.global
import org.scalamock.scalatest.MockFactory
import org.scalatest.Inside
import org.scalatest.matchers.should.Matchers._
import org.scalatest.wordspec.AnyWordSpec
import tech.beshu.ror.accesscontrol.AccessControl.ForbiddenCause.OperationNotAllowed
import tech.beshu.ror.accesscontrol.AccessControl.UserMetadataRequestResult.{Allow, Forbidden}
import tech.beshu.ror.accesscontrol.acl.AccessControlList
import tech.beshu.ror.accesscontrol.acl.AccessControlList.AccessControlListStaticContext
import tech.beshu.ror.accesscontrol.blocks.BlockContext.CurrentUserMetadataRequestBlockContext
import tech.beshu.ror.accesscontrol.blocks.metadata.UserMetadata
import tech.beshu.ror.accesscontrol.blocks.rules.Rule
import tech.beshu.ror.accesscontrol.blocks.rules.Rule.RegularRule
import tech.beshu.ror.accesscontrol.blocks.{Block, BlockContext, BlockContextUpdater}
import tech.beshu.ror.accesscontrol.domain.GroupIdLike.GroupId
import tech.beshu.ror.accesscontrol.domain._
import tech.beshu.ror.accesscontrol.factory.GlobalSettings
import tech.beshu.ror.accesscontrol.factory.GlobalSettings.FlsEngine
import tech.beshu.ror.accesscontrol.request.RequestContext
import tech.beshu.ror.utils.TestsUtils._
import tech.beshu.ror.utils.uniquelist.UniqueList

class AccessControlListTests extends AnyWordSpec with MockFactory with Inside {

  "An AccessControlList" when {
    "metadata request is called" should {
      "allow request" which {
        "response will contain collected metadata from matched blocks" in {
          val acl = createAcl(NonEmptyList.of(
            mockAllowedPolicyBlock("b1", UserMetadata.empty.withLoggedUser(user("sulc1")).withCurrentGroupId(GroupId("admins")).withAvailableGroups(UniqueList.of(group("logserver"), group("ext-onlio"), group("admins"), group("ext-odp"), group("ext-enex"), group("dohled-nd-pce"), group("helpdesk")))),
            mockAllowedPolicyBlock("b2", UserMetadata.empty.withLoggedUser(user("sulc1")).withCurrentGroupId(GroupId("admins")).withAvailableGroups(UniqueList.of(group("logserver"), group("ext-onlio"), group("admins"), group("ext-odp"), group("ext-enex"), group("dohled-nd-pce"), group("helpdesk")))),
            mockAllowedPolicyBlock("b3", UserMetadata.empty.withLoggedUser(user("sulc1")).withCurrentGroupId(GroupId("admins")).withAvailableGroups(UniqueList.of(group("logserver"), group("ext-onlio"), group("admins"), group("ext-odp"), group("ext-enex"), group("dohled-nd-pce"), group("helpdesk")))),
            mockAllowedPolicyBlock("b4", UserMetadata.empty.withLoggedUser(user("sulc1")).withCurrentGroupId(GroupId("admins")).withAvailableGroups(UniqueList.of(group("logserver"), group("ext-onlio"), group("admins"), group("ext-odp"), group("ext-enex"), group("dohled-nd-pce"), group("helpdesk")))),
            mockAllowedPolicyBlock("b5", UserMetadata.empty.withLoggedUser(user("sulc1")).withCurrentGroupId(GroupId("admins")).withAvailableGroups(UniqueList.of(group("logserver"), group("ext-onlio"), group("admins"), group("ext-odp"), group("ext-enex"), group("dohled-nd-pce"), group("helpdesk")))),
            mockAllowedPolicyBlock("b6", UserMetadata.empty.withLoggedUser(user("sulc1")).withCurrentGroupId(GroupId("admins")).withAvailableGroups(UniqueList.of(group("logserver"), group("ext-onlio"), group("admins"), group("ext-odp"), group("ext-enex"), group("dohled-nd-pce"), group("helpdesk")))),
            mockAllowedPolicyBlock("b7", UserMetadata.empty.withLoggedUser(user("sulc1")).withCurrentGroupId(GroupId("admins")).withAvailableGroups(UniqueList.of(group("logserver"), group("ext-onlio"), group("admins"), group("ext-odp"), group("ext-enex"), group("dohled-nd-pce"), group("helpdesk")))),
          ))

          val userMetadataRequestResult = acl
            .handleMetadataRequest(mockMetadataRequestContext("admins"))
            .runSyncUnsafe()
            .result

          inside(userMetadataRequestResult) {
            case Allow(userMetadata, _) =>
              userMetadata.availableGroups.toList should contain theSameElementsAs {
                group("logserver") :: group("ext-onlio") :: group("admins") :: group("ext-odp") ::
                  group("ext-enex") :: group("dohled-nd-pce") :: group("helpdesk") :: Nil
              }
              userMetadata.currentGroupId shouldBe Some(GroupId("admins"))
          }
        }
        "FORBID policy block is matched and its position in ACL is after some ALLOW-policy matched blocks" in {
          val acl = createAcl(NonEmptyList.of(
            mockAllowedPolicyBlock("b1", UserMetadata.empty.withLoggedUser(user("sulc1")).withCurrentGroupId(GroupId("admins")).withAvailableGroups(UniqueList.of(group("g1"), group("admins")))),
            mockAllowedPolicyBlock("b2", UserMetadata.empty.withLoggedUser(user("sulc1")).withCurrentGroupId(GroupId("admins")).withAvailableGroups(UniqueList.of(group("g2"), group("admins")))),
            mockForbidPolicyBlock("b3", UserMetadata.empty.withLoggedUser(user("sulc1")).withCurrentGroupId(GroupId("admins")).withAvailableGroups(UniqueList.of(group("g3"), group("admins")))),
            mockAllowedPolicyBlock("b4", UserMetadata.empty.withLoggedUser(user("sulc1")).withCurrentGroupId(GroupId("admins")).withAvailableGroups(UniqueList.of(group("g4"), group("admins")))),
            mockAllowedPolicyBlock("b5", UserMetadata.empty.withLoggedUser(user("sulc1")).withCurrentGroupId(GroupId("admins")).withAvailableGroups(UniqueList.of(group("g5"), group("admins")))),
            mockAllowedPolicyBlock("b6", UserMetadata.empty.withLoggedUser(user("sulc1")).withCurrentGroupId(GroupId("admins")).withAvailableGroups(UniqueList.of(group("g6"), group("admins")))),
            mockAllowedPolicyBlock("b7", UserMetadata.empty.withLoggedUser(user("sulc1")).withCurrentGroupId(GroupId("admins")).withAvailableGroups(UniqueList.of(group("g7"), group("admins")))),
          ))

          val userMetadataRequestResult = acl
            .handleMetadataRequest(mockMetadataRequestContext("admins"))
            .runSyncUnsafe()
            .result

          inside(userMetadataRequestResult) {
            case Allow(userMetadata, _) =>
              userMetadata.availableGroups.toList should contain theSameElementsAs {
                group("g1") :: group("g2") :: group("admins") :: Nil
              }
              userMetadata.currentGroupId shouldBe Some(GroupId("admins"))
          }
        }
      }
      "forbid request" when {
        "FORBID policy block is matched and its position in ACL is before any other ALLOW-policy matched block" in {
          val acl = createAcl(NonEmptyList.of(
            mockForbidPolicyBlock("b1", UserMetadata.empty.withLoggedUser(user("sulc1")).withCurrentGroupId(GroupId("admins")).withAvailableGroups(UniqueList.of(group("g1"), group("admins")))),
            mockAllowedPolicyBlock("b2", UserMetadata.empty.withLoggedUser(user("sulc1")).withCurrentGroupId(GroupId("admins")).withAvailableGroups(UniqueList.of(group("g2"), group("admins")))),
            mockAllowedPolicyBlock("b3", UserMetadata.empty.withLoggedUser(user("sulc1")).withCurrentGroupId(GroupId("admins")).withAvailableGroups(UniqueList.of(group("g3"), group("admins")))),
            mockAllowedPolicyBlock("b4", UserMetadata.empty.withLoggedUser(user("sulc1")).withCurrentGroupId(GroupId("admins")).withAvailableGroups(UniqueList.of(group("g4"), group("admins")))),
            mockAllowedPolicyBlock("b5", UserMetadata.empty.withLoggedUser(user("sulc1")).withCurrentGroupId(GroupId("admins")).withAvailableGroups(UniqueList.of(group("g5"), group("admins")))),
            mockAllowedPolicyBlock("b6", UserMetadata.empty.withLoggedUser(user("sulc1")).withCurrentGroupId(GroupId("admins")).withAvailableGroups(UniqueList.of(group("g6"), group("admins")))),
            mockAllowedPolicyBlock("b7", UserMetadata.empty.withLoggedUser(user("sulc1")).withCurrentGroupId(GroupId("admins")).withAvailableGroups(UniqueList.of(group("g7"), group("admins")))),
          ))

          val userMetadataRequestResult = acl
            .handleMetadataRequest(mockMetadataRequestContext("admins"))
            .runSyncUnsafe()
            .result

          inside(userMetadataRequestResult) {
            case Forbidden(causes) =>
              causes.toNonEmptyList should be (NonEmptyList.one(OperationNotAllowed))
          }
        }
      }
    }
  }

<<<<<<< HEAD
=======
  private def createAcl(blocks: NonEmptyList[Block]) = {
    new AccessControlList(
      blocks,
      new AccessControlListStaticContext(
        blocks,
        GlobalSettings(
          showBasicAuthPrompt = true,
          forbiddenRequestMessage = "Forbidden",
          flsEngine = FlsEngine.default,
          configurationIndex = RorConfigurationIndex(IndexName.Full(".readonlyrest")),
          userIdCaseSensitivity = CaseSensitivity.Enabled
        ),
        Set.empty
      )
    )
  }

  private def mockAllowedPolicyBlock(name: String, userMetadata: UserMetadata) = {
    mockBlock(name, Block.Policy.Allow, userMetadata)
  }

  private def mockForbidPolicyBlock(name: String, userMetadata: UserMetadata) = {
    mockBlock(name, Block.Policy.Forbid, userMetadata)
  }

>>>>>>> 4ffe71a1
  private def mockBlock(name: String, policy: Block.Policy, userMetadata: UserMetadata) = {
    new Block(
      Block.Name(name),
      policy,
      Block.Verbosity.Info,
      NonEmptyList.of(
        new RegularRule {
          override val name: Rule.Name = Rule.Name("auth")
          override def regularCheck[B <: BlockContext : BlockContextUpdater](blockContext: B): Task[Rule.RuleResult[B]] = {
            Task.now(Rule.RuleResult.Fulfilled(blockContext.withUserMetadata(_ => userMetadata)))
          }
        }
      )
    )
  }

  private def user(userName: NonEmptyString) =
    LoggedUser.DirectlyLoggedUser(User.Id(userName))

  private def mockMetadataRequestContext(preferredGroupId: NonEmptyString) = {
    val userMetadata = UserMetadata.empty.withCurrentGroupId(GroupId(preferredGroupId))
    val rc = mock[MetadataRequestContext]
    (() => rc.initialBlockContext)
      .expects()
      .returning(CurrentUserMetadataRequestBlockContext(rc, userMetadata, Set.empty, List.empty))
      .anyNumberOfTimes()
    (() => rc.action)
      .expects()
      .returning(Action.RorAction.RorUserMetadataAction)
      .anyNumberOfTimes()
    rc
  }

  private trait MetadataRequestContext extends RequestContext {
    override type BLOCK_CONTEXT = CurrentUserMetadataRequestBlockContext
  }
}<|MERGE_RESOLUTION|>--- conflicted
+++ resolved
@@ -123,8 +123,6 @@
     }
   }
 
-<<<<<<< HEAD
-=======
   private def createAcl(blocks: NonEmptyList[Block]) = {
     new AccessControlList(
       blocks,
@@ -150,7 +148,6 @@
     mockBlock(name, Block.Policy.Forbid, userMetadata)
   }
 
->>>>>>> 4ffe71a1
   private def mockBlock(name: String, policy: Block.Policy, userMetadata: UserMetadata) = {
     new Block(
       Block.Name(name),
