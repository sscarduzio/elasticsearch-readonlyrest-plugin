/*
 *    This file is part of ReadonlyREST.
 *
 *    ReadonlyREST is free software: you can redistribute it and/or modify
 *    it under the terms of the GNU General Public License as published by
 *    the Free Software Foundation, either version 3 of the License, or
 *    (at your option) any later version.
 *
 *    ReadonlyREST is distributed in the hope that it will be useful,
 *    but WITHOUT ANY WARRANTY; without even the implied warranty of
 *    MERCHANTABILITY or FITNESS FOR A PARTICULAR PURPOSE.  See the
 *    GNU General Public License for more details.
 *
 *    You should have received a copy of the GNU General Public License
 *    along with ReadonlyREST.  If not, see http://www.gnu.org/licenses/
 */
package tech.beshu.ror.unit.acl.blocks.rules.indices

import cats.data.NonEmptySet
import eu.timepit.refined.auto.*
import monix.eval.Task
import tech.beshu.ror.accesscontrol.blocks.BlockContext.MultiIndexRequestBlockContext.Indices
import tech.beshu.ror.accesscontrol.domain.KibanaIndexName
import tech.beshu.ror.accesscontrol.orders.indexOrder
<<<<<<< HEAD
=======
import tech.beshu.ror.syntax.*
>>>>>>> bcaa27d8
import tech.beshu.ror.utils.TestsUtils.*

trait IndicesRuleLocalIndexTests {
  this: BaseIndicesRuleTests =>

  "An IndicesRule" should {
    "match" when {
      "no index passed, one is configured, there is one real index" in {
        assertMatchRuleForIndexRequest(
          configured = NonEmptySet.of(indexNameVar("test")),
          requestIndices = Set.empty,
          modifyRequestContext = _.copy(
            allIndicesAndAliases = Set(fullLocalIndexWithAliases(fullIndexName("test")))
          ),
<<<<<<< HEAD
          filteredRequestedIndices = Set(requestedIndex("test")),
=======
          filteredRequestedIndices = Set(clusterIndexName("test")),
>>>>>>> bcaa27d8
        )
      }
      "'_all' passed, one is configured, there is one real index" in {
        assertMatchRuleForIndexRequest(
          configured = NonEmptySet.of(indexNameVar("test")),
          requestIndices = Set(requestedIndex("_all")),
          modifyRequestContext = _.copy(
            allIndicesAndAliases = Set(fullLocalIndexWithAliases(fullIndexName("test")))
          ),
<<<<<<< HEAD
          filteredRequestedIndices = Set(requestedIndex("test"))
=======
          filteredRequestedIndices = Set(clusterIndexName("test"))
>>>>>>> bcaa27d8
        )
      }
      "'*' passed, one is configured, there is one real index" in {
        assertMatchRuleForIndexRequest(
          configured = NonEmptySet.of(indexNameVar("test")),
          requestIndices = Set(requestedIndex("*")),
          modifyRequestContext = _.copy(
            allIndicesAndAliases = Set(fullLocalIndexWithAliases(fullIndexName("test")))
          ),
<<<<<<< HEAD
          filteredRequestedIndices = Set(requestedIndex("test"))
=======
          filteredRequestedIndices = Set(clusterIndexName("test"))
>>>>>>> bcaa27d8
        )
      }
      "one full name index passed, one full name index configured, no real indices" in {
        assertMatchRuleForIndexRequest(
          configured = NonEmptySet.of(indexNameVar("test")),
<<<<<<< HEAD
          requestIndices = Set(requestedIndex("test")),
          filteredRequestedIndices = Set(requestedIndex("test"))
=======
          requestIndices = Set(clusterIndexName("test")),
          filteredRequestedIndices = Set(clusterIndexName("test"))
>>>>>>> bcaa27d8
        )
      }
      "one wildcard index passed, one full name index configured, no real indices" in {
        assertMatchRuleForIndexRequest(
          configured = NonEmptySet.of(indexNameVar("test")),
          requestIndices = Set(requestedIndex("te*")),
          modifyRequestContext = _.copy(
            allIndicesAndAliases = Set(fullLocalIndexWithAliases(fullIndexName("test"))),
          ),
<<<<<<< HEAD
          filteredRequestedIndices = Set(requestedIndex("test"))
=======
          filteredRequestedIndices = Set(clusterIndexName("test"))
>>>>>>> bcaa27d8
        )
      }
      "one full name index passed, one wildcard index configured, no real indices" in {
        assertMatchRuleForIndexRequest(
          configured = NonEmptySet.of(indexNameVar("t*")),
<<<<<<< HEAD
          requestIndices = Set(requestedIndex("test")),
          filteredRequestedIndices = Set(requestedIndex("test"))
=======
          requestIndices = Set(clusterIndexName("test")),
          filteredRequestedIndices = Set(clusterIndexName("test"))
>>>>>>> bcaa27d8
        )
      }
      "two full name indexes passed, the same two full name indexes configured, no real indices" in {
        assertMatchRuleForIndexRequest(
          configured = NonEmptySet.of(indexNameVar("test1"), indexNameVar("test2")),
<<<<<<< HEAD
          requestIndices = Set(requestedIndex("test2"), requestedIndex("test1")),
          filteredRequestedIndices = Set(requestedIndex("test2"), requestedIndex("test1"))
=======
          requestIndices = Set(clusterIndexName("test2"), clusterIndexName("test1")),
          filteredRequestedIndices = Set(clusterIndexName("test2"), clusterIndexName("test1"))
>>>>>>> bcaa27d8
        )
      }
      "two full name indexes passed, one the same, one different index configured, no real indices" in {
        assertMatchRuleForIndexRequest(
          configured = NonEmptySet.of(indexNameVar("test1"), indexNameVar("test2")),
<<<<<<< HEAD
          requestIndices = Set(requestedIndex("test1"), requestedIndex("test3")),
          filteredRequestedIndices = Set(requestedIndex("test1"))
=======
          requestIndices = Set(clusterIndexName("test1"), clusterIndexName("test3")),
          filteredRequestedIndices = Set(clusterIndexName("test1"))
>>>>>>> bcaa27d8
        )
      }
      "two matching wildcard indexes passed, two full name indexes configured" in {
        assertMatchRuleForIndexRequest(
          configured = NonEmptySet.of(indexNameVar("test1"), indexNameVar("test2")),
<<<<<<< HEAD
          requestIndices = Set(requestedIndex("*2"), requestedIndex("*1")),
          filteredRequestedIndices = Set(requestedIndex("test1"), requestedIndex("test2"))
=======
          requestIndices = Set(clusterIndexName("*2"), clusterIndexName("*1")),
          filteredRequestedIndices = Set(clusterIndexName("test1"), clusterIndexName("test2"))
>>>>>>> bcaa27d8
        )
      }
      "two full name indexes passed, two matching wildcard indexes configured" in {
        assertMatchRuleForIndexRequest(
          configured = NonEmptySet.of(indexNameVar("*1"), indexNameVar("*2")),
<<<<<<< HEAD
          requestIndices = Set(requestedIndex("test2"), requestedIndex("test1")),
          filteredRequestedIndices = Set(requestedIndex("test2"), requestedIndex("test1"))
=======
          requestIndices = Set(clusterIndexName("test2"), clusterIndexName("test1")),
          filteredRequestedIndices = Set(clusterIndexName("test2"), clusterIndexName("test1"))
>>>>>>> bcaa27d8
        )
      }
      "two full name indexes passed, one matching full name and one non-matching wildcard index configured" in {
        assertMatchRuleForIndexRequest(
          configured = NonEmptySet.of(indexNameVar("test1"), indexNameVar("*2")),
<<<<<<< HEAD
          requestIndices = Set(requestedIndex("test1"), requestedIndex("test3")),
          filteredRequestedIndices = Set(requestedIndex("test1"))
=======
          requestIndices = Set(clusterIndexName("test1"), clusterIndexName("test3")),
          filteredRequestedIndices = Set(clusterIndexName("test1"))
>>>>>>> bcaa27d8
        )
      }
      "one matching wildcard index passed and one non-matching full name index, two full name indexes configured" in {
        assertMatchRuleForIndexRequest(
          configured = NonEmptySet.of(indexNameVar("test1"), indexNameVar("*2")),
<<<<<<< HEAD
          requestIndices = Set(requestedIndex("*1"), requestedIndex("test3")),
          filteredRequestedIndices = Set(requestedIndex("test1"))
=======
          requestIndices = Set(clusterIndexName("*1"), clusterIndexName("test3")),
          filteredRequestedIndices = Set(clusterIndexName("test1"))
>>>>>>> bcaa27d8
        )
      }
      "one full name alias passed, full name index related to that alias configured" in {
        assertMatchRuleForIndexRequest(
          configured = NonEmptySet.of(indexNameVar("test-index")),
          requestIndices = Set(requestedIndex("test-alias")),
          modifyRequestContext = _.copy(
            allIndicesAndAliases = Set(
              fullLocalIndexWithAliases(fullIndexName("test-index"), Set(fullIndexName("test-alias")))
            )
          ),
<<<<<<< HEAD
          filteredRequestedIndices = Set(requestedIndex("test-index"))
=======
          filteredRequestedIndices = Set(clusterIndexName("test-index"))
>>>>>>> bcaa27d8
        )
      }
      "wildcard alias passed, full name alias configured" in {
        assertMatchRuleForIndexRequest(
          configured = NonEmptySet.of(indexNameVar("test-alias")),
          requestIndices = Set(requestedIndex("test-al*")),
          modifyRequestContext = _.copy(
            allIndicesAndAliases = Set(
              fullLocalIndexWithAliases(fullIndexName("test-index"), Set(fullIndexName("test-alias")))
            )
          ),
<<<<<<< HEAD
          filteredRequestedIndices = Set(requestedIndex("test-alias"))
=======
          filteredRequestedIndices = Set(clusterIndexName("test-alias"))
>>>>>>> bcaa27d8
        )
      }
      "wildcard alias passed, full name index related to alias matching passed one configured" in {
        assertMatchRuleForIndexRequest(
          configured = NonEmptySet.of(indexNameVar("test-index")),
          requestIndices = Set(requestedIndex("*-alias")),
          modifyRequestContext = _.copy(
            allIndicesAndAliases = Set(
              fullLocalIndexWithAliases(fullIndexName("test-index"), Set(fullIndexName("test-alias")))
            )
          ),
<<<<<<< HEAD
          filteredRequestedIndices = Set(requestedIndex("test-index"))
=======
          filteredRequestedIndices = Set(clusterIndexName("test-index"))
>>>>>>> bcaa27d8
        )
      }
      "one full name alias passed, wildcard index configured" in {
        assertMatchRuleForIndexRequest(
          configured = NonEmptySet.of(indexNameVar("*-index")),
          requestIndices = Set(requestedIndex("test-alias")),
          modifyRequestContext = _.copy(
            allIndicesAndAliases = Set(
              fullLocalIndexWithAliases(fullIndexName("test-index"), Set(fullIndexName("test-alias")))
            )
          ),
<<<<<<< HEAD
          filteredRequestedIndices = Set(requestedIndex("test-index"))
=======
          filteredRequestedIndices = Set(clusterIndexName("test-index"))
>>>>>>> bcaa27d8
        )
      }
      "one alias passed, only subset of alias indices configured" in {
        assertMatchRuleForIndexRequest(
          configured = NonEmptySet.of(indexNameVar("test-index1"), indexNameVar("test-index2")),
          requestIndices = Set(requestedIndex("test-alias")),
          modifyRequestContext = _.copy(
            allIndicesAndAliases = Set(
              fullLocalIndexWithAliases(fullIndexName("test-index1"), Set(fullIndexName("test-alias"))),
              fullLocalIndexWithAliases(fullIndexName("test-index2"), Set(fullIndexName("test-alias"))),
              fullLocalIndexWithAliases(fullIndexName("test-index3"), Set(fullIndexName("test-alias"))),
              fullLocalIndexWithAliases(fullIndexName("test-index4"), Set(fullIndexName("test-alias")))
            )
          ),
<<<<<<< HEAD
          filteredRequestedIndices = Set(requestedIndex("test-index1"), requestedIndex("test-index2"))
=======
          filteredRequestedIndices = Set(clusterIndexName("test-index1"), clusterIndexName("test-index2"))
>>>>>>> bcaa27d8
        )
      }
      "cross cluster index is used together with local index" in {
        assertMatchRuleForIndexRequest(
          configured = NonEmptySet.of(indexNameVar("odd:test1*"), indexNameVar("local*")),
          requestIndices = Set(requestedIndex("local_index*"), requestedIndex("odd:test1_index*")),
          modifyRequestContext = _.copy(
            allIndicesAndAliases = Set(
              fullLocalIndexWithAliases(fullIndexName("local_index1")),
              fullLocalIndexWithAliases(fullIndexName("local_index2")),
              fullLocalIndexWithAliases(fullIndexName("other"))
            ),
            allRemoteIndicesAndAliases = Task.now(Set(
              fullRemoteIndexWithAliases("etl1", "c01-logs-smg-stats-2020-03-27"),
              fullRemoteIndexWithAliases("etl1", "c01-logs-smg-stats-2020-03-28"),
              fullRemoteIndexWithAliases("etl1", "c01-logs-smg-stats-2020-03-29"),
              fullRemoteIndexWithAliases("odd", "test1_index1"),
              fullRemoteIndexWithAliases("odd", "test1_index2"),
              fullRemoteIndexWithAliases("odd", "test2_index1"),
            ))
          ),
          filteredRequestedIndices = Set(
<<<<<<< HEAD
            requestedIndex("local_index1"),
            requestedIndex("local_index2"),
            requestedIndex("odd:test1_index1"),
            requestedIndex("odd:test1_index2")
=======
            clusterIndexName("local_index1"),
            clusterIndexName("local_index2"),
            clusterIndexName("odd:test1_index1"),
            clusterIndexName("odd:test1_index2")
>>>>>>> bcaa27d8
          )
        )
      }
      "multi filterable request tries to fetch data for allowed and not allowed index" in {
        assertMatchRuleForMultiIndexRequest(
          configured = NonEmptySet.of(indexNameVar("test1")),
          indexPacks = Indices.Found(Set(requestedIndex("test1"), requestedIndex("test2"))) :: Nil,
          allowed = Indices.Found(Set(requestedIndex("test1"))) :: Nil
        )
      }
      "kibana-related index in requested" when {
        "there is full name kibana index passed" in {
          assertMatchRuleForIndexRequest(
            configured = NonEmptySet.of(indexNameVar("odd:test1*"), indexNameVar("local*")),
            requestIndices = Set(requestedIndex(".custom_kibana_7.9.0")),
            modifyBlockContext = bc => bc.copy(
              userMetadata = bc.userMetadata.withKibanaIndex(KibanaIndexName(localIndexName(".custom_kibana")))
            ),
<<<<<<< HEAD
            filteredRequestedIndices = Set(requestedIndex(".custom_kibana_7.9.0"))
=======
            filteredRequestedIndices = Set(clusterIndexName(".custom_kibana_7.9.0"))
>>>>>>> bcaa27d8
          )
        }
        "there are full name kibana indices passed" in {
          assertMatchRuleForIndexRequest(
            configured = NonEmptySet.of(indexNameVar("odd:test1*"), indexNameVar("local*")),
            requestIndices = Set(requestedIndex(".custom_kibana_8.10.4"), requestedIndex(".custom_kibana_task_manager_8.10.4")),
            modifyBlockContext = bc => bc.copy(
              userMetadata = bc.userMetadata.withKibanaIndex(KibanaIndexName(localIndexName(".custom_kibana")))
            ),
<<<<<<< HEAD
            filteredRequestedIndices = Set(requestedIndex(".custom_kibana_8.10.4"), requestedIndex(".custom_kibana_task_manager_8.10.4"))
=======
            filteredRequestedIndices = Set(clusterIndexName(".custom_kibana_8.10.4"), clusterIndexName(".custom_kibana_task_manager_8.10.4"))
>>>>>>> bcaa27d8
          )
        }
      }
    }
    "not match" when {
      "no index passed, one is configured, no real indices" in {
        assertNotMatchRuleForIndexRequest(
          configured = NonEmptySet.of(indexNameVar("test")),
          requestIndices = Set.empty,
          modifyRequestContext = _.copy(
            allIndicesAndAliases = Set.empty
          )
        )
      }
      "'_all' passed, one is configured, no real indices" in {
        assertNotMatchRuleForIndexRequest(
          configured = NonEmptySet.of(indexNameVar("test")),
          requestIndices = Set(requestedIndex("_all"))
        )
      }
      "'*' passed, one is configured, no real indices" in {
        assertNotMatchRuleForIndexRequest(
          configured = NonEmptySet.of(indexNameVar("test")),
          requestIndices = Set(requestedIndex("*"))
        )
      }
      "one full name index passed, different one full name index configured" in {
        assertNotMatchRuleForIndexRequest(
          configured = NonEmptySet.of(indexNameVar("test1")),
          requestIndices = Set(requestedIndex("test2"))
        )
      }
      "one wildcard index passed, non-matching index with full name configured" in {
        assertNotMatchRuleForIndexRequest(
          configured = NonEmptySet.of(indexNameVar("test1")),
          requestIndices = Set(requestedIndex("*2"))
        )
      }
      "one full name index passed, non-matching index with wildcard configured" in {
        assertNotMatchRuleForIndexRequest(
          configured = NonEmptySet.of(indexNameVar("*1")),
          requestIndices = Set(requestedIndex("test2"))
        )
      }
      "two full name indexes passed, different two full name indexes configured" in {
        assertNotMatchRuleForIndexRequest(
          configured = NonEmptySet.of(indexNameVar("test1"), indexNameVar("test2")),
          requestIndices = Set(requestedIndex("test4"), requestedIndex("test3"))
        )
      }
      "two wildcard indexes passed, non-matching two full name indexes configured" in {
        assertNotMatchRuleForIndexRequest(
          configured = NonEmptySet.of(indexNameVar("test1"), indexNameVar("test2")),
          requestIndices = Set(requestedIndex("*4"), requestedIndex("*3"))
        )
      }
      "two full name indexes passed, non-matching two wildcard indexes configured" in {
        assertNotMatchRuleForIndexRequest(
          configured = NonEmptySet.of(indexNameVar("*1"), indexNameVar("*2")),
          requestIndices = Set(requestedIndex("test4"), requestedIndex("test3"))
        )
      }
      "one full name alias passed, full name index with no alias configured" in {
        assertNotMatchRuleForIndexRequest(
          configured = NonEmptySet.of(indexNameVar("test-index")),
          requestIndices = Set(requestedIndex("test-alias")),
          modifyRequestContext = _.copy(
            allIndicesAndAliases = Set(
              fullLocalIndexWithAliases(fullIndexName("test-index")),
              fullLocalIndexWithAliases(fullIndexName("test-index2"), Set(fullIndexName("test-alias")))
            )
          )
        )
      }
      "wildcard alias passed, full name index with no alias configured" in {
        assertNotMatchRuleForIndexRequest(
          configured = NonEmptySet.of(indexNameVar("test-index")),
          requestIndices = Set(requestedIndex("*-alias")),
          modifyRequestContext = _.copy(
            allIndicesAndAliases = Set(
              fullLocalIndexWithAliases(fullIndexName("test-index"), Set.empty),
              fullLocalIndexWithAliases(fullIndexName("test-index2"), Set(fullIndexName("test-alias")))
            )
          )
        )
      }
      "full name index passed, index alias configured" in {
        assertNotMatchRuleForIndexRequest(
          configured = NonEmptySet.of(indexNameVar("test12-alias")),
          requestIndices = Set(requestedIndex("test-index1")),
          modifyRequestContext = _.copy(
            allIndicesAndAliases = Set(
              fullLocalIndexWithAliases(fullIndexName("test-index1"), Set(fullIndexName("test12-alias"))),
              fullLocalIndexWithAliases(fullIndexName("test-index2"), Set(fullIndexName("test12-alias"))),
              fullLocalIndexWithAliases(fullIndexName("test-index3"), Set(fullIndexName("test34-alias"))),
              fullLocalIndexWithAliases(fullIndexName("test-index4"), Set(fullIndexName("test34-alias")))
            )
          )
        )
      }
      "there is only one kibana-related index" in {
        assertNotMatchRuleForIndexRequest(
          configured = NonEmptySet.of(indexNameVar("test12")),
          requestIndices = Set(requestedIndex(".kibana_8.10.4"), requestedIndex("test-index1")),
          modifyBlockContext = bc => bc.copy(
            userMetadata = bc.userMetadata.withKibanaIndex(KibanaIndexName(localIndexName(".kibana")))
          ),
        )
      }
    }
  }
}<|MERGE_RESOLUTION|>--- conflicted
+++ resolved
@@ -22,10 +22,7 @@
 import tech.beshu.ror.accesscontrol.blocks.BlockContext.MultiIndexRequestBlockContext.Indices
 import tech.beshu.ror.accesscontrol.domain.KibanaIndexName
 import tech.beshu.ror.accesscontrol.orders.indexOrder
-<<<<<<< HEAD
-=======
 import tech.beshu.ror.syntax.*
->>>>>>> bcaa27d8
 import tech.beshu.ror.utils.TestsUtils.*
 
 trait IndicesRuleLocalIndexTests {
@@ -40,11 +37,7 @@
           modifyRequestContext = _.copy(
             allIndicesAndAliases = Set(fullLocalIndexWithAliases(fullIndexName("test")))
           ),
-<<<<<<< HEAD
           filteredRequestedIndices = Set(requestedIndex("test")),
-=======
-          filteredRequestedIndices = Set(clusterIndexName("test")),
->>>>>>> bcaa27d8
         )
       }
       "'_all' passed, one is configured, there is one real index" in {
@@ -54,11 +47,7 @@
           modifyRequestContext = _.copy(
             allIndicesAndAliases = Set(fullLocalIndexWithAliases(fullIndexName("test")))
           ),
-<<<<<<< HEAD
-          filteredRequestedIndices = Set(requestedIndex("test"))
-=======
-          filteredRequestedIndices = Set(clusterIndexName("test"))
->>>>>>> bcaa27d8
+          filteredRequestedIndices = Set(requestedIndex("test"))
         )
       }
       "'*' passed, one is configured, there is one real index" in {
@@ -68,23 +57,14 @@
           modifyRequestContext = _.copy(
             allIndicesAndAliases = Set(fullLocalIndexWithAliases(fullIndexName("test")))
           ),
-<<<<<<< HEAD
-          filteredRequestedIndices = Set(requestedIndex("test"))
-=======
-          filteredRequestedIndices = Set(clusterIndexName("test"))
->>>>>>> bcaa27d8
+          filteredRequestedIndices = Set(requestedIndex("test"))
         )
       }
       "one full name index passed, one full name index configured, no real indices" in {
         assertMatchRuleForIndexRequest(
           configured = NonEmptySet.of(indexNameVar("test")),
-<<<<<<< HEAD
           requestIndices = Set(requestedIndex("test")),
           filteredRequestedIndices = Set(requestedIndex("test"))
-=======
-          requestIndices = Set(clusterIndexName("test")),
-          filteredRequestedIndices = Set(clusterIndexName("test"))
->>>>>>> bcaa27d8
         )
       }
       "one wildcard index passed, one full name index configured, no real indices" in {
@@ -94,95 +74,56 @@
           modifyRequestContext = _.copy(
             allIndicesAndAliases = Set(fullLocalIndexWithAliases(fullIndexName("test"))),
           ),
-<<<<<<< HEAD
-          filteredRequestedIndices = Set(requestedIndex("test"))
-=======
-          filteredRequestedIndices = Set(clusterIndexName("test"))
->>>>>>> bcaa27d8
+          filteredRequestedIndices = Set(requestedIndex("test"))
         )
       }
       "one full name index passed, one wildcard index configured, no real indices" in {
         assertMatchRuleForIndexRequest(
           configured = NonEmptySet.of(indexNameVar("t*")),
-<<<<<<< HEAD
           requestIndices = Set(requestedIndex("test")),
           filteredRequestedIndices = Set(requestedIndex("test"))
-=======
-          requestIndices = Set(clusterIndexName("test")),
-          filteredRequestedIndices = Set(clusterIndexName("test"))
->>>>>>> bcaa27d8
         )
       }
       "two full name indexes passed, the same two full name indexes configured, no real indices" in {
         assertMatchRuleForIndexRequest(
           configured = NonEmptySet.of(indexNameVar("test1"), indexNameVar("test2")),
-<<<<<<< HEAD
           requestIndices = Set(requestedIndex("test2"), requestedIndex("test1")),
           filteredRequestedIndices = Set(requestedIndex("test2"), requestedIndex("test1"))
-=======
-          requestIndices = Set(clusterIndexName("test2"), clusterIndexName("test1")),
-          filteredRequestedIndices = Set(clusterIndexName("test2"), clusterIndexName("test1"))
->>>>>>> bcaa27d8
         )
       }
       "two full name indexes passed, one the same, one different index configured, no real indices" in {
         assertMatchRuleForIndexRequest(
           configured = NonEmptySet.of(indexNameVar("test1"), indexNameVar("test2")),
-<<<<<<< HEAD
           requestIndices = Set(requestedIndex("test1"), requestedIndex("test3")),
           filteredRequestedIndices = Set(requestedIndex("test1"))
-=======
-          requestIndices = Set(clusterIndexName("test1"), clusterIndexName("test3")),
-          filteredRequestedIndices = Set(clusterIndexName("test1"))
->>>>>>> bcaa27d8
         )
       }
       "two matching wildcard indexes passed, two full name indexes configured" in {
         assertMatchRuleForIndexRequest(
           configured = NonEmptySet.of(indexNameVar("test1"), indexNameVar("test2")),
-<<<<<<< HEAD
           requestIndices = Set(requestedIndex("*2"), requestedIndex("*1")),
           filteredRequestedIndices = Set(requestedIndex("test1"), requestedIndex("test2"))
-=======
-          requestIndices = Set(clusterIndexName("*2"), clusterIndexName("*1")),
-          filteredRequestedIndices = Set(clusterIndexName("test1"), clusterIndexName("test2"))
->>>>>>> bcaa27d8
         )
       }
       "two full name indexes passed, two matching wildcard indexes configured" in {
         assertMatchRuleForIndexRequest(
           configured = NonEmptySet.of(indexNameVar("*1"), indexNameVar("*2")),
-<<<<<<< HEAD
           requestIndices = Set(requestedIndex("test2"), requestedIndex("test1")),
           filteredRequestedIndices = Set(requestedIndex("test2"), requestedIndex("test1"))
-=======
-          requestIndices = Set(clusterIndexName("test2"), clusterIndexName("test1")),
-          filteredRequestedIndices = Set(clusterIndexName("test2"), clusterIndexName("test1"))
->>>>>>> bcaa27d8
         )
       }
       "two full name indexes passed, one matching full name and one non-matching wildcard index configured" in {
         assertMatchRuleForIndexRequest(
           configured = NonEmptySet.of(indexNameVar("test1"), indexNameVar("*2")),
-<<<<<<< HEAD
           requestIndices = Set(requestedIndex("test1"), requestedIndex("test3")),
           filteredRequestedIndices = Set(requestedIndex("test1"))
-=======
-          requestIndices = Set(clusterIndexName("test1"), clusterIndexName("test3")),
-          filteredRequestedIndices = Set(clusterIndexName("test1"))
->>>>>>> bcaa27d8
         )
       }
       "one matching wildcard index passed and one non-matching full name index, two full name indexes configured" in {
         assertMatchRuleForIndexRequest(
           configured = NonEmptySet.of(indexNameVar("test1"), indexNameVar("*2")),
-<<<<<<< HEAD
           requestIndices = Set(requestedIndex("*1"), requestedIndex("test3")),
           filteredRequestedIndices = Set(requestedIndex("test1"))
-=======
-          requestIndices = Set(clusterIndexName("*1"), clusterIndexName("test3")),
-          filteredRequestedIndices = Set(clusterIndexName("test1"))
->>>>>>> bcaa27d8
         )
       }
       "one full name alias passed, full name index related to that alias configured" in {
@@ -194,11 +135,7 @@
               fullLocalIndexWithAliases(fullIndexName("test-index"), Set(fullIndexName("test-alias")))
             )
           ),
-<<<<<<< HEAD
           filteredRequestedIndices = Set(requestedIndex("test-index"))
-=======
-          filteredRequestedIndices = Set(clusterIndexName("test-index"))
->>>>>>> bcaa27d8
         )
       }
       "wildcard alias passed, full name alias configured" in {
@@ -210,11 +147,7 @@
               fullLocalIndexWithAliases(fullIndexName("test-index"), Set(fullIndexName("test-alias")))
             )
           ),
-<<<<<<< HEAD
           filteredRequestedIndices = Set(requestedIndex("test-alias"))
-=======
-          filteredRequestedIndices = Set(clusterIndexName("test-alias"))
->>>>>>> bcaa27d8
         )
       }
       "wildcard alias passed, full name index related to alias matching passed one configured" in {
@@ -226,11 +159,7 @@
               fullLocalIndexWithAliases(fullIndexName("test-index"), Set(fullIndexName("test-alias")))
             )
           ),
-<<<<<<< HEAD
           filteredRequestedIndices = Set(requestedIndex("test-index"))
-=======
-          filteredRequestedIndices = Set(clusterIndexName("test-index"))
->>>>>>> bcaa27d8
         )
       }
       "one full name alias passed, wildcard index configured" in {
@@ -242,11 +171,7 @@
               fullLocalIndexWithAliases(fullIndexName("test-index"), Set(fullIndexName("test-alias")))
             )
           ),
-<<<<<<< HEAD
           filteredRequestedIndices = Set(requestedIndex("test-index"))
-=======
-          filteredRequestedIndices = Set(clusterIndexName("test-index"))
->>>>>>> bcaa27d8
         )
       }
       "one alias passed, only subset of alias indices configured" in {
@@ -261,11 +186,7 @@
               fullLocalIndexWithAliases(fullIndexName("test-index4"), Set(fullIndexName("test-alias")))
             )
           ),
-<<<<<<< HEAD
           filteredRequestedIndices = Set(requestedIndex("test-index1"), requestedIndex("test-index2"))
-=======
-          filteredRequestedIndices = Set(clusterIndexName("test-index1"), clusterIndexName("test-index2"))
->>>>>>> bcaa27d8
         )
       }
       "cross cluster index is used together with local index" in {
@@ -288,17 +209,10 @@
             ))
           ),
           filteredRequestedIndices = Set(
-<<<<<<< HEAD
             requestedIndex("local_index1"),
             requestedIndex("local_index2"),
             requestedIndex("odd:test1_index1"),
             requestedIndex("odd:test1_index2")
-=======
-            clusterIndexName("local_index1"),
-            clusterIndexName("local_index2"),
-            clusterIndexName("odd:test1_index1"),
-            clusterIndexName("odd:test1_index2")
->>>>>>> bcaa27d8
           )
         )
       }
@@ -317,11 +231,7 @@
             modifyBlockContext = bc => bc.copy(
               userMetadata = bc.userMetadata.withKibanaIndex(KibanaIndexName(localIndexName(".custom_kibana")))
             ),
-<<<<<<< HEAD
             filteredRequestedIndices = Set(requestedIndex(".custom_kibana_7.9.0"))
-=======
-            filteredRequestedIndices = Set(clusterIndexName(".custom_kibana_7.9.0"))
->>>>>>> bcaa27d8
           )
         }
         "there are full name kibana indices passed" in {
@@ -331,11 +241,7 @@
             modifyBlockContext = bc => bc.copy(
               userMetadata = bc.userMetadata.withKibanaIndex(KibanaIndexName(localIndexName(".custom_kibana")))
             ),
-<<<<<<< HEAD
             filteredRequestedIndices = Set(requestedIndex(".custom_kibana_8.10.4"), requestedIndex(".custom_kibana_task_manager_8.10.4"))
-=======
-            filteredRequestedIndices = Set(clusterIndexName(".custom_kibana_8.10.4"), clusterIndexName(".custom_kibana_task_manager_8.10.4"))
->>>>>>> bcaa27d8
           )
         }
       }
