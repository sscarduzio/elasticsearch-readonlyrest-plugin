--- conflicted
+++ resolved
@@ -16,8 +16,8 @@
  */
 package tech.beshu.ror.unit.acl.blocks.rules
 
-<<<<<<< HEAD
 import cats.data.{NonEmptyList, NonEmptySet}
+import com.softwaremill.sttp.Method
 import eu.timepit.refined.api.Refined
 import eu.timepit.refined.auto._
 import eu.timepit.refined.numeric.Positive
@@ -26,21 +26,13 @@
 import org.scalamock.scalatest.MockFactory
 import org.scalatest.Matchers._
 import org.scalatest.{Assertion, Succeeded, WordSpec}
-import tech.beshu.ror.accesscontrol.blocks.BlockContext.{GeneralIndexRequestBlockContext, TemplateRequestBlockContext}
-=======
-import cats.data.NonEmptySet
-import com.softwaremill.sttp.Method
-import monix.execution.Scheduler.Implicits.global
-import org.scalamock.scalatest.MockFactory
-import org.scalatest.Matchers._
-import org.scalatest.WordSpec
 import tech.beshu.ror.accesscontrol.blocks.BlockContext.MultiIndexRequestBlockContext.Indices
-import tech.beshu.ror.accesscontrol.blocks.BlockContext.{FilterableMultiRequestBlockContext, GeneralIndexRequestBlockContext}
->>>>>>> 6396fff4
+import tech.beshu.ror.accesscontrol.blocks.BlockContext.{FilterableMultiRequestBlockContext, GeneralIndexRequestBlockContext, TemplateRequestBlockContext}
 import tech.beshu.ror.accesscontrol.blocks.metadata.UserMetadata
 import tech.beshu.ror.accesscontrol.blocks.rules.Rule.RuleResult.Rejected.Cause
 import tech.beshu.ror.accesscontrol.blocks.rules.Rule.RuleResult.{Fulfilled, Rejected}
 import tech.beshu.ror.accesscontrol.blocks.rules.indicesrule.IndicesRule
+import tech.beshu.ror.accesscontrol.blocks.rules.utils.RandomBasedUniqueIdentifierGenerator
 import tech.beshu.ror.accesscontrol.blocks.variables.runtime.RuntimeMultiResolvableVariable.AlreadyResolved
 import tech.beshu.ror.accesscontrol.blocks.variables.runtime.RuntimeResolvableVariable.Convertible.AlwaysRightConvertible
 import tech.beshu.ror.accesscontrol.blocks.variables.runtime.{RuntimeMultiResolvableVariable, RuntimeResolvableVariableCreator}
@@ -48,13 +40,9 @@
 import tech.beshu.ror.accesscontrol.domain.TemplateOperation._
 import tech.beshu.ror.accesscontrol.domain._
 import tech.beshu.ror.accesscontrol.orders.indexOrder
-<<<<<<< HEAD
-import tech.beshu.ror.mocks.{MockGeneralIndexRequestContext, MockRequestContext, MockTemplateRequestContext}
+import tech.beshu.ror.mocks.{MockFilterableMultiRequestContext, MockGeneralIndexRequestContext, MockRequestContext, MockTemplateRequestContext}
+import tech.beshu.ror.utils.TestsUtils._
 import tech.beshu.ror.utils.uniquelist.UniqueNonEmptyList
-=======
-import tech.beshu.ror.mocks.{MockFilterableMultiRequestContext, MockGeneralIndexRequestContext, MockRequestContext}
-import tech.beshu.ror.utils.TestsUtils._
->>>>>>> 6396fff4
 
 class IndicesRuleTests extends WordSpec with MockFactory {
 
@@ -221,7 +209,7 @@
       }
       "multi filterable request tries to fetch data for allowed and not allowed index" in {
         assertMatchRuleMultiIndexRequest(
-          configured = NonEmptySet.of(indexNameValueFrom("test1")),
+          configured = NonEmptySet.of(index("test1")),
           indexPacks = Indices.Found(Set(IndexName("test1".nonempty), IndexName("test2".nonempty))) :: Nil,
           allowed = Indices.Found(Set(IndexName("test1".nonempty))) :: Nil
         )
@@ -318,12 +306,6 @@
               IndexWithAliases(IndexName("test-index4"), Set(IndexName("test34-alias")))
             )
           )
-        )
-      }
-      "multi filterable request tries to fetch data for not allowed index" in {
-        assertNotMatchRuleMultiIndexRequest(
-          configured = NonEmptySet.of(indexNameValueFrom("test1")),
-          indexPacks = Indices.Found(Set(IndexName("test2".nonempty))) :: Nil
         )
       }
     }
@@ -2093,6 +2075,12 @@
             )
           }
         }
+      }
+      "multi filterable request tries to fetch data for not allowed index" in {
+        assertNotMatchRuleMultiIndexRequest(
+          configured = NonEmptySet.of(index("test1")),
+          indexPacks = Indices.Found(Set(IndexName("test2".nonempty))) :: Nil
+        )
       }
     }
   }
@@ -2153,7 +2141,63 @@
     }
   }
 
-<<<<<<< HEAD
+  private def assertMatchRuleMultiIndexRequest(configured: NonEmptySet[RuntimeMultiResolvableVariable[IndexName]],
+                                               indexPacks: List[Indices],
+                                               modifyRequestContext: MockFilterableMultiRequestContext => MockFilterableMultiRequestContext = identity,
+                                               allowed: List[Indices]) = {
+    assertRuleForMultiIndexRequest(configured, indexPacks, isMatched = true, modifyRequestContext, allowed)
+  }
+
+  private def assertNotMatchRuleMultiIndexRequest(configured: NonEmptySet[RuntimeMultiResolvableVariable[IndexName]],
+                                                  indexPacks: List[Indices],
+                                                  modifyRequestContext: MockFilterableMultiRequestContext => MockFilterableMultiRequestContext = identity) = {
+    assertRuleForMultiIndexRequest(configured, indexPacks, isMatched = false, modifyRequestContext, List.empty)
+  }
+
+  private def assertRuleForMultiIndexRequest(configuredValues: NonEmptySet[RuntimeMultiResolvableVariable[IndexName]],
+                                             indexPacks: List[Indices],
+                                             isMatched: Boolean,
+                                             modifyRequestContext: MockFilterableMultiRequestContext => MockFilterableMultiRequestContext,
+                                             allowed: List[Indices]) = {
+    val rule = new IndicesRule(
+      settings = IndicesRule.Settings(configuredValues, mustInvolveIndices = false),
+      identifierGenerator = RandomBasedUniqueIdentifierGenerator
+    )
+    val requestContext = modifyRequestContext apply MockRequestContext.filterableMulti
+      .copy(
+        indexPacks = indexPacks,
+        action = Action("indices:data/read/mget"),
+        isReadOnlyRequest = true,
+        method = Method("POST"),
+        allIndicesAndAliases = Set(
+          IndexWithAliases(IndexName("test1".nonempty), Set.empty),
+          IndexWithAliases(IndexName("test2".nonempty), Set.empty),
+          IndexWithAliases(IndexName("test3".nonempty), Set.empty),
+          IndexWithAliases(IndexName("test4".nonempty), Set.empty),
+          IndexWithAliases(IndexName("test5".nonempty), Set.empty)
+        )
+      )
+    val blockContext = FilterableMultiRequestBlockContext(
+      requestContext,
+      UserMetadata.from(requestContext),
+      Set.empty,
+      List.empty,
+      indexPacks,
+      None
+    )
+    rule.check(blockContext).runSyncStep shouldBe Right {
+      if (isMatched) Fulfilled(FilterableMultiRequestBlockContext(
+        requestContext,
+        UserMetadata.from(requestContext),
+        Set.empty,
+        List.empty,
+        allowed,
+        None
+      ))
+      else Rejected(Some(Cause.IndexNotFound))
+    }
+  }
+
   private def assertMatchRule2(configured: NonEmptySet[RuntimeMultiResolvableVariable[IndexName]],
                                requestContext: MockTemplateRequestContext,
                                templateOperationAfterProcessing: TemplateOperation,
@@ -2186,63 +2230,6 @@
   }
 
   private def index(value: NonEmptyString): RuntimeMultiResolvableVariable[IndexName] = {
-=======
-  private def assertMatchRuleMultiIndexRequest(configured: NonEmptySet[RuntimeMultiResolvableVariable[IndexName]],
-                                               indexPacks: List[Indices],
-                                               modifyRequestContext: MockFilterableMultiRequestContext => MockFilterableMultiRequestContext = identity,
-                                               allowed: List[Indices]) = {
-    assertRuleForMultiIndexRequest(configured, indexPacks, isMatched = true, modifyRequestContext, allowed)
-  }
-
-  private def assertNotMatchRuleMultiIndexRequest(configured: NonEmptySet[RuntimeMultiResolvableVariable[IndexName]],
-                                                  indexPacks: List[Indices],
-                                                  modifyRequestContext: MockFilterableMultiRequestContext => MockFilterableMultiRequestContext = identity) = {
-    assertRuleForMultiIndexRequest(configured, indexPacks, isMatched = false, modifyRequestContext, List.empty)
-  }
-
-  private def assertRuleForMultiIndexRequest(configuredValues: NonEmptySet[RuntimeMultiResolvableVariable[IndexName]],
-                                             indexPacks: List[Indices],
-                                             isMatched: Boolean,
-                                             modifyRequestContext: MockFilterableMultiRequestContext => MockFilterableMultiRequestContext,
-                                             allowed: List[Indices]) = {
-    val rule = new IndicesRule(IndicesRule.Settings(configuredValues, mustInvolveIndices = false))
-    val requestContext = modifyRequestContext apply MockRequestContext.filterableMulti
-      .copy(
-        indexPacks = indexPacks,
-        action = Action("indices:data/read/mget"),
-        isReadOnlyRequest = true,
-        method = Method("POST"),
-        allIndicesAndAliases = Set(
-          IndexWithAliases(IndexName("test1".nonempty), Set.empty),
-          IndexWithAliases(IndexName("test2".nonempty), Set.empty),
-          IndexWithAliases(IndexName("test3".nonempty), Set.empty),
-          IndexWithAliases(IndexName("test4".nonempty), Set.empty),
-          IndexWithAliases(IndexName("test5".nonempty), Set.empty)
-        )
-      )
-    val blockContext = FilterableMultiRequestBlockContext(
-      requestContext,
-      UserMetadata.from(requestContext),
-      Set.empty,
-      List.empty,
-      indexPacks,
-      None
-    )
-    rule.check(blockContext).runSyncStep shouldBe Right {
-      if (isMatched) Fulfilled(FilterableMultiRequestBlockContext(
-        requestContext,
-        UserMetadata.from(requestContext),
-        Set.empty,
-        List.empty,
-        allowed,
-        None
-      ))
-      else Rejected(Some(Cause.IndexNotFound))
-    }
-  }
-
-  private def indexNameValueFrom(value: String): RuntimeMultiResolvableVariable[IndexName] = {
->>>>>>> 6396fff4
     RuntimeResolvableVariableCreator
       .createMultiResolvableVariableFrom(value)(AlwaysRightConvertible.from(IndexName.apply))
       .right
