/*
 *    This file is part of ReadonlyREST.
 *
 *    ReadonlyREST is free software: you can redistribute it and/or modify
 *    it under the terms of the GNU General Public License as published by
 *    the Free Software Foundation, either version 3 of the License, or
 *    (at your option) any later version.
 *
 *    ReadonlyREST is distributed in the hope that it will be useful,
 *    but WITHOUT ANY WARRANTY; without even the implied warranty of
 *    MERCHANTABILITY or FITNESS FOR A PARTICULAR PURPOSE.  See the
 *    GNU General Public License for more details.
 *
 *    You should have received a copy of the GNU General Public License
 *    along with ReadonlyREST.  If not, see http://www.gnu.org/licenses/
 */
package tech.beshu.ror.unit.acl.blocks.rules

import cats.data.{NonEmptyList, NonEmptySet}
import com.softwaremill.sttp.Method
import eu.timepit.refined.api.Refined
import eu.timepit.refined.auto._
import eu.timepit.refined.numeric.Positive
import eu.timepit.refined.types.string.NonEmptyString
import monix.execution.Scheduler.Implicits.global
import org.scalamock.scalatest.MockFactory
<<<<<<< HEAD
import org.scalatest.Matchers._
import org.scalatest.{Assertion, Succeeded, WordSpec}
=======
import org.scalatest.matchers.should.Matchers._
import org.scalatest.wordspec.AnyWordSpec
>>>>>>> 3d5806ca
import tech.beshu.ror.accesscontrol.blocks.BlockContext.MultiIndexRequestBlockContext.Indices
import tech.beshu.ror.accesscontrol.blocks.BlockContext.{FilterableMultiRequestBlockContext, GeneralIndexRequestBlockContext, TemplateRequestBlockContext}
import tech.beshu.ror.accesscontrol.blocks.metadata.UserMetadata
import tech.beshu.ror.accesscontrol.blocks.rules.Rule.RuleResult.Rejected.Cause
import tech.beshu.ror.accesscontrol.blocks.rules.Rule.RuleResult.{Fulfilled, Rejected}
import tech.beshu.ror.accesscontrol.blocks.rules.indicesrule.IndicesRule
import tech.beshu.ror.accesscontrol.blocks.rules.utils.RandomBasedUniqueIdentifierGenerator
import tech.beshu.ror.accesscontrol.blocks.variables.runtime.RuntimeMultiResolvableVariable.AlreadyResolved
import tech.beshu.ror.accesscontrol.blocks.variables.runtime.RuntimeResolvableVariable.Convertible.AlwaysRightConvertible
import tech.beshu.ror.accesscontrol.blocks.variables.runtime.{RuntimeMultiResolvableVariable, RuntimeResolvableVariableCreator}
import tech.beshu.ror.accesscontrol.domain.Template.{ComponentTemplate, IndexTemplate, LegacyTemplate}
import tech.beshu.ror.accesscontrol.domain.TemplateOperation._
import tech.beshu.ror.accesscontrol.domain._
import tech.beshu.ror.accesscontrol.orders.indexOrder
import tech.beshu.ror.mocks.{MockFilterableMultiRequestContext, MockGeneralIndexRequestContext, MockRequestContext, MockTemplateRequestContext}
import tech.beshu.ror.utils.TestsUtils._
import tech.beshu.ror.utils.uniquelist.UniqueNonEmptyList

class IndicesRuleTests extends AnyWordSpec with MockFactory {

  "An IndicesRule" should {
    "match" when {
      "no index passed, one is configured, there is one real index" in {
        assertMatchRule(
          configured = NonEmptySet.of(index("test")),
          requestIndices = Set.empty,
          modifyRequestContext = _.copy(
            allIndicesAndAliases = Set(IndexWithAliases(IndexName("test"), Set.empty))
          ),
          found = Set(IndexName("test")),
        )
      }
      "'_all' passed, one is configured, there is one real index" in {
        assertMatchRule(
          configured = NonEmptySet.of(index("test")),
          requestIndices = Set(IndexName("_all")),
          modifyRequestContext = _.copy(
            allIndicesAndAliases = Set(IndexWithAliases(IndexName("test"), Set.empty))
          ),
          found = Set(IndexName("test"))
        )
      }
      "'*' passed, one is configured, there is one real index" in {
        assertMatchRule(
          configured = NonEmptySet.of(index("test")),
          requestIndices = Set(IndexName("*")),
          modifyRequestContext = _.copy(
            allIndicesAndAliases = Set(IndexWithAliases(IndexName("test"), Set.empty))
          ),
          found = Set(IndexName("test"))
        )
      }
      "one full name index passed, one full name index configured, no real indices" in {
        assertMatchRule(
          configured = NonEmptySet.of(index("test")),
          requestIndices = Set(IndexName("test")),
          found = Set(IndexName("test"))
        )
      }
      "one wildcard index passed, one full name index configured, no real indices" in {
        assertMatchRule(
          configured = NonEmptySet.of(index("test")),
          requestIndices = Set(IndexName("te*")),
          modifyRequestContext = _.copy(
            allIndicesAndAliases = Set(IndexWithAliases(IndexName("test"), Set.empty)),
          ),
          found = Set(IndexName("test"))
        )
      }
      "one full name index passed, one wildcard index configured, no real indices" in {
        assertMatchRule(
          configured = NonEmptySet.of(index("t*")),
          requestIndices = Set(IndexName("test")),
          found = Set(IndexName("test"))
        )
      }
      "two full name indexes passed, the same two full name indexes configured" in {
        assertMatchRule(
          configured = NonEmptySet.of(index("test1"), index("test2")),
          requestIndices = Set(IndexName("test2"), IndexName("test1")),
          found = Set(IndexName("test2"), IndexName("test1"))
        )
      }
      "two full name indexes passed, one the same, one different index configured" in {
        assertMatchRule(
          configured = NonEmptySet.of(index("test1"), index("test2")),
          requestIndices = Set(IndexName("test1"), IndexName("test3")),
          found = Set(IndexName("test1"))
        )
      }
      "two matching wildcard indexes passed, two full name indexes configured" in {
        assertMatchRule(
          configured = NonEmptySet.of(index("test1"), index("test2")),
          requestIndices = Set(IndexName("*2"), IndexName("*1")),
          found = Set(IndexName("test1"), IndexName("test2"))
        )
      }
      "two full name indexes passed, two matching wildcard indexes configured" in {
        assertMatchRule(
          configured = NonEmptySet.of(index("*1"), index("*2")),
          requestIndices = Set(IndexName("test2"), IndexName("test1")),
          found = Set(IndexName("test2"), IndexName("test1"))
        )
      }
      "two full name indexes passed, one matching full name and one non-matching wildcard index configured" in {
        assertMatchRule(
          configured = NonEmptySet.of(index("test1"), index("*2")),
          requestIndices = Set(IndexName("test1"), IndexName("test3")),
          found = Set(IndexName("test1"))
        )
      }
      "one matching wildcard index passed and one non-matching full name index, two full name indexes configured" in {
        assertMatchRule(
          configured = NonEmptySet.of(index("test1"), index("*2")),
          requestIndices = Set(IndexName("*1"), IndexName("test3")),
          found = Set(IndexName("test1"))
        )
      }
      "one full name alias passed, full name index related to that alias configured" in {
        assertMatchRule(
          configured = NonEmptySet.of(index("test-index")),
          requestIndices = Set(IndexName("test-alias")),
          modifyRequestContext = _.copy(
            allIndicesAndAliases = Set(IndexWithAliases(IndexName("test-index"), Set(IndexName("test-alias"))))
          ),
          found = Set(IndexName("test-index"))
        )
      }
      "wildcard alias passed, full name index related to alias matching passed one configured" in {
        assertMatchRule(
          configured = NonEmptySet.of(index("test-index")),
          requestIndices = Set(IndexName("*-alias")),
          modifyRequestContext = _.copy(
            allIndicesAndAliases = Set(IndexWithAliases(IndexName("test-index"), Set(IndexName("test-alias"))))
          ),
          found = Set(IndexName("test-index"))
        )
      }
      "one full name alias passed, wildcard index configured" in {
        assertMatchRule(
          configured = NonEmptySet.of(index("*-index")),
          requestIndices = Set(IndexName("test-alias")),
          modifyRequestContext = _.copy(
            allIndicesAndAliases = Set(IndexWithAliases(IndexName("test-index"), Set(IndexName("test-alias"))))
          ),
          found = Set(IndexName("test-index"))
        )
      }
      "one alias passed, only subset of alias indices configured" in {
        assertMatchRule(
          configured = NonEmptySet.of(index("test-index1"), index("test-index2")),
          requestIndices = Set(IndexName("test-alias")),
          modifyRequestContext = _.copy(
            allIndicesAndAliases = Set(
              IndexWithAliases(IndexName("test-index1"), Set(IndexName("test-alias"))),
              IndexWithAliases(IndexName("test-index2"), Set(IndexName("test-alias"))),
              IndexWithAliases(IndexName("test-index3"), Set(IndexName("test-alias"))),
              IndexWithAliases(IndexName("test-index4"), Set(IndexName("test-alias")))
            )
          ),
          found = Set(IndexName("test-index1"), IndexName("test-index2"))
        )
      }
      "cross cluster index is used together with local index" in {
        assertMatchRule(
          configured = NonEmptySet.of(index("odd:test1*"), index("local*")),
          requestIndices = Set(IndexName("local_index*"), IndexName("odd:test1_index*")),
          modifyRequestContext = _.copy(
            allIndicesAndAliases = Set(
              IndexWithAliases(IndexName("local_index1"), Set.empty),
              IndexWithAliases(IndexName("local_index2"), Set.empty),
              IndexWithAliases(IndexName("other"), Set.empty)
            )
          ),
          found = Set(
            IndexName("local_index1"),
            IndexName("local_index2"),
            IndexName("odd:test1_index*")
          )
        )
      }
      "multi filterable request tries to fetch data for allowed and not allowed index" in {
        assertMatchRuleMultiIndexRequest(
          configured = NonEmptySet.of(index("test1")),
          indexPacks = Indices.Found(Set(IndexName("test1".nonempty), IndexName("test2".nonempty))) :: Nil,
          allowed = Indices.Found(Set(IndexName("test1".nonempty))) :: Nil
        )
      }
    }
    "not match" when {
      "no index passed, one is configured, no real indices" in {
        assertNotMatchRule(
          configured = NonEmptySet.of(index("test")),
          requestIndices = Set.empty
        )
      }
      "'_all' passed, one is configured, no real indices" in {
        assertNotMatchRule(
          configured = NonEmptySet.of(index("test")),
          requestIndices = Set(IndexName("_all"))
        )
      }
      "'*' passed, one is configured, no real indices" in {
        assertNotMatchRule(
          configured = NonEmptySet.of(index("test")),
          requestIndices = Set(IndexName("*"))
        )
      }
      "one full name index passed, different one full name index configured" in {
        assertNotMatchRule(
          configured = NonEmptySet.of(index("test1")),
          requestIndices = Set(IndexName("test2"))
        )
      }
      "one wildcard index passed, non-matching index with full name configured" in {
        assertNotMatchRule(
          configured = NonEmptySet.of(index("test1")),
          requestIndices = Set(IndexName("*2"))
        )
      }
      "one full name index passed, non-matching index with wildcard configured" in {
        assertNotMatchRule(
          configured = NonEmptySet.of(index("*1")),
          requestIndices = Set(IndexName("test2"))
        )
      }
      "two full name indexes passed, different two full name indexes configured" in {
        assertNotMatchRule(
          configured = NonEmptySet.of(index("test1"), index("test2")),
          requestIndices = Set(IndexName("test4"), IndexName("test3"))
        )
      }
      "two wildcard indexes passed, non-matching two full name indexes configured" in {
        assertNotMatchRule(
          configured = NonEmptySet.of(index("test1"), index("test2")),
          requestIndices = Set(IndexName("*4"), IndexName("*3"))
        )
      }
      "two full name indexes passed, non-matching two wildcard indexes configured" in {
        assertNotMatchRule(
          configured = NonEmptySet.of(index("*1"), index("*2")),
          requestIndices = Set(IndexName("test4"), IndexName("test3"))
        )
      }
      "one full name alias passed, full name index with no alias configured" in {
        assertNotMatchRule(
          configured = NonEmptySet.of(index("test-index")),
          requestIndices = Set(IndexName("test-alias")),
          modifyRequestContext = _.copy(
            allIndicesAndAliases = Set(
              IndexWithAliases(IndexName("test-index"), Set.empty),
              IndexWithAliases(IndexName("test-index2"), Set(IndexName("test-alias")))
            )
          )
        )
      }
      "wildcard alias passed, full name index with no alias configured" in {
        assertNotMatchRule(
          configured = NonEmptySet.of(index("test-index")),
          requestIndices = Set(IndexName("*-alias")),
          modifyRequestContext = _.copy(
            allIndicesAndAliases = Set(
              IndexWithAliases(IndexName("test-index"), Set.empty),
              IndexWithAliases(IndexName("test-index2"), Set(IndexName("test-alias")))
            )
          )
        )
      }
      "full name index passed, index alias configured" in {
        assertNotMatchRule(
          configured = NonEmptySet.of(index("test12-alias")),
          requestIndices = Set(IndexName("test-index1")),
          modifyRequestContext = _.copy(
            allIndicesAndAliases = Set(
              IndexWithAliases(IndexName("test-index1"), Set(IndexName("test12-alias"))),
              IndexWithAliases(IndexName("test-index2"), Set(IndexName("test12-alias"))),
              IndexWithAliases(IndexName("test-index3"), Set(IndexName("test34-alias"))),
              IndexWithAliases(IndexName("test-index4"), Set(IndexName("test34-alias")))
            )
          )
        )
      }
    }
  }

  "An IndicesRule for legacy template context" when {
    "getting legacy template request is sent" should {
      "match" when {
        "template doesn't exist" in {
          val gettingTemplateOperation = GettingLegacyTemplates(NonEmptyList.of(TemplateNamePattern("t*")))
          assertMatchRule2(
            configured = NonEmptySet.of(index("test*")),
            requestContext = MockRequestContext.template(gettingTemplateOperation),
            templateOperationAfterProcessing = gettingTemplateOperation
          )
        }
        "template exists" when {
          "rule allows access to all indices" in {
            val existingTemplate = LegacyTemplate(
              name = TemplateName("t1"),
              patterns = UniqueNonEmptyList.of(IndexPattern("test1"), IndexPattern("test2")),
              aliases = Set.empty
            )
            val gettingTemplateOperation = GettingLegacyTemplates(NonEmptyList.of(TemplateNamePattern("t1")))
            assertMatchRule2(
              configured = NonEmptySet.of(index("*")),
              requestContext = MockRequestContext
                .template(gettingTemplateOperation)
                .addExistingTemplates(existingTemplate),
              templateOperationAfterProcessing = gettingTemplateOperation,
              additionalAssertions = blockContext =>
                blockContext.responseTemplateTransformation(Set(existingTemplate)) should be (Set(existingTemplate))
            )
          }
          "rule allows access not to all indices, but there is at least one matching template with at least one index pattern allowed and no alias allowed" in {
            val existingTemplate1 = LegacyTemplate(
              name = TemplateName("t1"),
              patterns = UniqueNonEmptyList.of(IndexPattern("test1*"), IndexPattern("test2*")),
              aliases = Set.empty
            )
            val existingTemplate2 = LegacyTemplate(
              name = TemplateName("t2"),
              patterns = UniqueNonEmptyList.of(IndexPattern("test3*"), IndexPattern("test4*")),
              aliases = Set.empty
            )
            val existingTemplate3 = LegacyTemplate(
              name = TemplateName("a3"),
              patterns = UniqueNonEmptyList.of(IndexPattern("test1*"), IndexPattern("test2*")),
              aliases = Set.empty
            )
            assertMatchRule2(
              configured = NonEmptySet.of(index("t*1*")),
              requestContext = MockRequestContext
                .template(GettingLegacyTemplates(NonEmptyList.of(TemplateNamePattern("t*"))))
                .addExistingTemplates(existingTemplate1, existingTemplate2, existingTemplate3),
              templateOperationAfterProcessing =
                GettingLegacyTemplates(NonEmptyList.of(TemplateNamePattern("t1"))),
              additionalAssertions = blockContext =>
                blockContext.responseTemplateTransformation(Set(existingTemplate1)) should be (Set(
                  LegacyTemplate(
                    name = TemplateName("t1"),
                    patterns = UniqueNonEmptyList.of(IndexPattern("test1*")),
                    aliases = Set.empty
                  )
                ))
            )
          }
          "rule allows access not to all indices, but there is at least one matching template with at least one index pattern allowed and one alias allowed" in {
            val existingTemplate1 = LegacyTemplate(
              name = TemplateName("t1"),
              patterns = UniqueNonEmptyList.of(IndexPattern("test1*"), IndexPattern("test2*")),
              aliases = Set(IndexName("test1_alias"), IndexName("test2_alias"))
            )
            val existingTemplate2 = LegacyTemplate(
              name = TemplateName("t2"),
              patterns = UniqueNonEmptyList.of(IndexPattern("test3*"), IndexPattern("test4*")),
              aliases = Set.empty
            )
            val existingTemplate3 = LegacyTemplate(
              name = TemplateName("a3"),
              patterns = UniqueNonEmptyList.of(IndexPattern("test1*"), IndexPattern("test2*")),
              aliases = Set.empty
            )
            assertMatchRule2(
              configured = NonEmptySet.of(index("t*1*")),
              requestContext = MockRequestContext
                .template(GettingLegacyTemplates(NonEmptyList.of(TemplateNamePattern("t*"))))
                .addExistingTemplates(existingTemplate1, existingTemplate2, existingTemplate3),
              templateOperationAfterProcessing =
                GettingLegacyTemplates(NonEmptyList.of(TemplateNamePattern("t1"))),
              additionalAssertions = blockContext =>
                blockContext.responseTemplateTransformation(Set(existingTemplate1)) should be (Set(
                  LegacyTemplate(
                    name = TemplateName("t1"),
                    patterns = UniqueNonEmptyList.of(IndexPattern("test1*")),
                    aliases = Set(IndexName("test1_alias"))
                  )
                ))
            )
          }
        }
        "not match" when {
          "template exists" when {
            "no template is matched" in {
              val existingTemplate1 = LegacyTemplate(
                name = TemplateName("t1"),
                patterns = UniqueNonEmptyList.of(IndexPattern("test1"), IndexPattern("test2")),
                aliases = Set.empty
              )
              val existingTemplate2 = LegacyTemplate(
                name = TemplateName("t2"),
                patterns = UniqueNonEmptyList.of(IndexPattern("test3")),
                aliases = Set.empty
              )
              val gettingTemplateOperation = GettingLegacyTemplates(NonEmptyList.of(TemplateNamePattern("t1")))
              assertNotMatchRule2(
                configured = NonEmptySet.of(index("test3")),
                requestContext = MockRequestContext
                  .template(gettingTemplateOperation)
                  .addExistingTemplates(existingTemplate1, existingTemplate2),
                specialCause = Some(Cause.TemplateNotFound)
              )
            }
          }
        }
      }
    }
    "adding legacy template request is sent" should {
      "match" when {
        "template with given name doesn't exit" when {
          "rule allows access to all indices" in {
            val addingTemplateOperation = AddingLegacyTemplate(
              name = TemplateName("t1"),
              patterns = UniqueNonEmptyList.of(IndexPattern("test1")),
              aliases = Set.empty
            )
            assertMatchRule2(
              configured = NonEmptySet.of(index("*")),
              requestContext = MockRequestContext.template(addingTemplateOperation),
              templateOperationAfterProcessing = addingTemplateOperation,
              additionalAssertions = blockContext =>
                blockContext.responseTemplateTransformation(Set.empty) should be (Set.empty)
            )
          }
          "rule allows access to index name which is used in template's pattern list" in {
            val addingTemplateOperation = AddingLegacyTemplate(
              name = TemplateName("t1"),
              patterns = UniqueNonEmptyList.of(IndexPattern("test1")),
              aliases = Set.empty
            )
            assertMatchRule2(
              configured = NonEmptySet.of(index("test1")),
              requestContext = MockRequestContext.template(addingTemplateOperation),
              templateOperationAfterProcessing = addingTemplateOperation
            )
          }
          "rule allows access to index name with wildcard which is a superset of the pattern in template's pattern list" in {
            val addingTemplateOperation = AddingLegacyTemplate(
              name = TemplateName("t1"),
              patterns = UniqueNonEmptyList.of(IndexPattern("test1*")),
              aliases = Set.empty
            )
            assertMatchRule2(
              configured = NonEmptySet.of(index("test*")),
              requestContext = MockRequestContext.template(addingTemplateOperation),
              templateOperationAfterProcessing = addingTemplateOperation
            )
          }
          "rule allows access to index name with wildcard which matches both patterns in template's pattern list" in {
            val addingTemplateOperation = AddingLegacyTemplate(
              name = TemplateName("t1"),
              patterns = UniqueNonEmptyList.of(IndexPattern("test1"), IndexPattern("test2")),
              aliases = Set.empty
            )
            assertMatchRule2(
              configured = NonEmptySet.of(index("test*")),
              requestContext = MockRequestContext.template(addingTemplateOperation),
              templateOperationAfterProcessing = addingTemplateOperation
            )
          }
          "rule allows access to index name with wildcard which matches pattern in template's pattern list and all aliases (without index placeholder)" in {
            val addingTemplateOperation = AddingLegacyTemplate(
              name = TemplateName("t1"),
              patterns = UniqueNonEmptyList.of(IndexPattern("test1"), IndexPattern("test2")),
              aliases = Set(IndexName("test1_alias"), IndexName("test2_alias"))
            )
            assertMatchRule2(
              configured = NonEmptySet.of(index("test*")),
              requestContext = MockRequestContext.template(addingTemplateOperation),
              templateOperationAfterProcessing = addingTemplateOperation
            )
          }
          "rule allows access to index name with wildcard which matches pattern in template's pattern list and all aliases (with index placeholder)" in {
            val addingTemplateOperation = AddingLegacyTemplate(
              name = TemplateName("t1"),
              patterns = UniqueNonEmptyList.of(IndexPattern("test1"), IndexPattern("test2")),
              aliases = Set(IndexName("{index}_alias"))
            )
            assertMatchRule2(
              configured = NonEmptySet.of(index("test*")),
              requestContext = MockRequestContext.template(addingTemplateOperation),
              templateOperationAfterProcessing = addingTemplateOperation
            )
          }
        }
        "template with given name exists" when {
          "rule allows access to all indices" in {
            val existingTemplate = LegacyTemplate(
              name = TemplateName("t1"),
              patterns = UniqueNonEmptyList.of(IndexPattern("test1")),
              aliases = Set.empty
            )
            val addingTemplateOperation = AddingLegacyTemplate(
              name = existingTemplate.name,
              patterns = UniqueNonEmptyList.of(IndexPattern("test2")),
              aliases = Set.empty
            )
            assertMatchRule2(
              configured = NonEmptySet.of(index("*")),
              requestContext = MockRequestContext
                .template(addingTemplateOperation)
                .addExistingTemplates(existingTemplate),
              templateOperationAfterProcessing = addingTemplateOperation
            )
          }
          "rule allows access to index name which is used in existing template's pattern list" in {
            val existingTemplate = LegacyTemplate(
              name = TemplateName("t1"),
              patterns = UniqueNonEmptyList.of(IndexPattern("test1")),
              aliases = Set.empty
            )
            val addingTemplateOperation = AddingLegacyTemplate(existingTemplate.name, existingTemplate.patterns, Set.empty)
            assertMatchRule2(
              configured = NonEmptySet.of(index("test1")),
              requestContext = MockRequestContext
                .template(addingTemplateOperation)
                .addExistingTemplates(existingTemplate),
              templateOperationAfterProcessing = addingTemplateOperation
            )
          }
          "rule allows access to index name with wildcard which is a superset of the patten in existing template's pattern list" in {
            val existingTemplate = LegacyTemplate(
              name = TemplateName("t1"),
              patterns = UniqueNonEmptyList.of(IndexPattern("test1*")),
              aliases = Set.empty
            )
            val addingTemplateOperation = AddingLegacyTemplate(
              name = existingTemplate.name,
              patterns = UniqueNonEmptyList.of(IndexPattern("test2*")),
              aliases = Set.empty
            )
            assertMatchRule2(
              configured = NonEmptySet.of(index("test*")),
              requestContext = MockRequestContext
                .template(addingTemplateOperation)
                .addExistingTemplates(existingTemplate),
              templateOperationAfterProcessing = addingTemplateOperation
            )
          }
          "rule allows access to index name with wildcard which matches both patterns in existing template's pattern list" in {
            val existingTemplate = LegacyTemplate(
              name = TemplateName("t1"),
              patterns = UniqueNonEmptyList.of(IndexPattern("test1"), IndexPattern("test2")),
              aliases = Set.empty
            )
            val addingTemplateOperation = AddingLegacyTemplate(
              name = existingTemplate.name,
              patterns = UniqueNonEmptyList.of(IndexPattern("test1"), IndexPattern("test2"), IndexPattern("test3")),
              aliases = Set.empty
            )
            assertMatchRule2(
              configured = NonEmptySet.of(index("test*")),
              requestContext = MockRequestContext
                .template(addingTemplateOperation)
                .addExistingTemplates(existingTemplate),
              templateOperationAfterProcessing = addingTemplateOperation
            )
          }
          "rule allows access to index name with wildcard which matches pattern in existing template's pattern list and all aliases (without index placeholder)" in {
            val existingTemplate = LegacyTemplate(
              name = TemplateName("t1"),
              patterns = UniqueNonEmptyList.of(IndexPattern("test1"), IndexPattern("test2")),
              aliases = Set.empty
            )
            val addingTemplateOperation = AddingLegacyTemplate(
              name = existingTemplate.name,
              patterns = UniqueNonEmptyList.of(IndexPattern("test1"), IndexPattern("test2"), IndexPattern("test3")),
              aliases = Set(IndexName("test1_alias"), IndexName("test2_alias"))
            )
            assertMatchRule2(
              configured = NonEmptySet.of(index("test*")),
              requestContext = MockRequestContext
                .template(addingTemplateOperation)
                .addExistingTemplates(existingTemplate),
              templateOperationAfterProcessing = addingTemplateOperation
            )
          }
          "rule allows access to index name with wildcard which matches pattern in existing template's pattern list and all aliases (with index placeholder)" in {
            val existingTemplate = LegacyTemplate(
              name = TemplateName("t1"),
              patterns = UniqueNonEmptyList.of(IndexPattern("test1"), IndexPattern("test2")),
              aliases = Set.empty
            )
            val addingTemplateOperation = AddingLegacyTemplate(
              name = existingTemplate.name,
              patterns = UniqueNonEmptyList.of(IndexPattern("test1"), IndexPattern("test2"), IndexPattern("test3")),
              aliases = Set(IndexName("{index}_alias"))
            )
            assertMatchRule2(
              configured = NonEmptySet.of(index("test*")),
              requestContext = MockRequestContext
                .template(addingTemplateOperation)
                .addExistingTemplates(existingTemplate),
              templateOperationAfterProcessing = addingTemplateOperation
            )
          }
        }
      }
      "not match" when {
        "template with given name doesn't exist" when {
          "rule allows access to index name which is not used in template's pattern list" in {
            assertNotMatchRule2(
              configured = NonEmptySet.of(index("test1")),
              requestContext = MockRequestContext
                .template(AddingLegacyTemplate(
                  name = TemplateName("t1"),
                  patterns = UniqueNonEmptyList.of(IndexPattern("test2")),
                  aliases = Set.empty
                ))
            )
          }
          "rule allows access to index name which matches the pattern in template's pattern list" in {
            assertNotMatchRule2(
              configured = NonEmptySet.of(index("test1")),
              requestContext = MockRequestContext
                .template(AddingLegacyTemplate(
                  name = TemplateName("t1"),
                  patterns = UniqueNonEmptyList.of(IndexPattern("test*")),
                  aliases = Set.empty
                ))
            )
          }
          "rule allows access to index name with wildcard which is a subset of the pattern in template's pattern list" in {
            assertNotMatchRule2(
              configured = NonEmptySet.of(index("test1*")),
              requestContext = MockRequestContext
                .template(AddingLegacyTemplate(
                  name = TemplateName("t1"),
                  patterns = UniqueNonEmptyList.of(IndexPattern("test*")),
                  aliases = Set.empty
                ))
            )
          }
          "rule allows access ot index name with wildcard which matches only one pattern in template's pattern list" in {
            assertNotMatchRule2(
              configured = NonEmptySet.of(index("test*")),
              requestContext = MockRequestContext
                .template(AddingLegacyTemplate(
                  name = TemplateName("t1"),
                  patterns = UniqueNonEmptyList.of(IndexPattern("test1*"), IndexPattern("index1*")),
                  aliases = Set.empty
                ))
            )
          }
          "rule allows access ot index name with wildcard which matches pattern in template's pattern list but doesn't match all aliases (without index placeholder)" in {
            assertNotMatchRule2(
              configured = NonEmptySet.of(index("test*")),
              requestContext = MockRequestContext
                .template(AddingLegacyTemplate(
                  name = TemplateName("t1"),
                  patterns = UniqueNonEmptyList.of(IndexPattern("test1*")),
                  aliases = Set(IndexName("test1_alias"), IndexName("alias_test1"))
                ))
            )
          }
          "rule allows access ot index name with wildcard which matches pattern in template's pattern list but doesn't match all aliases (with index placeholder)" in {
            assertNotMatchRule2(
              configured = NonEmptySet.of(index("test*")),
              requestContext = MockRequestContext
                .template(AddingLegacyTemplate(
                  name = TemplateName("t1"),
                  patterns = UniqueNonEmptyList.of(IndexPattern("test1*")),
                  aliases = Set(IndexName("{index}_alias"), IndexName("alias_{index}"))
                ))
            )
          }
        }
        "template with given name exists" when {
          "rule allows access to index name which is not used in existing template's pattern list" in {
            val existingTemplate = LegacyTemplate(
              name = TemplateName("t1"),
              patterns = UniqueNonEmptyList.of(IndexPattern("test2")),
              aliases = Set.empty
            )
            assertNotMatchRule2(
              configured = NonEmptySet.of(index("test1")),
              requestContext = MockRequestContext
                .template(AddingLegacyTemplate(
                  name = existingTemplate.name,
                  patterns = UniqueNonEmptyList.of(IndexPattern("test1")),
                  aliases = Set.empty
                ))
                .addExistingTemplates(existingTemplate)
            )
          }
          "rule allows access to index name which matches the pattern in existing template's pattern list" in {
            val existingTemplate = LegacyTemplate(
              name = TemplateName("t1"),
              patterns = UniqueNonEmptyList.of(IndexPattern("test*")),
              aliases = Set.empty
            )
            assertNotMatchRule2(
              configured = NonEmptySet.of(index("test1")),
              requestContext = MockRequestContext
                .template(AddingLegacyTemplate(
                  name = existingTemplate.name,
                  patterns = UniqueNonEmptyList.of(IndexPattern("test1")),
                  aliases = Set.empty
                ))
                .addExistingTemplates(existingTemplate)
            )
          }
          "rule allows access to index name with wildcard which is a subset of the pattern in existing template's pattern list" in {
            val existingTemplate = LegacyTemplate(
              name = TemplateName("t1"),
              patterns = UniqueNonEmptyList.of(IndexPattern("test*")),
              aliases = Set.empty
            )
            assertNotMatchRule2(
              configured = NonEmptySet.of(index("test1*")),
              requestContext = MockRequestContext
                .template(AddingLegacyTemplate(
                  name = existingTemplate.name,
                  patterns = UniqueNonEmptyList.of(IndexPattern("test*")),
                  aliases = Set.empty
                ))
                .addExistingTemplates(existingTemplate)
            )
          }
          "rule allows access ot index name with wildcard which matches only one pattern in existing template's pattern list" in {
            val existingTemplate = LegacyTemplate(
              name = TemplateName("t1"),
              patterns = UniqueNonEmptyList.of(IndexPattern("test1*"), IndexPattern("index1*")),
              aliases = Set.empty
            )
            assertNotMatchRule2(
              configured = NonEmptySet.of(index("test*")),
              requestContext = MockRequestContext
                .template(AddingLegacyTemplate(
                  name = existingTemplate.name,
                  patterns = UniqueNonEmptyList.of(IndexPattern("test*")),
                  aliases = Set.empty
                ))
                .addExistingTemplates(existingTemplate)
            )
          }
          "rule allows access ot index name with wildcard which matches pattern in template's pattern list but doesn't match all aliases (without index placeholder)" in {
            val existingTemplate = LegacyTemplate(
              name = TemplateName("t1"),
              patterns = UniqueNonEmptyList.of(IndexPattern("test1*"), IndexPattern("index1*")),
              aliases = Set.empty
            )
            assertNotMatchRule2(
              configured = NonEmptySet.of(index("test*")),
              requestContext = MockRequestContext
                .template(AddingLegacyTemplate(
                  name = TemplateName("t1"),
                  patterns = UniqueNonEmptyList.of(IndexPattern("test1*")),
                  aliases = Set(IndexName("test1_alias"), IndexName("alias_test1"))
                ))
                .addExistingTemplates(existingTemplate)
            )
          }
          "rule allows access ot index name with wildcard which matches pattern in template's pattern list but doesn't match all aliases (with index placeholder)" in {
            val existingTemplate = LegacyTemplate(
              name = TemplateName("t1"),
              patterns = UniqueNonEmptyList.of(IndexPattern("test1*"), IndexPattern("index1*")),
              aliases = Set.empty
            )
            assertNotMatchRule2(
              configured = NonEmptySet.of(index("test*")),
              requestContext = MockRequestContext
                .template(AddingLegacyTemplate(
                  name = TemplateName("t1"),
                  patterns = UniqueNonEmptyList.of(IndexPattern("test1*")),
                  aliases = Set(IndexName("{index}_alias"), IndexName("alias_{index}"))
                ))
                .addExistingTemplates(existingTemplate)
            )
          }
        }
      }
    }
    "deleting legacy template request is sent" should {
      "match" when {
        "template with given name doesn't exist" when {
          "rule allows access to all indices" in {
            assertMatchRule2(
              configured = NonEmptySet.of(index("*")),
              requestContext = MockRequestContext
                .template(DeletingLegacyTemplates(NonEmptyList.of(TemplateNamePattern("t*")))),
              templateOperationAfterProcessing =
                DeletingLegacyTemplates(NonEmptyList.of(TemplateNamePattern("t*_ROR_0000000000")))
            )
          }
          "rule allows access to specific index" in {
            assertMatchRule2(
              configured = NonEmptySet.of(index("index1")),
              requestContext = MockRequestContext
                .template(DeletingLegacyTemplates(NonEmptyList.of(TemplateNamePattern("t*")))),
              templateOperationAfterProcessing =
                DeletingLegacyTemplates(NonEmptyList.of(TemplateNamePattern("t*_ROR_0000000000")))
            )
          }
        }
        "template with given name exists" when {
          "rule allows access to all indices" in {
            val existingTemplate1 = LegacyTemplate(
              name = TemplateName("t1"),
              patterns = UniqueNonEmptyList.of(IndexPattern("index1")),
              aliases = Set.empty
            )
            val existingTemplate2 = LegacyTemplate(
              name = TemplateName("s1"),
              patterns = UniqueNonEmptyList.of(IndexPattern("index1")),
              aliases = Set.empty
            )
            val deletingTemplateOperation = DeletingLegacyTemplates(NonEmptyList.of(TemplateNamePattern("t*")))
            assertMatchRule2(
              configured = NonEmptySet.of(index("*")),
              requestContext = MockRequestContext
                .template(deletingTemplateOperation)
                .addExistingTemplates(existingTemplate1, existingTemplate2),
              templateOperationAfterProcessing = deletingTemplateOperation
            )
          }
          "all requested existing templates have only allowed indices" in {
            val existingTemplate1 = LegacyTemplate(
              name = TemplateName("t1"),
              patterns = UniqueNonEmptyList.of(IndexPattern("index1"), IndexPattern("index2")),
              aliases = Set.empty
            )
            val existingTemplate2 = LegacyTemplate(
              name = TemplateName("s1"),
              patterns = UniqueNonEmptyList.of(IndexPattern("index3")),
              aliases = Set.empty
            )
            val deletingTemplateOperation = DeletingLegacyTemplates(NonEmptyList.of(TemplateNamePattern("t1")))
            assertMatchRule2(
              configured = NonEmptySet.of(index("index1"), index("index2")),
              requestContext = MockRequestContext
                .template(deletingTemplateOperation)
                .addExistingTemplates(existingTemplate1, existingTemplate2),
              templateOperationAfterProcessing = deletingTemplateOperation
            )
          }
          "all requested existing templates have only allowed indices patterns" in {
            val existingTemplate1 = LegacyTemplate(
              name = TemplateName("t1"),
              patterns = UniqueNonEmptyList.of(IndexPattern("a1*"), IndexPattern("a2*")),
              aliases = Set.empty
            )
            val existingTemplate2 = LegacyTemplate(
              name = TemplateName("s1"),
              patterns = UniqueNonEmptyList.of(IndexPattern("b*")),
              aliases = Set.empty
            )
            val deletingTemplateOperation = DeletingLegacyTemplates(NonEmptyList.of(TemplateNamePattern("t*")))
            assertMatchRule2(
              configured = NonEmptySet.of(index("a*")),
              requestContext = MockRequestContext
                .template(deletingTemplateOperation)
                .addExistingTemplates(existingTemplate1, existingTemplate2),
              templateOperationAfterProcessing = deletingTemplateOperation
            )
          }
          "all requested existing templates have only allowed indices patterns and aliases" in {
            val existingTemplate1 = LegacyTemplate(
              name = TemplateName("t1"),
              patterns = UniqueNonEmptyList.of(IndexPattern("a1*"), IndexPattern("a2*")),
              aliases = Set(IndexName("alias"))
            )
            val existingTemplate2 = LegacyTemplate(
              name = TemplateName("s1"),
              patterns = UniqueNonEmptyList.of(IndexPattern("a*")),
              aliases = Set(IndexName("balias"))
            )
            val deletingTemplateOperation = DeletingLegacyTemplates(NonEmptyList.of(TemplateNamePattern("t*")))
            assertMatchRule2(
              configured = NonEmptySet.of(index("a*")),
              requestContext = MockRequestContext
                .template(deletingTemplateOperation)
                .addExistingTemplates(existingTemplate1, existingTemplate2),
              templateOperationAfterProcessing = deletingTemplateOperation
            )
          }
        }
      }
      "not match" when {
        "template with given name exists" when {
          "one of existing requested templates has index which is forbidden" in {
            val existingTemplate1 = LegacyTemplate(
              name = TemplateName("t1"),
              patterns = UniqueNonEmptyList.of(IndexPattern("index1")),
              aliases = Set.empty
            )
            val existingTemplate2 = LegacyTemplate(
              name = TemplateName("t2"),
              patterns = UniqueNonEmptyList.of(IndexPattern("index1"), IndexPattern("index2")),
              aliases = Set.empty
            )
            assertNotMatchRule2(
              configured = NonEmptySet.of(index("index1")),
              requestContext = MockRequestContext
                .template(DeletingLegacyTemplates(NonEmptyList.of(TemplateNamePattern("t*"))))
                .addExistingTemplates(existingTemplate1, existingTemplate2)
            )
          }
          "one of existing requested templates has index pattern which is forbidden" in {
            val existingTemplate1 = LegacyTemplate(
              name = TemplateName("t1"),
              patterns = UniqueNonEmptyList.of(IndexPattern("index1*")),
              aliases = Set.empty
            )
            val existingTemplate2 = LegacyTemplate(
              name = TemplateName("t2"),
              patterns = UniqueNonEmptyList.of(IndexPattern("index1*"), IndexPattern("index2*")),
              aliases = Set.empty
            )
            assertNotMatchRule2(
              configured = NonEmptySet.of(index("index1*")),
              requestContext = MockRequestContext
                .template(DeletingLegacyTemplates(NonEmptyList.of(TemplateNamePattern("t*"))))
                .addExistingTemplates(existingTemplate1, existingTemplate2)
            )
          }
          "one of existing requested templates has alias which is forbidden" in {
            val existingTemplate1 = LegacyTemplate(
              name = TemplateName("t1"),
              patterns = UniqueNonEmptyList.of(IndexPattern("index11*")),
              aliases = Set(IndexName("index11_alias"))
            )
            val existingTemplate2 = LegacyTemplate(
              name = TemplateName("t2"),
              patterns = UniqueNonEmptyList.of(IndexPattern("index12*")),
              aliases = Set(IndexName("alias"))
            )
            assertNotMatchRule2(
              configured = NonEmptySet.of(index("index1*")),
              requestContext = MockRequestContext
                .template(DeletingLegacyTemplates(NonEmptyList.of(TemplateNamePattern("t*"))))
                .addExistingTemplates(existingTemplate1, existingTemplate2)
            )
          }
          "requested existing template has pattern which values form a superset of set of configured index pattern values" in {
            val existingTemplate1 = LegacyTemplate(
              name = TemplateName("t1"),
              patterns = UniqueNonEmptyList.of(IndexPattern("i*1")),
              aliases = Set.empty
            )
            assertNotMatchRule2(
              configured = NonEmptySet.of(index("index*")),
              requestContext = MockRequestContext
                .template(DeletingLegacyTemplates(NonEmptyList.of(TemplateNamePattern("t*"))))
                .addExistingTemplates(existingTemplate1)
            )
          }
        }
      }
    }
  }

  "An IndicesRule for index template context" when {
    "getting index template request is sent" should {
      "match" when {
        "template doesn't exist" in {
          val gettingTemplateOperation = GettingIndexTemplates(NonEmptyList.of(TemplateNamePattern("t*")))
          assertMatchRule2(
            configured = NonEmptySet.of(index("test*")),
            requestContext = MockRequestContext.template(gettingTemplateOperation),
            templateOperationAfterProcessing = gettingTemplateOperation
          )
        }
        "template exists" when {
          "rule allows access to all indices" in {
            val existingTemplate = IndexTemplate(
              name = TemplateName("t1"),
              patterns = UniqueNonEmptyList.of(IndexPattern("test1"), IndexPattern("test2")),
              aliases = Set(IndexName("alias1"))
            )
            val gettingTemplateOperation = GettingIndexTemplates(NonEmptyList.of(TemplateNamePattern("t1")))
            assertMatchRule2(
              configured = NonEmptySet.of(index("*")),
              requestContext = MockRequestContext
                .template(gettingTemplateOperation)
                .addExistingTemplates(existingTemplate),
              templateOperationAfterProcessing = gettingTemplateOperation,
              additionalAssertions = blockContext =>
                blockContext.responseTemplateTransformation(Set(existingTemplate)) should be (Set(existingTemplate))
            )
          }
          "rule allows access not to all indices, but there is at least one matching template with at least one index pattern allowed and no alias allowed" in {
            val existingTemplate1 = IndexTemplate(
              name = TemplateName("t1"),
              patterns = UniqueNonEmptyList.of(IndexPattern("test1*"), IndexPattern("test2*")),
              aliases = Set.empty
            )
            val existingTemplate2 = IndexTemplate(
              name = TemplateName("t2"),
              patterns = UniqueNonEmptyList.of(IndexPattern("test3*"), IndexPattern("test4*")),
              aliases = Set.empty
            )
            val existingTemplate3 = IndexTemplate(
              name = TemplateName("a3"),
              patterns = UniqueNonEmptyList.of(IndexPattern("test1*"), IndexPattern("test2*")),
              aliases = Set.empty
            )
            assertMatchRule2(
              configured = NonEmptySet.of(index("t*1*")),
              requestContext = MockRequestContext
                .template(GettingIndexTemplates(NonEmptyList.of(TemplateNamePattern("t*"))))
                .addExistingTemplates(existingTemplate1, existingTemplate2, existingTemplate3),
              templateOperationAfterProcessing =
                GettingIndexTemplates(NonEmptyList.of(TemplateNamePattern("t1"))),
              additionalAssertions = blockContext =>
                blockContext.responseTemplateTransformation(Set(existingTemplate1)) should be (Set(
                  IndexTemplate(
                    name = TemplateName("t1"),
                    patterns = UniqueNonEmptyList.of(IndexPattern("test1*")),
                    aliases = Set.empty
                  )
                ))
            )
          }
          "rule allows access not to all indices, but there is at least one matching template with at least one index pattern allowed and one alias allowed" in {
            val existingTemplate1 = IndexTemplate(
              name = TemplateName("t1"),
              patterns = UniqueNonEmptyList.of(IndexPattern("test1*"), IndexPattern("test2*")),
              aliases = Set(IndexName("test1_alias"), IndexName("test2_alias"))
            )
            val existingTemplate2 = IndexTemplate(
              name = TemplateName("t2"),
              patterns = UniqueNonEmptyList.of(IndexPattern("test3*"), IndexPattern("test4*")),
              aliases = Set.empty
            )
            val existingTemplate3 = IndexTemplate(
              name = TemplateName("a3"),
              patterns = UniqueNonEmptyList.of(IndexPattern("test1*"), IndexPattern("test2*")),
              aliases = Set.empty
            )
            assertMatchRule2(
              configured = NonEmptySet.of(index("t*1*")),
              requestContext = MockRequestContext
                .template(GettingIndexTemplates(NonEmptyList.of(TemplateNamePattern("t*"))))
                .addExistingTemplates(existingTemplate1, existingTemplate2, existingTemplate3),
              templateOperationAfterProcessing =
                GettingIndexTemplates(NonEmptyList.of(TemplateNamePattern("t1"))),
              additionalAssertions = blockContext =>
                blockContext.responseTemplateTransformation(Set(existingTemplate1)) should be (Set(
                  IndexTemplate(
                    name = TemplateName("t1"),
                    patterns = UniqueNonEmptyList.of(IndexPattern("test1*")),
                    aliases = Set(IndexName("test1_alias"))
                  )
                ))
            )
          }
        }
      }
      "not match" when {
        "template exists" when {
          "no template is matched (because of forbidden indices patterns)" in {
            val existingTemplate1 = IndexTemplate(
              name = TemplateName("t1"),
              patterns = UniqueNonEmptyList.of(IndexPattern("test1"), IndexPattern("test2")),
              aliases = Set.empty
            )
            val existingTemplate2 = IndexTemplate(
              name = TemplateName("t2"),
              patterns = UniqueNonEmptyList.of(IndexPattern("test3")),
              aliases = Set.empty
            )
            val gettingTemplateOperation = GettingIndexTemplates(NonEmptyList.of(TemplateNamePattern("t1")))
            assertNotMatchRule2(
              configured = NonEmptySet.of(index("test3")),
              requestContext = MockRequestContext
                .template(gettingTemplateOperation)
                .addExistingTemplates(existingTemplate1, existingTemplate2)
            )
          }
        }
      }
    }
    "adding index template request is sent" should {
      "match" when {
        "template with given name doesn't exit" when {
          "rule allows access to all indices" in {
            val addingTemplateOperation = AddingIndexTemplate(
              name = TemplateName("t1"),
              patterns = UniqueNonEmptyList.of(IndexPattern("test1")),
              aliases = Set(IndexName("alias1"))
            )
            assertMatchRule2(
              configured = NonEmptySet.of(index("*")),
              requestContext = MockRequestContext.template(addingTemplateOperation),
              templateOperationAfterProcessing = addingTemplateOperation,
              additionalAssertions = blockContext =>
                blockContext.responseTemplateTransformation(Set.empty) should be (Set.empty)
            )
          }
          "rule allows access to index name which is used in template's pattern list" in {
            val addingTemplateOperation = AddingIndexTemplate(
              name = TemplateName("t1"),
              patterns = UniqueNonEmptyList.of(IndexPattern("test1")),
              aliases = Set.empty
            )
            assertMatchRule2(
              configured = NonEmptySet.of(index("test1")),
              requestContext = MockRequestContext.template(addingTemplateOperation),
              templateOperationAfterProcessing = addingTemplateOperation
            )
          }
          "rule allows access to index name with wildcard which is a superset of the pattern in template's pattern list" in {
            val addingTemplateOperation = AddingIndexTemplate(
              name = TemplateName("t1"),
              patterns = UniqueNonEmptyList.of(IndexPattern("test1*")),
              aliases = Set.empty
            )
            assertMatchRule2(
              configured = NonEmptySet.of(index("test*")),
              requestContext = MockRequestContext.template(addingTemplateOperation),
              templateOperationAfterProcessing = addingTemplateOperation
            )
          }
          "rule allows access to index name with wildcard which matches both patterns in template's pattern list" in {
            val addingTemplateOperation = AddingIndexTemplate(
              name = TemplateName("t1"),
              patterns = UniqueNonEmptyList.of(IndexPattern("test1"), IndexPattern("test2")),
              aliases = Set.empty
            )
            assertMatchRule2(
              configured = NonEmptySet.of(index("test*")),
              requestContext = MockRequestContext.template(addingTemplateOperation),
              templateOperationAfterProcessing = addingTemplateOperation
            )
          }
          "rule allows access to index name with wildcard which matches pattern in template's pattern list and all aliases (without index placeholder)" in {
            val addingTemplateOperation = AddingIndexTemplate(
              name = TemplateName("t1"),
              patterns = UniqueNonEmptyList.of(IndexPattern("test1"), IndexPattern("test2")),
              aliases = Set(IndexName("test1_alias"), IndexName("test2_alias"))
            )
            assertMatchRule2(
              configured = NonEmptySet.of(index("test*")),
              requestContext = MockRequestContext.template(addingTemplateOperation),
              templateOperationAfterProcessing = addingTemplateOperation
            )
          }
          "rule allows access to index name with wildcard which matches pattern in template's pattern list and all aliases (with index placeholder)" in {
            val addingTemplateOperation = AddingIndexTemplate(
              name = TemplateName("t1"),
              patterns = UniqueNonEmptyList.of(IndexPattern("test1"), IndexPattern("test2")),
              aliases = Set(IndexName("{index}_alias"))
            )
            assertMatchRule2(
              configured = NonEmptySet.of(index("test*")),
              requestContext = MockRequestContext.template(addingTemplateOperation),
              templateOperationAfterProcessing = addingTemplateOperation
            )
          }
        }
        "template with given name exists" when {
          "rule allows access to all indices" in {
            val existingTemplate = IndexTemplate(
              name = TemplateName("t1"),
              patterns = UniqueNonEmptyList.of(IndexPattern("test1")),
              aliases = Set.empty
            )
            val addingTemplateOperation = AddingIndexTemplate(
              name = existingTemplate.name,
              patterns = UniqueNonEmptyList.of(IndexPattern("test2")),
              aliases = Set.empty
            )
            assertMatchRule2(
              configured = NonEmptySet.of(index("*")),
              requestContext = MockRequestContext
                .template(addingTemplateOperation)
                .addExistingTemplates(existingTemplate),
              templateOperationAfterProcessing = addingTemplateOperation
            )
          }
          "rule allows access to index name which is used in existing template's pattern list" in {
            val existingTemplate = IndexTemplate(
              name = TemplateName("t1"),
              patterns = UniqueNonEmptyList.of(IndexPattern("test1")),
              aliases = Set.empty
            )
            val addingTemplateOperation = AddingIndexTemplate(existingTemplate.name, existingTemplate.patterns, existingTemplate.aliases)
            assertMatchRule2(
              configured = NonEmptySet.of(index("test1")),
              requestContext = MockRequestContext
                .template(addingTemplateOperation)
                .addExistingTemplates(existingTemplate),
              templateOperationAfterProcessing = addingTemplateOperation
            )
          }
          "rule allows access to index name with wildcard which is a superset of the patten in existing template's pattern list" in {
            val existingTemplate = IndexTemplate(
              name = TemplateName("t1"),
              patterns = UniqueNonEmptyList.of(IndexPattern("test1*")),
              aliases = Set.empty
            )
            val addingTemplateOperation = AddingIndexTemplate(
              name = existingTemplate.name,
              patterns = UniqueNonEmptyList.of(IndexPattern("test2*")),
              aliases = Set.empty
            )
            assertMatchRule2(
              configured = NonEmptySet.of(index("test*")),
              requestContext = MockRequestContext
                .template(addingTemplateOperation)
                .addExistingTemplates(existingTemplate),
              templateOperationAfterProcessing = addingTemplateOperation
            )
          }
          "rule allows access to index name with wildcard which matches both patterns in existing template's pattern list" in {
            val existingTemplate = IndexTemplate(
              name = TemplateName("t1"),
              patterns = UniqueNonEmptyList.of(IndexPattern("test1"), IndexPattern("test2")),
              aliases = Set.empty
            )
            val addingTemplateOperation = AddingIndexTemplate(
              name = existingTemplate.name,
              patterns = UniqueNonEmptyList.of(IndexPattern("test1"), IndexPattern("test2"), IndexPattern("test3")),
              aliases = Set.empty
            )
            assertMatchRule2(
              configured = NonEmptySet.of(index("test*")),
              requestContext = MockRequestContext
                .template(addingTemplateOperation)
                .addExistingTemplates(existingTemplate),
              templateOperationAfterProcessing = addingTemplateOperation
            )
          }
          "rule allows access to index name with wildcard which matches pattern in existing template's pattern list and all aliases (without index placeholder)" in {
            val existingTemplate = IndexTemplate(
              name = TemplateName("t1"),
              patterns = UniqueNonEmptyList.of(IndexPattern("test1"), IndexPattern("test2")),
              aliases = Set.empty
            )
            val addingTemplateOperation = AddingIndexTemplate(
              name = existingTemplate.name,
              patterns = UniqueNonEmptyList.of(IndexPattern("test1"), IndexPattern("test2"), IndexPattern("test3")),
              aliases = Set(IndexName("test1_alias"), IndexName("test2_alias"))
            )
            assertMatchRule2(
              configured = NonEmptySet.of(index("test*")),
              requestContext = MockRequestContext
                .template(addingTemplateOperation)
                .addExistingTemplates(existingTemplate),
              templateOperationAfterProcessing = addingTemplateOperation
            )
          }
          "rule allows access to index name with wildcard which matches pattern in existing template's pattern list and all aliases (with index placeholder)" in {
            val existingTemplate = IndexTemplate(
              name = TemplateName("t1"),
              patterns = UniqueNonEmptyList.of(IndexPattern("test1"), IndexPattern("test2")),
              aliases = Set.empty
            )
            val addingTemplateOperation = AddingIndexTemplate(
              name = existingTemplate.name,
              patterns = UniqueNonEmptyList.of(IndexPattern("test1"), IndexPattern("test2"), IndexPattern("test3")),
              aliases = Set(IndexName("{index}_alias"))
            )
            assertMatchRule2(
              configured = NonEmptySet.of(index("test*")),
              requestContext = MockRequestContext
                .template(addingTemplateOperation)
                .addExistingTemplates(existingTemplate),
              templateOperationAfterProcessing = addingTemplateOperation
            )
          }
        }
      }
      "not match" when {
        "template with given name doesn't exist" when {
          "rule allows access to index name which is not used in template's pattern list" in {
            assertNotMatchRule2(
              configured = NonEmptySet.of(index("test1")),
              requestContext = MockRequestContext
                .template(AddingIndexTemplate(
                  name = TemplateName("t1"),
                  patterns = UniqueNonEmptyList.of(IndexPattern("test2")),
                  aliases = Set.empty
                ))
            )
          }
          "rule allows access to index name which matches the pattern in template's pattern list" in {
            assertNotMatchRule2(
              configured = NonEmptySet.of(index("test1")),
              requestContext = MockRequestContext
                .template(AddingIndexTemplate(
                  name = TemplateName("t1"),
                  patterns = UniqueNonEmptyList.of(IndexPattern("test*")),
                  aliases = Set.empty
                ))
            )
          }
          "rule allows access to index name with wildcard which is a subset of the pattern in template's pattern list" in {
            assertNotMatchRule2(
              configured = NonEmptySet.of(index("test1*")),
              requestContext = MockRequestContext
                .template(AddingIndexTemplate(
                  name = TemplateName("t1"),
                  patterns = UniqueNonEmptyList.of(IndexPattern("test*")),
                  aliases = Set.empty
                ))
            )
          }
          "rule allows access ot index name with wildcard which matches only one pattern in template's pattern list" in {
            assertNotMatchRule2(
              configured = NonEmptySet.of(index("test*")),
              requestContext = MockRequestContext
                .template(AddingIndexTemplate(
                  name = TemplateName("t1"),
                  patterns = UniqueNonEmptyList.of(IndexPattern("test1*"), IndexPattern("index1*")),
                  aliases = Set.empty
                ))
            )
          }
          "rule allows access ot index name with wildcard which matches pattern in template's pattern list but doesn't match all aliases (without index placeholder)" in {
            assertNotMatchRule2(
              configured = NonEmptySet.of(index("test*")),
              requestContext = MockRequestContext
                .template(AddingIndexTemplate(
                  name = TemplateName("t1"),
                  patterns = UniqueNonEmptyList.of(IndexPattern("test1*")),
                  aliases = Set(IndexName("test1_alias"), IndexName("alias_test1"))
                ))
            )
          }
          "rule allows access ot index name with wildcard which matches pattern in template's pattern list but doesn't match all aliases (with index placeholder)" in {
            assertNotMatchRule2(
              configured = NonEmptySet.of(index("test*")),
              requestContext = MockRequestContext
                .template(AddingIndexTemplate(
                  name = TemplateName("t1"),
                  patterns = UniqueNonEmptyList.of(IndexPattern("test1*")),
                  aliases = Set(IndexName("{index}_alias"), IndexName("alias_{index}"))
                ))
            )
          }
        }
        "template with given name exists" when {
          "rule allows access to index name which is not used in existing template's pattern list" in {
            val existingTemplate = IndexTemplate(
              name = TemplateName("t1"),
              patterns = UniqueNonEmptyList.of(IndexPattern("test2")),
              aliases = Set.empty
            )
            assertNotMatchRule2(
              configured = NonEmptySet.of(index("test1")),
              requestContext = MockRequestContext
                .template(AddingIndexTemplate(
                  name = existingTemplate.name,
                  patterns = UniqueNonEmptyList.of(IndexPattern("test1")),
                  aliases = Set.empty
                ))
                .addExistingTemplates(existingTemplate)
            )
          }
          "rule allows access to index name which matches the pattern in existing template's pattern list" in {
            val existingTemplate = IndexTemplate(
              name = TemplateName("t1"),
              patterns = UniqueNonEmptyList.of(IndexPattern("test*")),
              aliases = Set.empty
            )
            assertNotMatchRule2(
              configured = NonEmptySet.of(index("test1")),
              requestContext = MockRequestContext
                .template(AddingIndexTemplate(
                  name = existingTemplate.name,
                  patterns = UniqueNonEmptyList.of(IndexPattern("test1")),
                  aliases = Set.empty
                ))
                .addExistingTemplates(existingTemplate)
            )
          }
          "rule allows access to index name with wildcard which is a subset of the pattern in existing template's pattern list" in {
            val existingTemplate = IndexTemplate(
              name = TemplateName("t1"),
              patterns = UniqueNonEmptyList.of(IndexPattern("test*")),
              aliases = Set.empty
            )
            assertNotMatchRule2(
              configured = NonEmptySet.of(index("test1*")),
              requestContext = MockRequestContext
                .template(AddingIndexTemplate(
                  name = existingTemplate.name,
                  patterns = UniqueNonEmptyList.of(IndexPattern("test*")),
                  aliases = Set.empty
                ))
                .addExistingTemplates(existingTemplate)
            )
          }
          "rule allows access ot index name with wildcard which matches only one pattern in existing template's pattern list" in {
            val existingTemplate = IndexTemplate(
              name = TemplateName("t1"),
              patterns = UniqueNonEmptyList.of(IndexPattern("test1*"), IndexPattern("index1*")),
              aliases = Set.empty
            )
            assertNotMatchRule2(
              configured = NonEmptySet.of(index("test*")),
              requestContext = MockRequestContext
                .template(AddingIndexTemplate(
                  name = existingTemplate.name,
                  patterns = UniqueNonEmptyList.of(IndexPattern("test*")),
                  aliases = Set.empty
                ))
                .addExistingTemplates(existingTemplate)
            )
          }
          "rule allows access ot index name with wildcard which matches pattern in template's pattern list but doesn't match all aliases (without index placeholder)" in {
            val existingTemplate = IndexTemplate(
              name = TemplateName("t1"),
              patterns = UniqueNonEmptyList.of(IndexPattern("test1*"), IndexPattern("index1*")),
              aliases = Set.empty
            )
            assertNotMatchRule2(
              configured = NonEmptySet.of(index("test*")),
              requestContext = MockRequestContext
                .template(AddingIndexTemplate(
                  name = TemplateName("t1"),
                  patterns = UniqueNonEmptyList.of(IndexPattern("test1*")),
                  aliases = Set(IndexName("test1_alias"), IndexName("alias_test1"))
                ))
                .addExistingTemplates(existingTemplate)
            )
          }
          "rule allows access ot index name with wildcard which matches pattern in template's pattern list but doesn't match all aliases (with index placeholder)" in {
            val existingTemplate = IndexTemplate(
              name = TemplateName("t1"),
              patterns = UniqueNonEmptyList.of(IndexPattern("test1*"), IndexPattern("index1*")),
              aliases = Set.empty
            )
            assertNotMatchRule2(
              configured = NonEmptySet.of(index("test*")),
              requestContext = MockRequestContext
                .template(AddingIndexTemplate(
                  name = TemplateName("t1"),
                  patterns = UniqueNonEmptyList.of(IndexPattern("test1*")),
                  aliases = Set(IndexName("{index}_alias"), IndexName("alias_{index}"))
                ))
                .addExistingTemplates(existingTemplate)
            )
          }
        }
      }
    }
    "deleting index template request is sent" should {
      "match" when {
        "template with given name doesn't exist" when {
          "rule allows access to all indices" in {
            assertMatchRule2(
              configured = NonEmptySet.of(index("*")),
              requestContext = MockRequestContext
                .template(DeletingIndexTemplates(NonEmptyList.of(TemplateNamePattern("t*")))),
              templateOperationAfterProcessing =
                DeletingIndexTemplates(NonEmptyList.of(TemplateNamePattern("t*_ROR_0000000000")))
            )
          }
          "rule allows access to specific index" in {
            assertMatchRule2(
              configured = NonEmptySet.of(index("index1")),
              requestContext = MockRequestContext
                .template(DeletingIndexTemplates(NonEmptyList.of(TemplateNamePattern("t*")))),
              templateOperationAfterProcessing =
                DeletingIndexTemplates(NonEmptyList.of(TemplateNamePattern("t*_ROR_0000000000")))
            )
          }
        }
        "template with given name exists" when {
          "rule allows access to all indices" in {
            val existingTemplate1 = IndexTemplate(
              name = TemplateName("t1"),
              patterns = UniqueNonEmptyList.of(IndexPattern("index1")),
              aliases = Set(IndexName("alias"))
            )
            val existingTemplate2 = IndexTemplate(
              name = TemplateName("s1"),
              patterns = UniqueNonEmptyList.of(IndexPattern("index1")),
              aliases = Set.empty
            )
            val deletingTemplateOperation = DeletingIndexTemplates(NonEmptyList.of(TemplateNamePattern("t*")))
            assertMatchRule2(
              configured = NonEmptySet.of(index("*")),
              requestContext = MockRequestContext
                .template(deletingTemplateOperation)
                .addExistingTemplates(existingTemplate1, existingTemplate2),
              templateOperationAfterProcessing = deletingTemplateOperation
            )
          }
          "all requested existing templates have only allowed indices" in {
            val existingTemplate1 = IndexTemplate(
              name = TemplateName("t1"),
              patterns = UniqueNonEmptyList.of(IndexPattern("index1"), IndexPattern("index2")),
              aliases = Set.empty
            )
            val existingTemplate2 = IndexTemplate(
              name = TemplateName("s1"),
              patterns = UniqueNonEmptyList.of(IndexPattern("index3")),
              aliases = Set.empty
            )
            val deletingTemplateOperation = DeletingIndexTemplates(NonEmptyList.of(TemplateNamePattern("t1")))
            assertMatchRule2(
              configured = NonEmptySet.of(index("index1"), index("index2")),
              requestContext = MockRequestContext
                .template(deletingTemplateOperation)
                .addExistingTemplates(existingTemplate1, existingTemplate2),
              templateOperationAfterProcessing = deletingTemplateOperation
            )
          }
          "all requested existing templates have only allowed indices patterns" in {
            val existingTemplate1 = IndexTemplate(
              name = TemplateName("t1"),
              patterns = UniqueNonEmptyList.of(IndexPattern("a1*"), IndexPattern("a2*")),
              aliases = Set.empty
            )
            val existingTemplate2 = IndexTemplate(
              name = TemplateName("s1"),
              patterns = UniqueNonEmptyList.of(IndexPattern("b*")),
              aliases = Set.empty
            )
            val deletingTemplateOperation = DeletingIndexTemplates(NonEmptyList.of(TemplateNamePattern("t*")))
            assertMatchRule2(
              configured = NonEmptySet.of(index("a*")),
              requestContext = MockRequestContext
                .template(deletingTemplateOperation)
                .addExistingTemplates(existingTemplate1, existingTemplate2),
              templateOperationAfterProcessing = deletingTemplateOperation
            )
          }
          "all requested existing templates have only allowed indices patterns and aliases" in {
            val existingTemplate1 = IndexTemplate(
              name = TemplateName("t1"),
              patterns = UniqueNonEmptyList.of(IndexPattern("a1*"), IndexPattern("a2*")),
              aliases = Set(IndexName("alias"))
            )
            val existingTemplate2 = IndexTemplate(
              name = TemplateName("s1"),
              patterns = UniqueNonEmptyList.of(IndexPattern("a*")),
              aliases = Set(IndexName("balias"))
            )
            val deletingTemplateOperation = DeletingIndexTemplates(NonEmptyList.of(TemplateNamePattern("t*")))
            assertMatchRule2(
              configured = NonEmptySet.of(index("a*")),
              requestContext = MockRequestContext
                .template(deletingTemplateOperation)
                .addExistingTemplates(existingTemplate1, existingTemplate2),
              templateOperationAfterProcessing = deletingTemplateOperation
            )
          }
        }
      }
      "not match" when {
        "template with given name exists" when {
          "one of existing requested templates has index which is forbidden" in {
            val existingTemplate1 = IndexTemplate(
              name = TemplateName("t1"),
              patterns = UniqueNonEmptyList.of(IndexPattern("index1")),
              aliases = Set.empty
            )
            val existingTemplate2 = IndexTemplate(
              name = TemplateName("t2"),
              patterns = UniqueNonEmptyList.of(IndexPattern("index1"), IndexPattern("index2")),
              aliases = Set.empty
            )
            assertNotMatchRule2(
              configured = NonEmptySet.of(index("index1")),
              requestContext = MockRequestContext
                .template(DeletingIndexTemplates(NonEmptyList.of(TemplateNamePattern("t*"))))
                .addExistingTemplates(existingTemplate1, existingTemplate2)
            )
          }
          "one of existing requested templates has index pattern which is forbidden" in {
            val existingTemplate1 = IndexTemplate(
              name = TemplateName("t1"),
              patterns = UniqueNonEmptyList.of(IndexPattern("index1*")),
              aliases = Set.empty
            )
            val existingTemplate2 = IndexTemplate(
              name = TemplateName("t2"),
              patterns = UniqueNonEmptyList.of(IndexPattern("index1*"), IndexPattern("index2*")),
              aliases = Set.empty
            )
            assertNotMatchRule2(
              configured = NonEmptySet.of(index("index1*")),
              requestContext = MockRequestContext
                .template(DeletingIndexTemplates(NonEmptyList.of(TemplateNamePattern("t*"))))
                .addExistingTemplates(existingTemplate1, existingTemplate2)
            )
          }
          "one of existing requested templates has alias which is forbidden" in {
            val existingTemplate1 = IndexTemplate(
              name = TemplateName("t1"),
              patterns = UniqueNonEmptyList.of(IndexPattern("index11*")),
              aliases = Set(IndexName("index11_alias"))
            )
            val existingTemplate2 = IndexTemplate(
              name = TemplateName("t2"),
              patterns = UniqueNonEmptyList.of(IndexPattern("index12*")),
              aliases = Set(IndexName("alias"))
            )
            assertNotMatchRule2(
              configured = NonEmptySet.of(index("index1*")),
              requestContext = MockRequestContext
                .template(DeletingIndexTemplates(NonEmptyList.of(TemplateNamePattern("t*"))))
                .addExistingTemplates(existingTemplate1, existingTemplate2)
            )
          }
          "requested existing template has pattern which values form a superset of set of configured index pattern values" in {
            val existingTemplate1 = IndexTemplate(
              name = TemplateName("t1"),
              patterns = UniqueNonEmptyList.of(IndexPattern("i*1")),
              aliases = Set.empty
            )
            assertNotMatchRule2(
              configured = NonEmptySet.of(index("index*")),
              requestContext = MockRequestContext
                .template(DeletingIndexTemplates(NonEmptyList.of(TemplateNamePattern("t*"))))
                .addExistingTemplates(existingTemplate1)
            )
          }
        }
      }
    }
  }

  "An Indices Rule for component template context" when {
    "getting component template request is sent" should {
      "match" when {
        "template doesn't exist" in {
          val gettingTemplateOperation = GettingComponentTemplates(NonEmptyList.of(TemplateNamePattern("t*")))
          assertMatchRule2(
            configured = NonEmptySet.of(index("test*")),
            requestContext = MockRequestContext.template(gettingTemplateOperation),
            templateOperationAfterProcessing = gettingTemplateOperation
          )
        }
        "template exists" when {
          "rule allows access to all indices" in {
            val existingTemplate = ComponentTemplate(
              name = TemplateName("t1"),
              aliases = Set(IndexName("alias1"))
            )
            val gettingTemplateOperation = GettingComponentTemplates(NonEmptyList.of(TemplateNamePattern("t1")))
            assertMatchRule2(
              configured = NonEmptySet.of(index("*")),
              requestContext = MockRequestContext
                .template(gettingTemplateOperation)
                .addExistingTemplates(existingTemplate),
              templateOperationAfterProcessing = gettingTemplateOperation,
              additionalAssertions = blockContext =>
                blockContext.responseTemplateTransformation(Set(existingTemplate)) should be (Set(existingTemplate))
            )
          }
          "rule allows access not to all indices, but there is at least one alias allowed" in {
            val existingTemplate1 = ComponentTemplate(
              name = TemplateName("t1"),
              aliases = Set(IndexName("test1_alias"), IndexName("test2_alias"))
            )
            val existingTemplate2 = ComponentTemplate(
              name = TemplateName("t2"),
              aliases = Set.empty
            )
            val existingTemplate3 = ComponentTemplate(
              name = TemplateName("d3"),
              aliases = Set.empty
            )
            assertMatchRule2(
              configured = NonEmptySet.of(index("t*1*")),
              requestContext = MockRequestContext
                .template(GettingComponentTemplates(NonEmptyList.of(TemplateNamePattern("t*"))))
                .addExistingTemplates(existingTemplate1, existingTemplate2, existingTemplate3),
              templateOperationAfterProcessing =
                GettingComponentTemplates(NonEmptyList.of(TemplateNamePattern("t1"), TemplateNamePattern("t2"))),
              additionalAssertions = blockContext =>
                blockContext.responseTemplateTransformation(Set(existingTemplate1, existingTemplate2)) should be (Set(
                  ComponentTemplate(
                    name = TemplateName("t1"),
                    aliases = Set(IndexName("test1_alias"))
                  ),
                  existingTemplate2
                ))
            )
          }
          "all aliases are forbidden" in {
            val existingTemplate = ComponentTemplate(
              name = TemplateName("t1"),
              aliases = Set(IndexName("alias1"))
            )
            val gettingTemplateOperation = GettingComponentTemplates(NonEmptyList.of(TemplateNamePattern("t1")))
            assertMatchRule2(
              configured = NonEmptySet.of(index("index1")),
              requestContext = MockRequestContext
                .template(gettingTemplateOperation)
                .addExistingTemplates(existingTemplate),
              templateOperationAfterProcessing = gettingTemplateOperation,
              additionalAssertions = blockContext =>
                blockContext.responseTemplateTransformation(Set(existingTemplate)) should be (Set(
                  ComponentTemplate(
                    name = TemplateName("t1"),
                    aliases = Set.empty
                  )
                ))
            )
          }
        }
      }
    }
    "adding component template request is sent" should {
      "match" when {
        "template with given name doesn't exit" when {
          "rule allows access to all indices" in {
            val addingTemplateOperation = AddingComponentTemplate(
              name = TemplateName("t1"),
              aliases = Set(IndexName("alias1"))
            )
            assertMatchRule2(
              configured = NonEmptySet.of(index("*")),
              requestContext = MockRequestContext.template(addingTemplateOperation),
              templateOperationAfterProcessing = addingTemplateOperation
            )
          }
          "rule allows access to index name which is used in template's aliases list" in {
            val addingTemplateOperation = AddingComponentTemplate(
              name = TemplateName("t1"),
              aliases = Set(IndexName("alias1"))
            )
            assertMatchRule2(
              configured = NonEmptySet.of(index("alias1")),
              requestContext = MockRequestContext.template(addingTemplateOperation),
              templateOperationAfterProcessing = addingTemplateOperation
            )
          }
          "rule allows access to index name with wildcard which is a superset of the pattern in template's aliases list" in {
            val addingTemplateOperation = AddingComponentTemplate(
              name = TemplateName("t1"),
              aliases = Set(IndexName("test1*"))
            )
            assertMatchRule2(
              configured = NonEmptySet.of(index("test*")),
              requestContext = MockRequestContext.template(addingTemplateOperation),
              templateOperationAfterProcessing = addingTemplateOperation
            )
          }
          "rule allows access to index name with wildcard which matches both patterns in template's aliases list" in {
            val addingTemplateOperation = AddingComponentTemplate(
              name = TemplateName("t1"),
              aliases = Set(IndexName("test1"), IndexName("test2"))
            )
            assertMatchRule2(
              configured = NonEmptySet.of(index("test*")),
              requestContext = MockRequestContext.template(addingTemplateOperation),
              templateOperationAfterProcessing = addingTemplateOperation
            )
          }
        }
        "template with given name exists" when {
          "rule allows access to all indices" in {
            val existingTemplate = ComponentTemplate(
              name = TemplateName("t1"),
              aliases = Set(IndexName("test1"))
            )
            val addingTemplateOperation = AddingComponentTemplate(
              name = existingTemplate.name,
              aliases = Set(IndexName("test2"))
            )
            assertMatchRule2(
              configured = NonEmptySet.of(index("*")),
              requestContext = MockRequestContext
                .template(addingTemplateOperation)
                .addExistingTemplates(existingTemplate),
              templateOperationAfterProcessing = addingTemplateOperation
            )
          }
          "rule allows access to index name which is used in existing template's aliases list" in {
            val existingTemplate = ComponentTemplate(
              name = TemplateName("t1"),
              aliases = Set(IndexName("test1"))
            )
            val addingTemplateOperation = AddingComponentTemplate(existingTemplate.name, existingTemplate.aliases)
            assertMatchRule2(
              configured = NonEmptySet.of(index("test1")),
              requestContext = MockRequestContext
                .template(addingTemplateOperation)
                .addExistingTemplates(existingTemplate),
              templateOperationAfterProcessing = addingTemplateOperation
            )
          }
          "rule allows access to index name with wildcard which is a superset of the patten in existing template's aliases list" in {
            val existingTemplate = ComponentTemplate(
              name = TemplateName("t1"),
              aliases = Set(IndexName("test1*"))
            )
            val addingTemplateOperation = AddingComponentTemplate(
              name = existingTemplate.name,
              aliases = Set(IndexName("test2*"))
            )
            assertMatchRule2(
              configured = NonEmptySet.of(index("test*")),
              requestContext = MockRequestContext
                .template(addingTemplateOperation)
                .addExistingTemplates(existingTemplate),
              templateOperationAfterProcessing = addingTemplateOperation
            )
          }
          "rule allows access to index name with wildcard which matches both patterns in existing template's aliases list" in {
            val existingTemplate = ComponentTemplate(
              name = TemplateName("t1"),
              aliases = Set(IndexName("test1"), IndexName("test2"))
            )
            val addingTemplateOperation = AddingComponentTemplate(
              name = existingTemplate.name,
              aliases = Set(IndexName("test1"), IndexName("test2"), IndexName("test3"))
            )
            assertMatchRule2(
              configured = NonEmptySet.of(index("test*")),
              requestContext = MockRequestContext
                .template(addingTemplateOperation)
                .addExistingTemplates(existingTemplate),
              templateOperationAfterProcessing = addingTemplateOperation
            )
          }
        }
      }
      "not match" when {
        "template with given name doesn't exit" when {
          "rule allows access to index name which is not used in template's aliases list" in {
            assertNotMatchRule2(
              configured = NonEmptySet.of(index("test1")),
              requestContext = MockRequestContext
                .template(AddingComponentTemplate(
                  name = TemplateName("t1"),
                  aliases = Set(IndexName("test2"))
                ))
            )
          }
          "rule allows access to index name which matches the pattern in template's aliases list" in {
            assertNotMatchRule2(
              configured = NonEmptySet.of(index("test1")),
              requestContext = MockRequestContext
                .template(AddingComponentTemplate(
                  name = TemplateName("t1"),
                  aliases = Set(IndexName("test*"))
                ))
            )
          }
          "rule allows access to index name with wildcard which is a subset of the pattern in template's aliases list" in {
            assertNotMatchRule2(
              configured = NonEmptySet.of(index("test1*")),
              requestContext = MockRequestContext
                .template(AddingComponentTemplate(
                  name = TemplateName("t1"),
                  aliases = Set(IndexName("test*"))
                ))
            )
          }
          "rule allows access ot index name with wildcard which matches only one pattern in template's aliases list" in {
            assertNotMatchRule2(
              configured = NonEmptySet.of(index("test*")),
              requestContext = MockRequestContext
                .template(AddingComponentTemplate(
                  name = TemplateName("t1"),
                  aliases = Set(IndexName("test1*"), IndexName("index1*"))
                ))
            )
          }
        }
        "template with given name exists" when {
          "rule allows access to index name which is not used in existing template's aliases list" in {
            val existingTemplate = ComponentTemplate(
              name = TemplateName("t1"),
              aliases = Set(IndexName("test2"))
            )
            assertNotMatchRule2(
              configured = NonEmptySet.of(index("test1")),
              requestContext = MockRequestContext
                .template(AddingComponentTemplate(
                  name = existingTemplate.name,
                  aliases = Set(IndexName("test1"))
                ))
                .addExistingTemplates(existingTemplate)
            )
          }
          "rule allows access to index name which matches the pattern in existing template's aliases list" in {
            val existingTemplate = ComponentTemplate(
              name = TemplateName("t1"),
              aliases = Set(IndexName("test*"))
            )
            assertNotMatchRule2(
              configured = NonEmptySet.of(index("test1")),
              requestContext = MockRequestContext
                .template(AddingComponentTemplate(
                  name = existingTemplate.name,
                  aliases = Set(IndexName("test1"))
                ))
                .addExistingTemplates(existingTemplate)
            )
          }
          "rule allows access to index name with wildcard which is a subset of the pattern in existing template's aliases list" in {
            val existingTemplate = ComponentTemplate(
              name = TemplateName("t1"),
              aliases = Set(IndexName("test*"))
            )
            assertNotMatchRule2(
              configured = NonEmptySet.of(index("test1*")),
              requestContext = MockRequestContext
                .template(AddingComponentTemplate(
                  name = existingTemplate.name,
                  aliases = Set(IndexName("test*"))
                ))
                .addExistingTemplates(existingTemplate)
            )
          }
          "rule allows access ot index name with wildcard which matches only one pattern in existing template's aliases list" in {
            val existingTemplate = ComponentTemplate(
              name = TemplateName("t1"),
              aliases = Set(IndexName("test1*"), IndexName("index1*"))
            )
            assertNotMatchRule2(
              configured = NonEmptySet.of(index("test*")),
              requestContext = MockRequestContext
                .template(AddingComponentTemplate(
                  name = existingTemplate.name,
                  aliases = Set(IndexName("test*"))
                ))
                .addExistingTemplates(existingTemplate)
            )
          }
        }
      }
    }
    "deleting component template request is sent" should {
      "match" when {
        "template with given name doesn't exist" when {
          "rule allows access to all indices" in {
            assertMatchRule2(
              configured = NonEmptySet.of(index("*")),
              requestContext = MockRequestContext
                .template(DeletingComponentTemplates(NonEmptyList.of(TemplateNamePattern("t*")))),
              templateOperationAfterProcessing =
                DeletingComponentTemplates(NonEmptyList.of(TemplateNamePattern("t*_ROR_0000000000")))
            )
          }
          "rule allows access to specific index" in {
            assertMatchRule2(
              configured = NonEmptySet.of(index("index1")),
              requestContext = MockRequestContext
                .template(DeletingComponentTemplates(NonEmptyList.of(TemplateNamePattern("t*")))),
              templateOperationAfterProcessing =
                DeletingComponentTemplates(NonEmptyList.of(TemplateNamePattern("t*_ROR_0000000000")))
            )
          }
        }
        "template with given name exists" when {
          "rule allows access to all indices" in {
            val existingTemplate1 = ComponentTemplate(
              name = TemplateName("t1"),
              aliases = Set(IndexName("index1"))
            )
            val existingTemplate2 = ComponentTemplate(
              name = TemplateName("s1"),
              aliases = Set(IndexName("index1"))
            )
            val deletingTemplateOperation = DeletingComponentTemplates(NonEmptyList.of(TemplateNamePattern("t*")))
            assertMatchRule2(
              configured = NonEmptySet.of(index("*")),
              requestContext = MockRequestContext
                .template(deletingTemplateOperation)
                .addExistingTemplates(existingTemplate1, existingTemplate2),
              templateOperationAfterProcessing = deletingTemplateOperation
            )
          }
          "all requested existing templates have only allowed aliases" in {
            val existingTemplate1 = ComponentTemplate(
              name = TemplateName("t1"),
              aliases = Set(IndexName("index1"), IndexName("index2"))
            )
            val existingTemplate2 = ComponentTemplate(
              name = TemplateName("s1"),
              aliases = Set(IndexName("index3"))
            )
            val deletingTemplateOperation = DeletingComponentTemplates(NonEmptyList.of(TemplateNamePattern("t1")))
            assertMatchRule2(
              configured = NonEmptySet.of(index("index1"), index("index2")),
              requestContext = MockRequestContext
                .template(deletingTemplateOperation)
                .addExistingTemplates(existingTemplate1, existingTemplate2),
              templateOperationAfterProcessing = deletingTemplateOperation
            )
          }
          "all requested existing templates have only allowed aliases patterns" in {
            val existingTemplate1 = ComponentTemplate(
              name = TemplateName("t1"),
              aliases = Set(IndexName("a1*"), IndexName("a2*"))
            )
            val existingTemplate2 = ComponentTemplate(
              name = TemplateName("s1"),
              aliases = Set(IndexName("b*"))
            )
            val deletingTemplateOperation = DeletingComponentTemplates(NonEmptyList.of(TemplateNamePattern("t*")))
            assertMatchRule2(
              configured = NonEmptySet.of(index("a*")),
              requestContext = MockRequestContext
                .template(deletingTemplateOperation)
                .addExistingTemplates(existingTemplate1, existingTemplate2),
              templateOperationAfterProcessing = deletingTemplateOperation
            )
          }
        }
      }
      "not match" when {
        "template with given name exists" when {
          "one of existing requested templates has alias which is forbidden" in {
            val existingTemplate1 = ComponentTemplate(
              name = TemplateName("t1"),
              aliases = Set(IndexName("index1"))
            )
            val existingTemplate2 = ComponentTemplate(
              name = TemplateName("t2"),
              aliases = Set(IndexName("index1"), IndexName("index2"))
            )
            assertNotMatchRule2(
              configured = NonEmptySet.of(index("index1")),
              requestContext = MockRequestContext
                .template(DeletingComponentTemplates(NonEmptyList.of(TemplateNamePattern("t*"))))
                .addExistingTemplates(existingTemplate1, existingTemplate2)
            )
          }
          "one of existing requested templates has alias pattern which is forbidden" in {
            val existingTemplate1 = ComponentTemplate(
              name = TemplateName("t1"),
              aliases = Set(IndexName("index1*"))
            )
            val existingTemplate2 = ComponentTemplate(
              name = TemplateName("t2"),
              aliases = Set(IndexName("index1*"), IndexName("index2*"))
            )
            assertNotMatchRule2(
              configured = NonEmptySet.of(index("index1*")),
              requestContext = MockRequestContext
                .template(DeletingComponentTemplates(NonEmptyList.of(TemplateNamePattern("t*"))))
                .addExistingTemplates(existingTemplate1, existingTemplate2)
            )
          }
          "requested existing template has pattern which values form a superset of set of configured alias pattern values" in {
            val existingTemplate1 = ComponentTemplate(
              name = TemplateName("t1"),
              aliases = Set(IndexName("i*1"))
            )
            assertNotMatchRule2(
              configured = NonEmptySet.of(index("index*")),
              requestContext = MockRequestContext
                .template(DeletingComponentTemplates(NonEmptyList.of(TemplateNamePattern("t*"))))
                .addExistingTemplates(existingTemplate1)
            )
          }
        }
      }
      "multi filterable request tries to fetch data for not allowed index" in {
        assertNotMatchRuleMultiIndexRequest(
          configured = NonEmptySet.of(index("test1")),
          indexPacks = Indices.Found(Set(IndexName("test2".nonempty))) :: Nil
        )
      }
    }
  }

  private def assertMatchRule(configured: NonEmptySet[RuntimeMultiResolvableVariable[IndexName]],
                              requestIndices: Set[IndexName],
                              modifyRequestContext: MockGeneralIndexRequestContext => MockGeneralIndexRequestContext = identity,
                              found: Set[IndexName] = Set.empty) =
    assertRule(configured, requestIndices, isMatched = true, modifyRequestContext, found)

  private def assertNotMatchRule(configured: NonEmptySet[RuntimeMultiResolvableVariable[IndexName]],
                                 requestIndices: Set[IndexName],
                                 modifyRequestContext: MockGeneralIndexRequestContext => MockGeneralIndexRequestContext = identity) =
    assertRule(configured, requestIndices, isMatched = false, modifyRequestContext, Set.empty)

  private def assertRule(configuredValues: NonEmptySet[RuntimeMultiResolvableVariable[IndexName]],
                         requestIndices: Set[IndexName],
                         isMatched: Boolean,
                         modifyRequestContext: MockGeneralIndexRequestContext => MockGeneralIndexRequestContext,
                         found: Set[IndexName]) = {
    val rule = createIndicesRule(configuredValues)
    val requestContext = modifyRequestContext apply MockRequestContext.indices
      .copy(
        filteredIndices = requestIndices,
        action = Action("indices:data/read/search"),
        isReadOnlyRequest = true,
        hasRemoteClusters = true,
        allIndicesAndAliases = Set(
          IndexWithAliases(IndexName("test1"), Set.empty),
          IndexWithAliases(IndexName("test2"), Set.empty),
          IndexWithAliases(IndexName("test3"), Set.empty),
          IndexWithAliases(IndexName("test4"), Set.empty),
          IndexWithAliases(IndexName("test5"), Set.empty)
        )
      )
    val blockContext = GeneralIndexRequestBlockContext(
      requestContext,
      UserMetadata.from(requestContext),
      Set.empty,
      List.empty,
      requestIndices,
      Set.empty
    )
    rule.check(blockContext).runSyncStep shouldBe Right {
      if (isMatched) Fulfilled(GeneralIndexRequestBlockContext(
        requestContext,
        UserMetadata.from(requestContext),
        Set.empty,
        List.empty,
        found,
        configuredValues
          .toNonEmptyList.toList
          .collect { case a: AlreadyResolved[IndexName] => a }
          .flatMap(_.value.toList)
          .toSet
      ))
      else Rejected(Some(Cause.IndexNotFound))
    }
  }

  private def assertMatchRuleMultiIndexRequest(configured: NonEmptySet[RuntimeMultiResolvableVariable[IndexName]],
                                               indexPacks: List[Indices],
                                               modifyRequestContext: MockFilterableMultiRequestContext => MockFilterableMultiRequestContext = identity,
                                               allowed: List[Indices]) = {
    assertRuleForMultiIndexRequest(configured, indexPacks, isMatched = true, modifyRequestContext, allowed)
  }

  private def assertNotMatchRuleMultiIndexRequest(configured: NonEmptySet[RuntimeMultiResolvableVariable[IndexName]],
                                                  indexPacks: List[Indices],
                                                  modifyRequestContext: MockFilterableMultiRequestContext => MockFilterableMultiRequestContext = identity) = {
    assertRuleForMultiIndexRequest(configured, indexPacks, isMatched = false, modifyRequestContext, List.empty)
  }

  private def assertRuleForMultiIndexRequest(configuredValues: NonEmptySet[RuntimeMultiResolvableVariable[IndexName]],
                                             indexPacks: List[Indices],
                                             isMatched: Boolean,
                                             modifyRequestContext: MockFilterableMultiRequestContext => MockFilterableMultiRequestContext,
                                             allowed: List[Indices]) = {
    val rule = new IndicesRule(
      settings = IndicesRule.Settings(configuredValues, mustInvolveIndices = false),
      identifierGenerator = RandomBasedUniqueIdentifierGenerator
    )
    val requestContext = modifyRequestContext apply MockRequestContext.filterableMulti
      .copy(
        indexPacks = indexPacks,
        action = Action("indices:data/read/mget"),
        isReadOnlyRequest = true,
        method = Method("POST"),
        allIndicesAndAliases = Set(
          IndexWithAliases(IndexName("test1".nonempty), Set.empty),
          IndexWithAliases(IndexName("test2".nonempty), Set.empty),
          IndexWithAliases(IndexName("test3".nonempty), Set.empty),
          IndexWithAliases(IndexName("test4".nonempty), Set.empty),
          IndexWithAliases(IndexName("test5".nonempty), Set.empty)
        )
      )
    val blockContext = FilterableMultiRequestBlockContext(
      requestContext,
      UserMetadata.from(requestContext),
      Set.empty,
      List.empty,
      indexPacks,
      None
    )
    rule.check(blockContext).runSyncStep shouldBe Right {
      if (isMatched) Fulfilled(FilterableMultiRequestBlockContext(
        requestContext,
        UserMetadata.from(requestContext),
        Set.empty,
        List.empty,
        allowed,
        None
      ))
      else Rejected(Some(Cause.IndexNotFound))
    }
  }

  private def assertMatchRule2(configured: NonEmptySet[RuntimeMultiResolvableVariable[IndexName]],
                               requestContext: MockTemplateRequestContext,
                               templateOperationAfterProcessing: TemplateOperation,
                               additionalAssertions: TemplateRequestBlockContext => Assertion = noTransformation): Assertion = {
    val rule = createIndicesRule(configured)
    val ruleResult = rule.check(requestContext.initialBlockContext).runSyncStep.right.get
    ruleResult should matchPattern {
      case Fulfilled(blockContext@TemplateRequestBlockContext(rc, metadata, headers, Nil, operation, _))
        if rc == requestContext
          && metadata == requestContext.initialBlockContext.userMetadata
          && headers.isEmpty
          && operation == templateOperationAfterProcessing
          && additionalAssertions(blockContext) == Succeeded =>
    }
  }

  private def assertNotMatchRule2(configured: NonEmptySet[RuntimeMultiResolvableVariable[IndexName]],
                                  requestContext: MockTemplateRequestContext,
                                  specialCause: Option[Cause] = None): Assertion = {
    val rule = createIndicesRule(configured)
    val ruleResult = rule.check(requestContext.initialBlockContext).runSyncStep.right.get
    ruleResult shouldBe Rejected(specialCause)
  }

  private def createIndicesRule(configuredValues: NonEmptySet[RuntimeMultiResolvableVariable[IndexName]]) = {
    new IndicesRule(
      settings = IndicesRule.Settings(configuredValues, mustInvolveIndices = false),
      identifierGenerator = (_: Refined[Int, Positive]) => "0000000000"
    )
  }

  private def index(value: NonEmptyString): RuntimeMultiResolvableVariable[IndexName] = {
    RuntimeResolvableVariableCreator
      .createMultiResolvableVariableFrom(value)(AlwaysRightConvertible.from(IndexName.apply))
      .right
      .getOrElse(throw new IllegalStateException(s"Cannot create IndexName Value from $value"))
  }

  private implicit class MockTemplateRequestContextOps(underlying: MockTemplateRequestContext) {
    def addExistingTemplates(template: Template, otherTemplates: Template*): MockTemplateRequestContext = {
      underlying.copy(allTemplates = underlying.allTemplates + template ++ otherTemplates.toSet)
    }
  }

  private def noTransformation(blockContext: TemplateRequestBlockContext) = {
    // we check here if sth else than identity was configured
    val controlTemplates: Set[Template] = Set(
      LegacyTemplate(TemplateName("whatever1"), UniqueNonEmptyList.of(IndexPattern("*")), Set(IndexName("alias"))),
      IndexTemplate(TemplateName("whatever2"), UniqueNonEmptyList.of(IndexPattern("*")), Set(IndexName("alias"))),
      ComponentTemplate(TemplateName("whatever3"), Set(IndexName("alias"))),
    )
    blockContext.responseTemplateTransformation(controlTemplates) should be(controlTemplates)
  }
}<|MERGE_RESOLUTION|>--- conflicted
+++ resolved
@@ -24,13 +24,9 @@
 import eu.timepit.refined.types.string.NonEmptyString
 import monix.execution.Scheduler.Implicits.global
 import org.scalamock.scalatest.MockFactory
-<<<<<<< HEAD
-import org.scalatest.Matchers._
-import org.scalatest.{Assertion, Succeeded, WordSpec}
-=======
+import org.scalatest.{Assertion, Succeeded}
 import org.scalatest.matchers.should.Matchers._
 import org.scalatest.wordspec.AnyWordSpec
->>>>>>> 3d5806ca
 import tech.beshu.ror.accesscontrol.blocks.BlockContext.MultiIndexRequestBlockContext.Indices
 import tech.beshu.ror.accesscontrol.blocks.BlockContext.{FilterableMultiRequestBlockContext, GeneralIndexRequestBlockContext, TemplateRequestBlockContext}
 import tech.beshu.ror.accesscontrol.blocks.metadata.UserMetadata
@@ -2206,15 +2202,17 @@
   private def assertMatchRule2(configured: NonEmptySet[RuntimeMultiResolvableVariable[IndexName]],
                                requestContext: MockTemplateRequestContext,
                                templateOperationAfterProcessing: TemplateOperation,
+                               allAllowedIndices: Set[IndexName] = Set.empty,
                                additionalAssertions: TemplateRequestBlockContext => Assertion = noTransformation): Assertion = {
     val rule = createIndicesRule(configured)
     val ruleResult = rule.check(requestContext.initialBlockContext).runSyncStep.right.get
     ruleResult should matchPattern {
-      case Fulfilled(blockContext@TemplateRequestBlockContext(rc, metadata, headers, Nil, operation, _))
+      case Fulfilled(blockContext@TemplateRequestBlockContext(rc, metadata, headers, Nil, operation, _, allowedIndices))
         if rc == requestContext
           && metadata == requestContext.initialBlockContext.userMetadata
           && headers.isEmpty
           && operation == templateOperationAfterProcessing
+          && allowedIndices == allAllowedIndices
           && additionalAssertions(blockContext) == Succeeded =>
     }
   }
