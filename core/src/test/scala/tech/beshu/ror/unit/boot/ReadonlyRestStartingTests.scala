--- conflicted
+++ resolved
@@ -42,17 +42,11 @@
 import tech.beshu.ror.accesscontrol.blocks.definitions.{ExternalAuthenticationService, ExternalAuthorizationService}
 import tech.beshu.ror.accesscontrol.blocks.mocks.MocksProvider.{ExternalAuthenticationServiceMock, ExternalAuthorizationServiceMock, LdapServiceMock}
 import tech.beshu.ror.accesscontrol.domain.*
-<<<<<<< HEAD
+import tech.beshu.ror.accesscontrol.domain.AuditCluster.{AuditClusterNode, ClusterMode}
 import tech.beshu.ror.accesscontrol.factory.RawRorSettingsBasedCoreFactory.CoreCreationError
 import tech.beshu.ror.accesscontrol.factory.RawRorSettingsBasedCoreFactory.CoreCreationError.Reason.Message
 import tech.beshu.ror.accesscontrol.factory.RorDependencies.NoOpImpersonationWarningsReader
 import tech.beshu.ror.accesscontrol.factory.{Core, CoreFactory, RorDependencies}
-=======
-import tech.beshu.ror.accesscontrol.domain.AuditCluster.{AuditClusterNode, ClusterMode}
-import tech.beshu.ror.accesscontrol.factory.RawRorConfigBasedCoreFactory.CoreCreationError
-import tech.beshu.ror.accesscontrol.factory.RawRorConfigBasedCoreFactory.CoreCreationError.Reason.Message
-import tech.beshu.ror.accesscontrol.factory.{Core, CoreFactory}
->>>>>>> f04122cd
 import tech.beshu.ror.accesscontrol.logging.AccessControlListLoggingDecorator
 import tech.beshu.ror.boot.ReadonlyRest
 import tech.beshu.ror.boot.ReadonlyRest.StartingFailure
@@ -72,10 +66,7 @@
 import tech.beshu.ror.utils.TestsPropertiesProvider
 import tech.beshu.ror.utils.TestsUtils.*
 import tech.beshu.ror.utils.misc.ScalaUtils.StringOps
-<<<<<<< HEAD
-=======
 import tech.beshu.ror.utils.uniquelist.UniqueNonEmptyList
->>>>>>> f04122cd
 
 import java.time.Clock
 import java.util.UUID
@@ -164,7 +155,7 @@
         }
       }
       "be able to be reloaded" when {
-        "new config is different than old one" in withReadonlyRest({
+        "new settings are different than old one" in withReadonlyRest({
           val resourcesPath = "/boot_tests/config_reloading/"
           val initialIndexSettingsFile = "readonlyrest_initial.yml"
           val newIndexSettingsFile = "readonlyrest_first.yml"
@@ -822,8 +813,8 @@
             (mockedIndexDocumentManager.saveDocumentJson _)
               .expects(
                 where {
-                  (config: IndexName.Full, id: String, document: Json) =>
-                    config == fullIndexName(".readonlyrest") &&
+                  (index: IndexName.Full, id: String, document: Json) =>
+                    index == fullIndexName(".readonlyrest") &&
                       id == "2" &&
                       document.hcursor.get[String]("settings").toOption.contains(testSettings1.rawYaml) &&
                       document.hcursor.get[String]("expiration_ttl_millis").toOption.contains("300000") &&
@@ -1282,8 +1273,8 @@
         (mockedIndexDocumentManager.saveDocumentJson _)
           .expects(
             where {
-              (config: IndexName.Full, id: String, document: Json) =>
-                config == fullIndexName(".readonlyrest") &&
+              (index: IndexName.Full, id: String, document: Json) =>
+                index == fullIndexName(".readonlyrest") &&
                   id == "2" &&
                   document.hcursor.get[String]("settings").toOption.contains(testSettings1.rawYaml) &&
                   document.hcursor.get[String]("expiration_ttl_millis").toOption.contains("60000") &&
