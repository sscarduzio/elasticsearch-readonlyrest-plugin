--- conflicted
+++ resolved
@@ -25,7 +25,7 @@
 import io.lemonlabs.uri.Uri
 import monix.eval.Task
 import monix.execution.Scheduler.Implicits.global
-import org.apache.commons.lang.StringEscapeUtils.escapeJava
+import org.apache.commons.text.StringEscapeUtils.escapeJava
 import org.scalamock.scalatest.MockFactory
 import org.scalatest.concurrent.Eventually
 import org.scalatest.matchers.should.Matchers.*
@@ -1379,15 +1379,13 @@
           mockedCoreFactory = mock[CoreFactory],
           "/boot_tests/forced_file_loading_with_audit/readonlyrest.yml",
           mockEnabledAccessControl,
-<<<<<<< HEAD
           RorDependencies(RorDependencies.Services.empty, LocalUsers.empty, NoOpImpersonationWarningsReader),
-          Some(AuditingTool.Settings(
-=======
-          RorConfig(RorConfig.Services.empty, LocalUsers.empty, NoOpImpersonationWarningsReader, Some(AuditingTool.AuditSettings(
->>>>>>> ac50d080
+          Some(AuditingTool.AuditSettings(
             NonEmptyList.of(
               AuditSink.Enabled(dataStreamSinkConfig1),
-              AuditSink.Enabled(dataStreamSinkConfig2))
+              AuditSink.Enabled(dataStreamSinkConfig2)
+            ),
+            testEsNodeSettings
           ))
         )
 
@@ -1462,7 +1460,7 @@
   private def createEsConfigBasedRorSettings(resourceEsConfigDir: String)
                                             (implicit systemContext: SystemContext): Either[LoadingError, EsConfigBasedRorSettings] = {
     val esConfig = File(getResourcePath(resourceEsConfigDir))
-    val esEnv = EsEnv(esConfig, esConfig, defaultEsVersionForTests)
+    val esEnv = EsEnv(esConfig, esConfig, defaultEsVersionForTests, testEsNodeSettings)
     EsConfigBasedRorSettings
       .from(esEnv)
       .runSyncUnsafe()
@@ -1491,28 +1489,6 @@
           )
       )
     )
-<<<<<<< HEAD
-=======
-
-    ReadonlyRest.create(
-      factory,
-      indexJsonContentService,
-      auditSinkServiceCreator,
-      EsEnv(getResourcePath(configPath), getResourcePath(configPath), defaultEsVersionForTests, testEsNodeSettings),
-    )
-  }
-
-  private def mockIndexJsonContentManagerSourceOfCall(mockedManager: IndexJsonContentService,
-                                                      resourceFileName: String,
-                                                      repeatedCount: Int = 1) = {
-    (mockedManager.sourceOf _)
-      .expects(fullIndexName(".readonlyrest"), "1")
-      .repeated(repeatedCount)
-      .returns(Task.now(Right(
-        Map("settings" -> getResourceContent(resourceFileName))
-      )))
-    mockedManager
->>>>>>> ac50d080
   }
 
   private def readonlyRestBoot(factory: CoreFactory,
@@ -1526,7 +1502,7 @@
                               loadedMainSettingsResourceFileName: String,
                               accessControlMock: AccessControlList = mockEnabledAccessControl,
                               dependencies: RorDependencies = RorDependencies.noOp,
-                              auditingSettings: Option[AuditingTool.Settings] = None): CoreFactory = {
+                              auditingSettings: Option[AuditingTool.AuditSettings] = None): CoreFactory = {
     mockCoreFactory(
       mockedCoreFactory,
       rorSettingsFromResource(loadedMainSettingsResourceFileName),
@@ -1540,7 +1516,7 @@
                               loadedMainSettings: RawRorSettings,
                               accessControlMock: AccessControlList,
                               dependencies: RorDependencies,
-                              auditingSettings: Option[AuditingTool.Settings]): CoreFactory = {
+                              auditingSettings: Option[AuditingTool.AuditSettings]): CoreFactory = {
     (mockedCoreFactory.createCoreFrom _)
       .expects(where {
         (settings: RawRorSettings, _, _, _, _) => settings == loadedMainSettings
