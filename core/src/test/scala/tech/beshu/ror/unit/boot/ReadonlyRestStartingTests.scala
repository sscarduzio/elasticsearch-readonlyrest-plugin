/*
 *    This file is part of ReadonlyREST.
 *
 *    ReadonlyREST is free software: you can redistribute it and/or modify
 *    it under the terms of the GNU General Public License as published by
 *    the Free Software Foundation, either version 3 of the License, or
 *    (at your option) any later version.
 *
 *    ReadonlyREST is distributed in the hope that it will be useful,
 *    but WITHOUT ANY WARRANTY; without even the implied warranty of
 *    MERCHANTABILITY or FITNESS FOR A PARTICULAR PURPOSE.  See the
 *    GNU General Public License for more details.
 *
 *    You should have received a copy of the GNU General Public License
 *    along with ReadonlyREST.  If not, see http://www.gnu.org/licenses/
 */
package tech.beshu.ror.unit.boot

import java.time.Clock

import cats.data.NonEmptyList
import monix.eval.Task
import monix.execution.Scheduler.Implicits.global
import org.scalamock.scalatest.MockFactory
import org.scalatest.Matchers._
import org.scalatest.concurrent.Eventually
import org.scalatest.time.{Millis, Seconds, Span}
import org.scalatest.{Inside, WordSpec}
import tech.beshu.ror.acl.factory.RawRorConfigBasedCoreFactory.AclCreationError
import tech.beshu.ror.acl.factory.RawRorConfigBasedCoreFactory.AclCreationError.Reason.Message
import tech.beshu.ror.acl.factory.{CoreFactory, CoreSettings}
import tech.beshu.ror.acl.{Acl, AclStaticContext, DisabledAclStaticContext}
import tech.beshu.ror.boot.ReadonlyRest
import tech.beshu.ror.configuration.SslConfiguration.{KeyPass, KeystorePassword}
import tech.beshu.ror.configuration.{RawRorConfig, RorSsl, SslConfiguration}
import tech.beshu.ror.es.IndexJsonContentManager.{CannotReachContentSource, ContentNotFound}
import tech.beshu.ror.es.{AuditSink, IndexJsonContentManager}
import tech.beshu.ror.providers.{EnvVarsProvider, OsEnvVarsProvider}
import tech.beshu.ror.utils.TestsUtils.{getResourceContent, getResourcePath, rorConfigFromResource}

import scala.collection.JavaConverters._

class ReadonlyRestStartingTests extends WordSpec with Inside with MockFactory with Eventually {

  implicit override val patienceConfig: PatienceConfig =
    PatienceConfig(timeout = scaled(Span(15, Seconds)), interval = scaled(Span(100, Millis)))

  "A ReadonlyREST core" should {
    "be loaded from file" when {
      "index is not available but file config is provided" in {
        val mockedIndexJsonContentManager = mock[IndexJsonContentManager]
        (mockedIndexJsonContentManager.sourceOf _)
          .expects(".readonlyrest", "settings", "1")
          .once()
          .returns(Task.now(Left(CannotReachContentSource)))

        val coreFactory = mockCoreFactory(mock[CoreFactory], "/boot_tests/no_index_config_file_config_provided/readonlyrest.yml")

        val result = readonlyRestBoot(coreFactory)
          .start(
            getResourcePath("/boot_tests/no_index_config_file_config_provided/"),
            mock[AuditSink],
            mockedIndexJsonContentManager
          )
          .runSyncUnsafe()

        inside(result) { case Right(instance) =>
          eventually {
            instance.engine.isDefined should be(true)
            instance.engine.get.context
          }
        }
      }
      "file loading is forced in elasticsearch.yml" in {
        val coreFactory = mockCoreFactory(mock[CoreFactory], "/boot_tests/forced_file_loading/readonlyrest.yml")

        val result = readonlyRestBoot(coreFactory)
          .start(
            getResourcePath("/boot_tests/forced_file_loading/"),
            mock[AuditSink],
            mock[IndexJsonContentManager]
          )
          .runSyncUnsafe()

        inside(result) { case Right(instance) =>
          instance.engine.isDefined should be(true)
        }
      }
    }
    "be loaded from index" when {
      "index is available and file config is provided" in {
        val resourcesPath = "/boot_tests/index_config_available_file_config_provided/"
        val indexConfigFile = "readonlyrest_index.yml"

        val mockedIndexJsonContentManager = mock[IndexJsonContentManager]
        mockIndexJsonContentManagerSourceOfCall(mockedIndexJsonContentManager, resourcesPath + indexConfigFile)

        val coreFactory = mockCoreFactory(mock[CoreFactory], resourcesPath + indexConfigFile)

        val result = readonlyRestBoot(coreFactory)
          .start(
            getResourcePath(resourcesPath),
            mock[AuditSink],
            mockedIndexJsonContentManager
          )
          .runSyncUnsafe()

        inside(result) { case Right(instance) =>
          eventually {
            instance.engine.isDefined should be(true)
          }
        }
      }
      "index is available and file config is not provided" in {
        val resourcesPath = "/boot_tests/index_config_available_file_config_not_provided/"
        val indexConfigFile = "readonlyrest_index.yml"

        val mockedIndexJsonContentManager = mock[IndexJsonContentManager]
        mockIndexJsonContentManagerSourceOfCall(mockedIndexJsonContentManager, resourcesPath + indexConfigFile)

        val coreFactory = mockCoreFactory(mock[CoreFactory], resourcesPath + indexConfigFile)

        val result = readonlyRestBoot(coreFactory)
          .start(
            getResourcePath(resourcesPath),
            mock[AuditSink],
            mockedIndexJsonContentManager
          )
          .runSyncUnsafe()

        inside(result) { case Right(instance) =>
          eventually {
            instance.engine.isDefined should be(true)
          }
        }
      }
    }
    "be reloaded if index config changes" in {
      val resourcesPath = "/boot_tests/index_config_reloading/"
      val originIndexConfigFile = "readonlyrest.yml"
      val updatedIndexConfigFile = "updated_readonlyrest.yml"

      val mockedIndexJsonContentManager = mock[IndexJsonContentManager]
      mockIndexJsonContentManagerSourceOfCall(mockedIndexJsonContentManager, resourcesPath + originIndexConfigFile)
      mockIndexJsonContentManagerSourceOfCall(mockedIndexJsonContentManager, resourcesPath + updatedIndexConfigFile)

      val coreFactory = mock[CoreFactory]
      mockCoreFactory(coreFactory, resourcesPath + originIndexConfigFile, DisabledAclStaticContext)
      mockCoreFactory(coreFactory, resourcesPath + updatedIndexConfigFile)

      val result = readonlyRestBoot(coreFactory)
        .start(
          getResourcePath(resourcesPath),
          mock[AuditSink],
          mockedIndexJsonContentManager
        )
        .runSyncUnsafe()

      inside(result) { case Right(instance) =>
        eventually {
          instance.engine.isDefined should be(true)
          instance.engine.get.context should be (DisabledAclStaticContext)
        }
        eventually {
          instance.engine.isDefined should be(true)
          instance.engine.get.context should not be DisabledAclStaticContext
        }
      }
    }
    "failed to load" when {
      "force load from file is set and config is malformed" in {
        val result = readonlyRestBoot(mock[CoreFactory])
          .start(
            getResourcePath("/boot_tests/forced_file_loading_malformed_config/"),
            mock[AuditSink],
            mock[IndexJsonContentManager]
          )
          .runSyncUnsafe()

        inside(result) { case Left(failure) =>
<<<<<<< HEAD
          failure.message should startWith ("Config file is malformed:")
=======
          failure.message should startWith ("Settings file is malformed:")
>>>>>>> fc423f37
        }
      }
      "force load from file is set and config cannot be loaded" in {
        val coreFactory = mockFailedCoreFactory(mock[CoreFactory], "/boot_tests/forced_file_loading_bad_config/readonlyrest.yml")

        val result = readonlyRestBoot(coreFactory)
          .start(
            getResourcePath("/boot_tests/forced_file_loading_bad_config/"),
            mock[AuditSink],
            mock[IndexJsonContentManager]
          )
          .runSyncUnsafe()

        inside(result) { case Left(failure) =>
          failure.message shouldBe "Errors:\nfailed"
        }
      }
      "index config doesn't exist and file config is malformed" in {
        val mockedIndexJsonContentManager = mock[IndexJsonContentManager]
        (mockedIndexJsonContentManager.sourceOf _)
          .expects(".readonlyrest", "settings", "1")
          .once()
          .returns(Task.now(Left(ContentNotFound)))

        val result = readonlyRestBoot(mock[CoreFactory])
          .start(
            getResourcePath("/boot_tests/index_config_not_exists_malformed_file_config/"),
            mock[AuditSink],
            mockedIndexJsonContentManager
          )
          .runSyncUnsafe()

        inside(result) { case Left(failure) =>
<<<<<<< HEAD
          failure.message should startWith ("Config file content is malformed.")
=======
          failure.message should startWith ("Settings file content is malformed.")
>>>>>>> fc423f37
        }
      }
      "index config doesn't exist and file config cannot be loaded" in {
        val mockedIndexJsonContentManager = mock[IndexJsonContentManager]
        (mockedIndexJsonContentManager.sourceOf _)
          .expects(".readonlyrest", "settings", "1")
          .once()
          .returns(Task.now(Left(ContentNotFound)))

        val coreFactory = mockFailedCoreFactory(mock[CoreFactory], "/boot_tests/index_config_not_exists_bad_file_config/readonlyrest.yml")

        val result = readonlyRestBoot(coreFactory)
          .start(
            getResourcePath("/boot_tests/index_config_not_exists_bad_file_config/"),
            mock[AuditSink],
            mockedIndexJsonContentManager
          )
          .runSyncUnsafe()

        inside(result) { case Left(failure) =>
          failure.message shouldBe "Errors:\nfailed"
        }
      }
      "index config is malformed" in {
        val resourcesPath = "/boot_tests/malformed_index_config/"
        val indexConfigFile = "readonlyrest_index.yml"

        val mockedIndexJsonContentManager = mock[IndexJsonContentManager]
        mockIndexJsonContentManagerSourceOfCall(mockedIndexJsonContentManager, resourcesPath + indexConfigFile)

        val result = readonlyRestBoot(mock[CoreFactory])
          .start(
            getResourcePath(resourcesPath),
            mock[AuditSink],
            mockedIndexJsonContentManager
          )
          .runSyncUnsafe()

        inside(result) { case Left(failure) =>
<<<<<<< HEAD
          failure.message should startWith ("Config file content is malformed.")
=======
          failure.message should startWith ("Settings file content is malformed.")
>>>>>>> fc423f37
        }
      }
      "index config cannot be loaded" in {
        val resourcesPath = "/boot_tests/bad_index_config/"
        val indexConfigFile = "readonlyrest_index.yml"

        val mockedIndexJsonContentManager = mock[IndexJsonContentManager]
        mockIndexJsonContentManagerSourceOfCall(mockedIndexJsonContentManager, resourcesPath + indexConfigFile)

        val coreFactory = mockFailedCoreFactory(mock[CoreFactory], resourcesPath + indexConfigFile)

        val result = readonlyRestBoot(coreFactory)
          .start(
            getResourcePath(resourcesPath),
            mock[AuditSink],
            mockedIndexJsonContentManager
          )
          .runSyncUnsafe()

        inside(result) { case Left(failure) =>
          failure.message shouldBe "Errors:\nfailed"
        }
      }
    }
  }

  "A ReadonlyREST ES API SSL settings" should {
    "be loaded from elasticsearch config file" in {
      val ssl = RorSsl.load(getResourcePath("/boot_tests/es_api_ssl_settings_in_elasticsearch_config/")).runSyncUnsafe().right.get
      inside(ssl.externalSsl) { case Some(SslConfiguration(file, Some(keystorePassword), Some(keyPass), None, allowedProtocols, allowedCiphers, false)) =>
        file.getName should be("keystore.jks")
        keystorePassword should be(KeystorePassword("readonlyrest1"))
        keyPass should be(KeyPass("readonlyrest2"))
        allowedProtocols should be(Set.empty)
        allowedCiphers should be(Set.empty)
      }
      ssl.interNodeSsl should be(None)
    }
    "be loaded from readonlyrest config file" when {
      "elasticsearch config file doesn't contain ROR ssl section" in {
        val ssl = RorSsl.load(getResourcePath("/boot_tests/es_api_ssl_settings_in_readonlyrest_config/")).runSyncUnsafe().right.get
        inside(ssl.externalSsl) { case Some(SslConfiguration(file, Some(keystorePassword), Some(keyPass), None, allowedProtocols, allowedCiphers, false)) =>
          file.getName should be("keystore.jks")
          keystorePassword should be(KeystorePassword("readonlyrest1"))
          keyPass should be(KeyPass("readonlyrest2"))
          allowedProtocols should be(Set.empty)
          allowedCiphers should be(Set.empty)
        }
        ssl.interNodeSsl should be(None)
      }
    }
    "be disabled" when {
      "no ssl section is provided" in {
        val ssl = RorSsl.load(getResourcePath("/boot_tests/no_es_api_ssl_settings/")).runSyncUnsafe().right.get
        ssl.externalSsl should be (None)
        ssl.interNodeSsl should be (None)
      }
      "it's disabled by proper settings" in {
        val ssl = RorSsl.load(getResourcePath("/boot_tests/es_api_ssl_settings_disabled/")).runSyncUnsafe().right.get
        ssl.externalSsl should be (None)
        ssl.interNodeSsl should be (None)
      }
    }
    "not be able to load" when {
      "SSL settings are malformed" when {
        "keystore_file entry is missing" in {
          RorSsl.load(getResourcePath("/boot_tests/es_api_ssl_settings_malformed/")).runSyncUnsafe() shouldBe Left{
            RorSsl.MalformedSettings("Invalid ROR SSL configuration")
          }
        }
      }
      "file content is not valid yaml" in {
        val error = RorSsl.load(getResourcePath("/boot_tests/es_api_ssl_settings_file_invalid_yaml/")).runSyncUnsafe().left.get
        error.message should startWith ("Cannot parse file")
      }
    }
  }

  "A ReadonlyREST internode SSL settings" should {
    "be loaded from elasticsearch config file" in {
      val ssl = RorSsl.load(getResourcePath("/boot_tests/internode_ssl_settings_in_elasticsearch_config/")).runSyncUnsafe().right.get
      inside(ssl.interNodeSsl) { case Some(SslConfiguration(file, Some(keystorePassword), Some(keyPass), None, allowedProtocols, allowedCiphers, false)) =>
        file.getName should be("keystore.jks")
        keystorePassword should be(KeystorePassword("readonlyrest1"))
        keyPass should be(KeyPass("readonlyrest2"))
        allowedProtocols should be(Set.empty)
        allowedCiphers should be(Set.empty)
      }
      ssl.externalSsl should be(None)
    }
    "be loaded from readonlyrest config file" when {
      "elasticsearch config file doesn't contain ROR ssl section" in {
        val ssl = RorSsl.load(getResourcePath("/boot_tests/internode_ssl_settings_in_readonlyrest_config/")).runSyncUnsafe().right.get
        inside(ssl.interNodeSsl) { case Some(SslConfiguration(file, Some(keystorePassword), Some(keyPass), None, allowedProtocols, allowedCiphers, false)) =>
          file.getName should be("keystore.jks")
          keystorePassword should be(KeystorePassword("readonlyrest1"))
          keyPass should be(KeyPass("readonlyrest2"))
          allowedProtocols should be(Set.empty)
          allowedCiphers should be(Set.empty)
        }
        ssl.externalSsl should be(None)
      }
    }
    "be disabled" when {
      "no ssl section is provided" in {
        val ssl = RorSsl.load(getResourcePath("/boot_tests/no_internode_ssl_settings/")).runSyncUnsafe().right.get
        ssl.externalSsl should be (None)
        ssl.interNodeSsl should be (None)
      }
      "it's disabled by proper settings" in {
        val ssl = RorSsl.load(getResourcePath("/boot_tests/internode_ssl_settings_disabled/")).runSyncUnsafe().right.get
        ssl.externalSsl should be (None)
        ssl.interNodeSsl should be (None)
      }
    }
    "not be able to load" when {
      "SSL settings are malformed" when {
        "keystore_file entry is missing" in {
          RorSsl.load(getResourcePath("/boot_tests/internode_ssl_settings_malformed/")).runSyncUnsafe() shouldBe Left {
            RorSsl.MalformedSettings("Invalid ROR SSL configuration")
          }
        }
      }
    }
  }

  private def readonlyRestBoot(factory: CoreFactory) = {
    new ReadonlyRest {
      override implicit protected val clock: Clock = Clock.systemUTC()
      override protected val envVarsProvider: EnvVarsProvider = OsEnvVarsProvider
      override protected def coreFactory: CoreFactory = factory
    }
  }

  private def mockIndexJsonContentManagerSourceOfCall(mockedManager: IndexJsonContentManager, resourceFileName: String) = {
    (mockedManager.sourceOf _)
      .expects(".readonlyrest", "settings", "1")
      .once()
      .returns(Task.now(Right(
        Map("settings" -> getResourceContent(resourceFileName).asInstanceOf[Any]).asJava
      )))
    mockedManager
  }

  private def mockCoreFactory(mockedCoreFactory: CoreFactory,
                               resourceFileName: String,
                               aclStaticContext: AclStaticContext = mock[AclStaticContext]) = {
    (mockedCoreFactory.createCoreFrom _)
      .expects(where {
        (config: RawRorConfig, _) => config == rorConfigFromResource(resourceFileName)
      })
      .once()
      .returns(Task.now(Right(CoreSettings(mock[Acl], aclStaticContext, None))))
    mockedCoreFactory
  }

  private def mockFailedCoreFactory(mockedCoreFactory: CoreFactory,
                                    resourceFileName: String) = {
    (mockedCoreFactory.createCoreFrom _)
      .expects(where {
        (config: RawRorConfig, _) => config == rorConfigFromResource(resourceFileName)
      })
      .once()
      .returns(Task.now(Left(NonEmptyList.one(AclCreationError.GeneralReadonlyrestSettingsError(Message("failed"))))))
    mockedCoreFactory
  }

}<|MERGE_RESOLUTION|>--- conflicted
+++ resolved
@@ -178,11 +178,7 @@
           .runSyncUnsafe()
 
         inside(result) { case Left(failure) =>
-<<<<<<< HEAD
-          failure.message should startWith ("Config file is malformed:")
-=======
           failure.message should startWith ("Settings file is malformed:")
->>>>>>> fc423f37
         }
       }
       "force load from file is set and config cannot be loaded" in {
@@ -216,11 +212,7 @@
           .runSyncUnsafe()
 
         inside(result) { case Left(failure) =>
-<<<<<<< HEAD
-          failure.message should startWith ("Config file content is malformed.")
-=======
           failure.message should startWith ("Settings file content is malformed.")
->>>>>>> fc423f37
         }
       }
       "index config doesn't exist and file config cannot be loaded" in {
@@ -260,11 +252,7 @@
           .runSyncUnsafe()
 
         inside(result) { case Left(failure) =>
-<<<<<<< HEAD
-          failure.message should startWith ("Config file content is malformed.")
-=======
           failure.message should startWith ("Settings file content is malformed.")
->>>>>>> fc423f37
         }
       }
       "index config cannot be loaded" in {
