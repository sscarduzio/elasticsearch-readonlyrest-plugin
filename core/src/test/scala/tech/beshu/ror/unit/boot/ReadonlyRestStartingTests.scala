/*
 *    This file is part of ReadonlyREST.
 *
 *    ReadonlyREST is free software: you can redistribute it and/or modify
 *    it under the terms of the GNU General Public License as published by
 *    the Free Software Foundation, either version 3 of the License, or
 *    (at your option) any later version.
 *
 *    ReadonlyREST is distributed in the hope that it will be useful,
 *    but WITHOUT ANY WARRANTY; without even the implied warranty of
 *    MERCHANTABILITY or FITNESS FOR A PARTICULAR PURPOSE.  See the
 *    GNU General Public License for more details.
 *
 *    You should have received a copy of the GNU General Public License
 *    along with ReadonlyREST.  If not, see http://www.gnu.org/licenses/
 */
package tech.beshu.ror.unit.boot

import java.time.Clock

import cats.data.NonEmptyList
import cats.implicits._
import monix.eval.Task
import monix.execution.Scheduler.Implicits.global
import org.scalamock.scalatest.MockFactory
import org.scalatest.Matchers._
import org.scalatest.concurrent.Eventually
import org.scalatest.time.{Millis, Seconds, Span}
import org.scalatest.{Inside, WordSpec}
import tech.beshu.ror.accesscontrol.factory.RawRorConfigBasedCoreFactory.AclCreationError
import tech.beshu.ror.accesscontrol.factory.RawRorConfigBasedCoreFactory.AclCreationError.Reason.Message
import tech.beshu.ror.accesscontrol.factory.{CoreFactory, CoreSettings}
import tech.beshu.ror.accesscontrol.{AccessControl, AccessControlStaticContext, DisabledAccessControlStaticContext$}
import tech.beshu.ror.boot.ReadonlyRest
import tech.beshu.ror.configuration.SslConfiguration.{KeyPass, KeystorePassword}
import tech.beshu.ror.configuration.{RawRorConfig, RorSsl, SslConfiguration}
import tech.beshu.ror.es.IndexJsonContentManager.{CannotReachContentSource, ContentNotFound, WriteError}
import tech.beshu.ror.es.{AuditSink, IndexJsonContentManager}
import tech.beshu.ror.providers.{EnvVarsProvider, OsEnvVarsProvider, PropertiesProvider}
import tech.beshu.ror.unit.utils.TestsPropertiesProvider
import tech.beshu.ror.utils.TestsUtils.{getResourceContent, getResourcePath, rorConfigFromResource}

import scala.collection.JavaConverters._
import scala.concurrent.duration._
import scala.language.postfixOps

class ReadonlyRestStartingTests extends WordSpec with Inside with MockFactory with Eventually {

  implicit override val patienceConfig: PatienceConfig =
    PatienceConfig(timeout = scaled(Span(15, Seconds)), interval = scaled(Span(100, Millis)))

  "A ReadonlyREST core" should {
    "be loaded from file" when {
      "index is not available but file config is provided" in {
        val mockedIndexJsonContentManager = mock[IndexJsonContentManager]
        (mockedIndexJsonContentManager.sourceOf _)
          .expects(".readonlyrest", "settings", "1")
          .once()
          .returns(Task.now(Left(CannotReachContentSource)))

        val coreFactory = mockCoreFactory(mock[CoreFactory], "/boot_tests/no_index_config_file_config_provided/readonlyrest.yml")

        val result = readonlyRestBoot(coreFactory)
          .start(
            getResourcePath("/boot_tests/no_index_config_file_config_provided/"),
            mock[AuditSink],
            mockedIndexJsonContentManager
          )
          .runSyncUnsafe()

        inside(result) { case Right(instance) =>
          eventually {
            instance.engine.isDefined should be(true)
            instance.engine.get.context
          }
        }
      }
      "file loading is forced in elasticsearch.yml" in {
        val coreFactory = mockCoreFactory(mock[CoreFactory], "/boot_tests/forced_file_loading/readonlyrest.yml")

        val result = readonlyRestBoot(coreFactory)
          .start(
            getResourcePath("/boot_tests/forced_file_loading/"),
            mock[AuditSink],
            mock[IndexJsonContentManager]
          )
          .runSyncUnsafe()

        inside(result) { case Right(instance) =>
          instance.engine.isDefined should be(true)
        }
      }
    }
    "be loaded from index" when {
      "index is available and file config is provided" in {
        val resourcesPath = "/boot_tests/index_config_available_file_config_provided/"
        val indexConfigFile = "readonlyrest_index.yml"

        val mockedIndexJsonContentManager = mock[IndexJsonContentManager]
        mockIndexJsonContentManagerSourceOfCall(mockedIndexJsonContentManager, resourcesPath + indexConfigFile)

        val coreFactory = mockCoreFactory(mock[CoreFactory], resourcesPath + indexConfigFile)

        val result = readonlyRestBoot(coreFactory)
          .start(
            getResourcePath(resourcesPath),
            mock[AuditSink],
            mockedIndexJsonContentManager
          )
          .runSyncUnsafe()

        inside(result) { case Right(instance) =>
          eventually {
            instance.engine.isDefined should be(true)
          }
        }
      }
      "index is available and file config is not provided" in {
        val resourcesPath = "/boot_tests/index_config_available_file_config_not_provided/"
        val indexConfigFile = "readonlyrest_index.yml"

        val mockedIndexJsonContentManager = mock[IndexJsonContentManager]
        mockIndexJsonContentManagerSourceOfCall(mockedIndexJsonContentManager, resourcesPath + indexConfigFile)

        val coreFactory = mockCoreFactory(mock[CoreFactory], resourcesPath + indexConfigFile)

        val result = readonlyRestBoot(coreFactory)
          .start(
            getResourcePath(resourcesPath),
            mock[AuditSink],
            mockedIndexJsonContentManager
          )
          .runSyncUnsafe()

        inside(result) { case Right(instance) =>
          eventually {
            instance.engine.isDefined should be(true)
          }
        }
      }
    }
    "be able to be reloaded" when {
      "new config is different than old one" in {
        val resourcesPath = "/boot_tests/config_reloading/"
        val initialIndexConfigFile = "readonlyrest_initial.yml"
        val newIndexConfigFile = "readonlyrest_first.yml"

        val mockedIndexJsonContentManager = mock[IndexJsonContentManager]
        mockIndexJsonContentManagerSourceOfCall(mockedIndexJsonContentManager, resourcesPath + initialIndexConfigFile)

        val coreFactory = mock[CoreFactory]
        mockCoreFactory(coreFactory, resourcesPath + initialIndexConfigFile)
        mockCoreFactory(coreFactory, resourcesPath + newIndexConfigFile)
        mockIndexJsonContentManagerSaveCall(mockedIndexJsonContentManager, resourcesPath + newIndexConfigFile)

        val result = readonlyRestBoot(coreFactory, refreshInterval = Some(0 seconds))
          .start(
            getResourcePath(resourcesPath),
            mock[AuditSink],
            mockedIndexJsonContentManager
          )
          .runSyncUnsafe()

        inside(result) { case Right(instance) =>
          eventually {
            instance.engine.isDefined should be(true)
          }
          val oldEngine = instance.engine.get
          val reload1Result = instance
            .forceReloadAndSave(rorConfigFromResource(resourcesPath + newIndexConfigFile))
            .runSyncUnsafe()
          reload1Result should be(Right(()))

          assert(oldEngine != instance.engine.get, "Engine was not reloaded")
        }
      }
      "two parallel force reloads are invoked" in {
        val resourcesPath = "/boot_tests/config_reloading/"
        val initialIndexConfigFile = "readonlyrest_initial.yml"
        val firstNewIndexConfigFile = "readonlyrest_first.yml"
        val secondNewIndexConfigFile = "readonlyrest_second.yml"

        val mockedIndexJsonContentManager = mock[IndexJsonContentManager]
        mockIndexJsonContentManagerSourceOfCall(mockedIndexJsonContentManager, resourcesPath + initialIndexConfigFile)

        val coreFactory = mock[CoreFactory]
        mockCoreFactory(coreFactory, resourcesPath + initialIndexConfigFile)
        mockCoreFactory(coreFactory, resourcesPath + firstNewIndexConfigFile)
        mockCoreFactory(coreFactory, resourcesPath + secondNewIndexConfigFile,
          createCoreResult =
            Task.sleep(100 millis).map(_ => Right(CoreSettings(mock[AccessControl], mock[AccessControlStaticContext], None))) // very long creation
        )
        mockIndexJsonContentManagerSaveCall(
          mockedIndexJsonContentManager,
          resourcesPath + firstNewIndexConfigFile,
          Task.sleep(500 millis).map(_ => Right(())) // very long saving
        )

        val result = readonlyRestBoot(coreFactory, refreshInterval = Some(0 seconds))
          .start(
            getResourcePath(resourcesPath),
            mock[AuditSink],
            mockedIndexJsonContentManager
          )
          .runSyncUnsafe()

        inside(result) { case Right(instance) =>
          eventually {
            instance.engine.isDefined should be(true)
          }

          val results = Task
            .gather(List(
              instance
                .forceReloadAndSave(rorConfigFromResource(resourcesPath + firstNewIndexConfigFile))
                .map { result =>
                  // schedule after first finish
                  mockIndexJsonContentManagerSaveCall(mockedIndexJsonContentManager, resourcesPath + secondNewIndexConfigFile)
                  result
                },
              Task
                .sleep(200 millis)
                .flatMap { _ =>
                  instance.forceReloadAndSave(rorConfigFromResource(resourcesPath + secondNewIndexConfigFile))
                }
            ))
            .runSyncUnsafe()
            .sequence

          results should be (Right(List((), ())))
        }
      }
    }
    "be reloaded if index config changes" in {
      val resourcesPath = "/boot_tests/index_config_reloading/"
      val originIndexConfigFile = "readonlyrest.yml"
      val updatedIndexConfigFile = "updated_readonlyrest.yml"

      val mockedIndexJsonContentManager = mock[IndexJsonContentManager]
      mockIndexJsonContentManagerSourceOfCall(mockedIndexJsonContentManager, resourcesPath + originIndexConfigFile)
      mockIndexJsonContentManagerSourceOfCall(mockedIndexJsonContentManager, resourcesPath + updatedIndexConfigFile)

      val coreFactory = mock[CoreFactory]
      mockCoreFactory(coreFactory, resourcesPath + originIndexConfigFile, DisabledAccessControlStaticContext$)
      mockCoreFactory(coreFactory, resourcesPath + updatedIndexConfigFile)

      val result = readonlyRestBoot(coreFactory)
        .start(
          getResourcePath(resourcesPath),
          mock[AuditSink],
          mockedIndexJsonContentManager
        )
        .runSyncUnsafe()

      inside(result) { case Right(instance) =>
        eventually {
          instance.engine.isDefined should be(true)
          instance.engine.get.context should be (DisabledAccessControlStaticContext$)
        }
        eventually {
          instance.engine.isDefined should be(true)
          instance.engine.get.context should not be DisabledAccessControlStaticContext$
        }
      }
    }
    "failed to load" when {
      "force load from file is set and config is malformed" in {
        val result = readonlyRestBoot(mock[CoreFactory])
          .start(
            getResourcePath("/boot_tests/forced_file_loading_malformed_config/"),
            mock[AuditSink],
            mock[IndexJsonContentManager]
          )
          .runSyncUnsafe()

        inside(result) { case Left(failure) =>
          failure.message should startWith ("Settings file is malformed:")
        }
      }
      "force load from file is set and config cannot be loaded" in {
        val coreFactory = mockFailedCoreFactory(mock[CoreFactory], "/boot_tests/forced_file_loading_bad_config/readonlyrest.yml")

        val result = readonlyRestBoot(coreFactory)
          .start(
            getResourcePath("/boot_tests/forced_file_loading_bad_config/"),
            mock[AuditSink],
            mock[IndexJsonContentManager]
          )
          .runSyncUnsafe()

        inside(result) { case Left(failure) =>
          failure.message shouldBe "Errors:\nfailed"
        }
      }
      "index config doesn't exist and file config is malformed" in {
        val mockedIndexJsonContentManager = mock[IndexJsonContentManager]
        (mockedIndexJsonContentManager.sourceOf _)
          .expects(".readonlyrest", "settings", "1")
          .once()
          .returns(Task.now(Left(ContentNotFound)))

        val result = readonlyRestBoot(mock[CoreFactory])
          .start(
            getResourcePath("/boot_tests/index_config_not_exists_malformed_file_config/"),
            mock[AuditSink],
            mockedIndexJsonContentManager
          )
          .runSyncUnsafe()

        inside(result) { case Left(failure) =>
          failure.message should startWith ("Settings file content is malformed.")
        }
      }
      "index config doesn't exist and file config cannot be loaded" in {
        val mockedIndexJsonContentManager = mock[IndexJsonContentManager]
        (mockedIndexJsonContentManager.sourceOf _)
          .expects(".readonlyrest", "settings", "1")
          .once()
          .returns(Task.now(Left(ContentNotFound)))

        val coreFactory = mockFailedCoreFactory(mock[CoreFactory], "/boot_tests/index_config_not_exists_bad_file_config/readonlyrest.yml")

        val result = readonlyRestBoot(coreFactory)
          .start(
            getResourcePath("/boot_tests/index_config_not_exists_bad_file_config/"),
            mock[AuditSink],
            mockedIndexJsonContentManager
          )
          .runSyncUnsafe()

        inside(result) { case Left(failure) =>
          failure.message shouldBe "Errors:\nfailed"
        }
      }
      "index config is malformed" in {
        val resourcesPath = "/boot_tests/malformed_index_config/"
        val indexConfigFile = "readonlyrest_index.yml"

        val mockedIndexJsonContentManager = mock[IndexJsonContentManager]
        mockIndexJsonContentManagerSourceOfCall(mockedIndexJsonContentManager, resourcesPath + indexConfigFile)

        val result = readonlyRestBoot(mock[CoreFactory])
          .start(
            getResourcePath(resourcesPath),
            mock[AuditSink],
            mockedIndexJsonContentManager
          )
          .runSyncUnsafe()

        inside(result) { case Left(failure) =>
          failure.message should startWith ("Settings file content is malformed.")
        }
      }
      "index config cannot be loaded" in {
        val resourcesPath = "/boot_tests/bad_index_config/"
        val indexConfigFile = "readonlyrest_index.yml"

        val mockedIndexJsonContentManager = mock[IndexJsonContentManager]
        mockIndexJsonContentManagerSourceOfCall(mockedIndexJsonContentManager, resourcesPath + indexConfigFile)

        val coreFactory = mockFailedCoreFactory(mock[CoreFactory], resourcesPath + indexConfigFile)

        val result = readonlyRestBoot(coreFactory)
          .start(
            getResourcePath(resourcesPath),
            mock[AuditSink],
            mockedIndexJsonContentManager
          )
          .runSyncUnsafe()

        inside(result) { case Left(failure) =>
          failure.message shouldBe "Errors:\nfailed"
        }
      }
    }
  }

  "A ReadonlyREST ES API SSL settings" should {
    "be loaded from elasticsearch config file" in {
      val ssl = RorSsl.load(getResourcePath("/boot_tests/es_api_ssl_settings_in_elasticsearch_config/")).runSyncUnsafe().right.get
      inside(ssl.externalSsl) { case Some(SslConfiguration(file, Some(keystorePassword), Some(keyPass), None, allowedProtocols, allowedCiphers, false)) =>
        file.getName should be("keystore.jks")
        keystorePassword should be(KeystorePassword("readonlyrest1"))
        keyPass should be(KeyPass("readonlyrest2"))
        allowedProtocols should be(Set.empty)
        allowedCiphers should be(Set.empty)
      }
      ssl.interNodeSsl should be(None)
    }
    "be loaded from readonlyrest config file" when {
      "elasticsearch config file doesn't contain ROR ssl section" in {
        val ssl = RorSsl.load(getResourcePath("/boot_tests/es_api_ssl_settings_in_readonlyrest_config/")).runSyncUnsafe().right.get
        inside(ssl.externalSsl) { case Some(SslConfiguration(file, Some(keystorePassword), Some(keyPass), None, allowedProtocols, allowedCiphers, false)) =>
          file.getName should be("keystore.jks")
          keystorePassword should be(KeystorePassword("readonlyrest1"))
          keyPass should be(KeyPass("readonlyrest2"))
          allowedProtocols should be(Set.empty)
          allowedCiphers should be(Set.empty)
        }
        ssl.interNodeSsl should be(None)
      }
    }
    "be disabled" when {
      "no ssl section is provided" in {
        val ssl = RorSsl.load(getResourcePath("/boot_tests/no_es_api_ssl_settings/")).runSyncUnsafe().right.get
        ssl.externalSsl should be (None)
        ssl.interNodeSsl should be (None)
      }
      "it's disabled by proper settings" in {
        val ssl = RorSsl.load(getResourcePath("/boot_tests/es_api_ssl_settings_disabled/")).runSyncUnsafe().right.get
        ssl.externalSsl should be (None)
        ssl.interNodeSsl should be (None)
      }
    }
    "not be able to load" when {
      "SSL settings are malformed" when {
        "keystore_file entry is missing" in {
          RorSsl.load(getResourcePath("/boot_tests/es_api_ssl_settings_malformed/")).runSyncUnsafe() shouldBe Left{
            RorSsl.MalformedSettings("Invalid ROR SSL configuration")
          }
        }
      }
      "file content is not valid yaml" in {
        val error = RorSsl.load(getResourcePath("/boot_tests/es_api_ssl_settings_file_invalid_yaml/")).runSyncUnsafe().left.get
        error.message should startWith ("Cannot parse file")
      }
    }
  }

  "A ReadonlyREST internode SSL settings" should {
    "be loaded from elasticsearch config file" in {
      val ssl = RorSsl.load(getResourcePath("/boot_tests/internode_ssl_settings_in_elasticsearch_config/")).runSyncUnsafe().right.get
      inside(ssl.interNodeSsl) { case Some(SslConfiguration(file, Some(keystorePassword), Some(keyPass), None, allowedProtocols, allowedCiphers, false)) =>
        file.getName should be("keystore.jks")
        keystorePassword should be(KeystorePassword("readonlyrest1"))
        keyPass should be(KeyPass("readonlyrest2"))
        allowedProtocols should be(Set.empty)
        allowedCiphers should be(Set.empty)
      }
      ssl.externalSsl should be(None)
    }
    "be loaded from readonlyrest config file" when {
      "elasticsearch config file doesn't contain ROR ssl section" in {
        val ssl = RorSsl.load(getResourcePath("/boot_tests/internode_ssl_settings_in_readonlyrest_config/")).runSyncUnsafe().right.get
        inside(ssl.interNodeSsl) { case Some(SslConfiguration(file, Some(keystorePassword), Some(keyPass), None, allowedProtocols, allowedCiphers, false)) =>
          file.getName should be("keystore.jks")
          keystorePassword should be(KeystorePassword("readonlyrest1"))
          keyPass should be(KeyPass("readonlyrest2"))
          allowedProtocols should be(Set.empty)
          allowedCiphers should be(Set.empty)
        }
        ssl.externalSsl should be(None)
      }
    }
    "be disabled" when {
      "no ssl section is provided" in {
        val ssl = RorSsl.load(getResourcePath("/boot_tests/no_internode_ssl_settings/")).runSyncUnsafe().right.get
        ssl.externalSsl should be (None)
        ssl.interNodeSsl should be (None)
      }
      "it's disabled by proper settings" in {
        val ssl = RorSsl.load(getResourcePath("/boot_tests/internode_ssl_settings_disabled/")).runSyncUnsafe().right.get
        ssl.externalSsl should be (None)
        ssl.interNodeSsl should be (None)
      }
    }
    "not be able to load" when {
      "SSL settings are malformed" when {
        "keystore_file entry is missing" in {
          RorSsl.load(getResourcePath("/boot_tests/internode_ssl_settings_malformed/")).runSyncUnsafe() shouldBe Left {
            RorSsl.MalformedSettings("Invalid ROR SSL configuration")
          }
        }
      }
    }
  }

  private def readonlyRestBoot(factory: CoreFactory,
                               refreshInterval: Option[FiniteDuration] = None) = {
    new ReadonlyRest {
      override implicit protected val clock: Clock = Clock.systemUTC()
      override protected val envVarsProvider: EnvVarsProvider = OsEnvVarsProvider
      override protected def coreFactory: CoreFactory = factory
      override implicit protected def propertiesProvider: PropertiesProvider =
        TestsPropertiesProvider.usingMap(
          refreshInterval match {
            case Some(interval) => Map("com.readonlyrest.settings.refresh.interval" -> interval.toSeconds.toString)
            case None => Map.empty
          }
        )
    }
  }

  private def mockIndexJsonContentManagerSourceOfCall(mockedManager: IndexJsonContentManager, resourceFileName: String) = {
    (mockedManager.sourceOf _)
      .expects(".readonlyrest", "settings", "1")
      .once()
      .returns(Task.now(Right(
        Map("settings" -> getResourceContent(resourceFileName).asInstanceOf[Any]).asJava
      )))
    mockedManager
  }

  private def mockIndexJsonContentManagerSaveCall(mockedManager: IndexJsonContentManager,
                                                  resourceFileName: String,
                                                  saveResult: Task[Either[WriteError, Unit]] = Task.now(Right(()))) = {
    (mockedManager.saveContent _)
      .expects(".readonlyrest", "settings", "1", Map("settings" -> getResourceContent(resourceFileName)).asJava)
      .once()
      .returns(saveResult)
    mockedManager
  }

  private def mockCoreFactory(mockedCoreFactory: CoreFactory,
<<<<<<< HEAD
                               resourceFileName: String,
                               aclStaticContext: AccessControlStaticContext = mockAccessControlStaticContext) = {
=======
                              resourceFileName: String,
                              aclStaticContext: AccessControlStaticContext = mock[AccessControlStaticContext]) = {
>>>>>>> 63b8edb0
    (mockedCoreFactory.createCoreFrom _)
      .expects(where {
        (config: RawRorConfig, _) => config == rorConfigFromResource(resourceFileName)
      })
      .once()
      .returns(Task.now(Right(CoreSettings(mock[AccessControl], aclStaticContext, None))))
    mockedCoreFactory
  }

<<<<<<< HEAD
  private def mockAccessControlStaticContext = {
    val mockedContext = mock[AccessControlStaticContext]
    (mockedContext.obfuscatedHeaders _)
      .expects()
      .once()
      .returns(Set.empty)
    mockedContext
=======
  private def mockCoreFactory(mockedCoreFactory: CoreFactory,
                              resourceFileName: String,
                              createCoreResult: Task[Either[NonEmptyList[AclCreationError], CoreSettings]]) = {
    (mockedCoreFactory.createCoreFrom _)
      .expects(where {
        (config: RawRorConfig, _) => config == rorConfigFromResource(resourceFileName)
      })
      .once()
      .returns(createCoreResult)
    mockedCoreFactory
>>>>>>> 63b8edb0
  }

  private def mockFailedCoreFactory(mockedCoreFactory: CoreFactory,
                                    resourceFileName: String) = {
    (mockedCoreFactory.createCoreFrom _)
      .expects(where {
        (config: RawRorConfig, _) => config == rorConfigFromResource(resourceFileName)
      })
      .once()
      .returns(Task.now(Left(NonEmptyList.one(AclCreationError.GeneralReadonlyrestSettingsError(Message("failed"))))))
    mockedCoreFactory
  }

}<|MERGE_RESOLUTION|>--- conflicted
+++ resolved
@@ -188,7 +188,7 @@
         mockCoreFactory(coreFactory, resourcesPath + firstNewIndexConfigFile)
         mockCoreFactory(coreFactory, resourcesPath + secondNewIndexConfigFile,
           createCoreResult =
-            Task.sleep(100 millis).map(_ => Right(CoreSettings(mock[AccessControl], mock[AccessControlStaticContext], None))) // very long creation
+            Task.sleep(100 millis).map(_ => Right(CoreSettings(mock[AccessControl], mockAccessControlStaticContext, None))) // very long creation
         )
         mockIndexJsonContentManagerSaveCall(
           mockedIndexJsonContentManager,
@@ -512,13 +512,8 @@
   }
 
   private def mockCoreFactory(mockedCoreFactory: CoreFactory,
-<<<<<<< HEAD
                                resourceFileName: String,
                                aclStaticContext: AccessControlStaticContext = mockAccessControlStaticContext) = {
-=======
-                              resourceFileName: String,
-                              aclStaticContext: AccessControlStaticContext = mock[AccessControlStaticContext]) = {
->>>>>>> 63b8edb0
     (mockedCoreFactory.createCoreFrom _)
       .expects(where {
         (config: RawRorConfig, _) => config == rorConfigFromResource(resourceFileName)
@@ -528,7 +523,6 @@
     mockedCoreFactory
   }
 
-<<<<<<< HEAD
   private def mockAccessControlStaticContext = {
     val mockedContext = mock[AccessControlStaticContext]
     (mockedContext.obfuscatedHeaders _)
@@ -536,7 +530,7 @@
       .once()
       .returns(Set.empty)
     mockedContext
-=======
+  }
   private def mockCoreFactory(mockedCoreFactory: CoreFactory,
                               resourceFileName: String,
                               createCoreResult: Task[Either[NonEmptyList[AclCreationError], CoreSettings]]) = {
@@ -547,7 +541,6 @@
       .once()
       .returns(createCoreResult)
     mockedCoreFactory
->>>>>>> 63b8edb0
   }
 
   private def mockFailedCoreFactory(mockedCoreFactory: CoreFactory,
