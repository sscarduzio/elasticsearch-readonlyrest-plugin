--- conflicted
+++ resolved
@@ -1422,14 +1422,9 @@
     ReadonlyRest.create(
       factory,
       indexJsonContentService,
-<<<<<<< HEAD
-      _ => mock[AuditSinkService],
-      EsEnv(getResourcePath(configPath), getResourcePath(configPath)),
+      auditSinkServiceCreator,
+      EsEnv(getResourcePath(configPath), getResourcePath(configPath), defaultEsVersionForTests),
       testEsNodeConfig,
-=======
-      auditSinkServiceCreator,
-      EsEnv(getResourcePath(configPath), getResourcePath(configPath), defaultEsVersionForTests)
->>>>>>> 65c99ef4
     )
   }
 
