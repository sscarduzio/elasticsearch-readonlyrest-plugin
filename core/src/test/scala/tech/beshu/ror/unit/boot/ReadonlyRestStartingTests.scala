/*
 *    This file is part of ReadonlyREST.
 *
 *    ReadonlyREST is free software: you can redistribute it and/or modify
 *    it under the terms of the GNU General Public License as published by
 *    the Free Software Foundation, either version 3 of the License, or
 *    (at your option) any later version.
 *
 *    ReadonlyREST is distributed in the hope that it will be useful,
 *    but WITHOUT ANY WARRANTY; without even the implied warranty of
 *    MERCHANTABILITY or FITNESS FOR A PARTICULAR PURPOSE.  See the
 *    GNU General Public License for more details.
 *
 *    You should have received a copy of the GNU General Public License
 *    along with ReadonlyREST.  If not, see http://www.gnu.org/licenses/
 */
package tech.beshu.ror.unit.boot

import java.time.Clock

import cats.data.NonEmptyList
import cats.implicits._
import monix.eval.Task
import monix.execution.Scheduler.Implicits.global
import org.scalamock.scalatest.MockFactory
import org.scalatest.Matchers._
import org.scalatest.concurrent.Eventually
import org.scalatest.time.{Millis, Seconds, Span}
import org.scalatest.{Inside, WordSpec}
<<<<<<< HEAD
import tech.beshu.ror.accesscontrol.blocks.definitions.ldap.implementations.UnboundidLdapConnectionPoolProvider
=======
import tech.beshu.ror.accesscontrol.domain.IndexName
>>>>>>> f06db44b
import tech.beshu.ror.accesscontrol.factory.RawRorConfigBasedCoreFactory.AclCreationError
import tech.beshu.ror.accesscontrol.factory.RawRorConfigBasedCoreFactory.AclCreationError.Reason.Message
import tech.beshu.ror.accesscontrol.factory.{CoreFactory, CoreSettings}
import tech.beshu.ror.accesscontrol.{AccessControl, AccessControlStaticContext, DisabledAccessControlStaticContext$}
import tech.beshu.ror.boot.ReadonlyRest
import tech.beshu.ror.configuration.SslConfiguration.{ExternalSslConfiguration, InternodeSslConfiguration, KeyPass, KeystorePassword, TruststorePassword}
import tech.beshu.ror.configuration.{MalformedSettings, RawRorConfig, RorSsl}
import tech.beshu.ror.es.IndexJsonContentManager.{CannotReachContentSource, ContentNotFound, WriteError}
import tech.beshu.ror.es.{AuditSink, IndexJsonContentManager}
import tech.beshu.ror.mocks.MockLdapConnectionPoolProvider
import tech.beshu.ror.providers.{EnvVarsProvider, OsEnvVarsProvider, PropertiesProvider}
import tech.beshu.ror.utils.TestsPropertiesProvider
import tech.beshu.ror.utils.TestsUtils.{StringOps, getResourceContent, getResourcePath, rorConfigFromResource}

import scala.collection.JavaConverters._
import scala.concurrent.duration._
import scala.language.postfixOps

class ReadonlyRestStartingTests extends WordSpec with Inside with MockFactory with Eventually {

  implicit override val patienceConfig: PatienceConfig =
    PatienceConfig(timeout = scaled(Span(15, Seconds)), interval = scaled(Span(100, Millis)))

  "A ReadonlyREST core" should {
    "be loaded from file" when {
      "index is not available but file config is provided" in {
        val mockedIndexJsonContentManager = mock[IndexJsonContentManager]
        (mockedIndexJsonContentManager.sourceOf _)
          .expects(IndexName(".readonlyrest".nonempty), "settings", "1")
          .repeated(5)
          .returns(Task.now(Left(CannotReachContentSource)))

        val coreFactory = mockCoreFactory(mock[CoreFactory], "/boot_tests/no_index_config_file_config_provided/readonlyrest.yml")

        val result = readonlyRestBoot(coreFactory)
          .start(
            getResourcePath("/boot_tests/no_index_config_file_config_provided/"),
            mock[AuditSink],
            mockedIndexJsonContentManager
          )
          .runSyncUnsafe()

        inside(result) { case Right(instance) =>
          eventually {
            instance.engine.isDefined should be(true)
            instance.engine.get.context
          }
        }
      }
      "file loading is forced in elasticsearch.yml" in {
        val coreFactory = mockCoreFactory(mock[CoreFactory], "/boot_tests/forced_file_loading/readonlyrest.yml")

        val result = readonlyRestBoot(coreFactory)
          .start(
            getResourcePath("/boot_tests/forced_file_loading/"),
            mock[AuditSink],
            mock[IndexJsonContentManager]
          )
          .runSyncUnsafe()

        inside(result) { case Right(instance) =>
          instance.engine.isDefined should be(true)
        }
      }
    }
    "be loaded from index" when {
      "index is available and file config is provided" in {
        val resourcesPath = "/boot_tests/index_config_available_file_config_provided/"
        val indexConfigFile = "readonlyrest_index.yml"

        val mockedIndexJsonContentManager = mock[IndexJsonContentManager]
        mockIndexJsonContentManagerSourceOfCall(mockedIndexJsonContentManager, resourcesPath + indexConfigFile)

        val coreFactory = mockCoreFactory(mock[CoreFactory], resourcesPath + indexConfigFile)

        val result = readonlyRestBoot(coreFactory)
          .start(
            getResourcePath(resourcesPath),
            mock[AuditSink],
            mockedIndexJsonContentManager
          )
          .runSyncUnsafe()

        inside(result) { case Right(instance) =>
          eventually {
            instance.engine.isDefined should be(true)
          }
        }
      }
      "index is available and file config is not provided" in {
        val resourcesPath = "/boot_tests/index_config_available_file_config_not_provided/"
        val indexConfigFile = "readonlyrest_index.yml"

        val mockedIndexJsonContentManager = mock[IndexJsonContentManager]
        mockIndexJsonContentManagerSourceOfCall(mockedIndexJsonContentManager, resourcesPath + indexConfigFile)

        val coreFactory = mockCoreFactory(mock[CoreFactory], resourcesPath + indexConfigFile)

        val result = readonlyRestBoot(coreFactory)
          .start(
            getResourcePath(resourcesPath),
            mock[AuditSink],
            mockedIndexJsonContentManager
          )
          .runSyncUnsafe()

        inside(result) { case Right(instance) =>
          eventually {
            instance.engine.isDefined should be(true)
          }
        }
      }
    }
    "be able to be reloaded" when {
      "new config is different than old one" in {
        val resourcesPath = "/boot_tests/config_reloading/"
        val initialIndexConfigFile = "readonlyrest_initial.yml"
        val newIndexConfigFile = "readonlyrest_first.yml"

        val mockedIndexJsonContentManager = mock[IndexJsonContentManager]
        mockIndexJsonContentManagerSourceOfCall(mockedIndexJsonContentManager, resourcesPath + initialIndexConfigFile)

        val coreFactory = mock[CoreFactory]
        mockCoreFactory(coreFactory, resourcesPath + initialIndexConfigFile)
        mockCoreFactory(coreFactory, resourcesPath + newIndexConfigFile)
        mockIndexJsonContentManagerSaveCall(mockedIndexJsonContentManager, resourcesPath + newIndexConfigFile)

        val result = readonlyRestBoot(coreFactory, refreshInterval = Some(0 seconds))
          .start(
            getResourcePath(resourcesPath),
            mock[AuditSink],
            mockedIndexJsonContentManager
          )
          .runSyncUnsafe()

        inside(result) { case Right(instance) =>
          eventually {
            instance.engine.isDefined should be(true)
          }
          val oldEngine = instance.engine.get
          val reload1Result = instance
            .forceReloadAndSave(rorConfigFromResource(resourcesPath + newIndexConfigFile))
            .runSyncUnsafe()
          reload1Result should be(Right(()))

          assert(oldEngine != instance.engine.get, "Engine was not reloaded")
        }
      }
      "two parallel force reloads are invoked" in {
        val resourcesPath = "/boot_tests/config_reloading/"
        val initialIndexConfigFile = "readonlyrest_initial.yml"
        val firstNewIndexConfigFile = "readonlyrest_first.yml"
        val secondNewIndexConfigFile = "readonlyrest_second.yml"

        val mockedIndexJsonContentManager = mock[IndexJsonContentManager]
        mockIndexJsonContentManagerSourceOfCall(mockedIndexJsonContentManager, resourcesPath + initialIndexConfigFile)

        val coreFactory = mock[CoreFactory]
        mockCoreFactory(coreFactory, resourcesPath + initialIndexConfigFile)
        mockCoreFactory(coreFactory, resourcesPath + firstNewIndexConfigFile)
        mockCoreFactory(coreFactory, resourcesPath + secondNewIndexConfigFile,
          createCoreResult =
            Task.sleep(100 millis).map(_ => Right(CoreSettings(mock[AccessControl], mockAccessControlStaticContext, None))) // very long creation
        )
        mockIndexJsonContentManagerSaveCall(
          mockedIndexJsonContentManager,
          resourcesPath + firstNewIndexConfigFile,
          Task.sleep(500 millis).map(_ => Right(())) // very long saving
        )

        val result = readonlyRestBoot(coreFactory, refreshInterval = Some(0 seconds))
          .start(
            getResourcePath(resourcesPath),
            mock[AuditSink],
            mockedIndexJsonContentManager
          )
          .runSyncUnsafe()

        inside(result) { case Right(instance) =>
          eventually {
            instance.engine.isDefined should be(true)
          }

          val results = Task
            .gather(List(
              instance
                .forceReloadAndSave(rorConfigFromResource(resourcesPath + firstNewIndexConfigFile))
                .map { result =>
                  // schedule after first finish
                  mockIndexJsonContentManagerSaveCall(mockedIndexJsonContentManager, resourcesPath + secondNewIndexConfigFile)
                  result
                },
              Task
                .sleep(200 millis)
                .flatMap { _ =>
                  instance.forceReloadAndSave(rorConfigFromResource(resourcesPath + secondNewIndexConfigFile))
                }
            ))
            .runSyncUnsafe()
            .sequence

          results should be (Right(List((), ())))
        }
      }
    }
    "be reloaded if index config changes" in {
      val resourcesPath = "/boot_tests/index_config_reloading/"
      val originIndexConfigFile = "readonlyrest.yml"
      val updatedIndexConfigFile = "updated_readonlyrest.yml"

      val mockedIndexJsonContentManager = mock[IndexJsonContentManager]
      mockIndexJsonContentManagerSourceOfCall(mockedIndexJsonContentManager, resourcesPath + originIndexConfigFile)
      mockIndexJsonContentManagerSourceOfCall(mockedIndexJsonContentManager, resourcesPath + updatedIndexConfigFile)

      val coreFactory = mock[CoreFactory]
      mockCoreFactory(coreFactory, resourcesPath + originIndexConfigFile, DisabledAccessControlStaticContext$)
      mockCoreFactory(coreFactory, resourcesPath + updatedIndexConfigFile)

      val result = readonlyRestBoot(coreFactory)
        .start(
          getResourcePath(resourcesPath),
          mock[AuditSink],
          mockedIndexJsonContentManager
        )
        .runSyncUnsafe()

      inside(result) { case Right(instance) =>
        eventually {
          instance.engine.isDefined should be(true)
          instance.engine.get.context should be (DisabledAccessControlStaticContext$)
        }
        eventually {
          instance.engine.isDefined should be(true)
          instance.engine.get.context should not be DisabledAccessControlStaticContext$
        }
      }
    }
    "failed to load" when {
      "force load from file is set and config is malformed" in {
        val result = readonlyRestBoot(mock[CoreFactory])
          .start(
            getResourcePath("/boot_tests/forced_file_loading_malformed_config/"),
            mock[AuditSink],
            mock[IndexJsonContentManager]
          )
          .runSyncUnsafe()

        inside(result) { case Left(failure) =>
          failure.message should startWith ("Settings file is malformed:")
        }
      }
      "force load from file is set and config cannot be loaded" in {
        val coreFactory = mockFailedCoreFactory(mock[CoreFactory], "/boot_tests/forced_file_loading_bad_config/readonlyrest.yml")

        val result = readonlyRestBoot(coreFactory)
          .start(
            getResourcePath("/boot_tests/forced_file_loading_bad_config/"),
            mock[AuditSink],
            mock[IndexJsonContentManager]
          )
          .runSyncUnsafe()

        inside(result) { case Left(failure) =>
          failure.message shouldBe "Errors:\nfailed"
        }
      }
      "index config doesn't exist and file config is malformed" in {
        val mockedIndexJsonContentManager = mock[IndexJsonContentManager]
        (mockedIndexJsonContentManager.sourceOf _)
          .expects(IndexName(".readonlyrest".nonempty), "settings", "1")
          .repeated(5)
          .returns(Task.now(Left(ContentNotFound)))

        val result = readonlyRestBoot(mock[CoreFactory])
          .start(
            getResourcePath("/boot_tests/index_config_not_exists_malformed_file_config/"),
            mock[AuditSink],
            mockedIndexJsonContentManager
          )
          .runSyncUnsafe()

        inside(result) { case Left(failure) =>
          failure.message should startWith ("Settings file content is malformed.")
        }
      }
      "index config doesn't exist and file config cannot be loaded" in {
        val mockedIndexJsonContentManager = mock[IndexJsonContentManager]
        (mockedIndexJsonContentManager.sourceOf _)
          .expects(IndexName(".readonlyrest".nonempty), "settings", "1")
          .repeated(5)
          .returns(Task.now(Left(ContentNotFound)))

        val coreFactory = mockFailedCoreFactory(mock[CoreFactory], "/boot_tests/index_config_not_exists_bad_file_config/readonlyrest.yml")

        val result = readonlyRestBoot(coreFactory)
          .start(
            getResourcePath("/boot_tests/index_config_not_exists_bad_file_config/"),
            mock[AuditSink],
            mockedIndexJsonContentManager
          )
          .runSyncUnsafe()

        inside(result) { case Left(failure) =>
          failure.message shouldBe "Errors:\nfailed"
        }
      }
      "index config is malformed" in {
        val resourcesPath = "/boot_tests/malformed_index_config/"
        val indexConfigFile = "readonlyrest_index.yml"

        val mockedIndexJsonContentManager = mock[IndexJsonContentManager]
        mockIndexJsonContentManagerSourceOfCall(mockedIndexJsonContentManager, resourcesPath + indexConfigFile, repeatedCount = 5)

        val result = readonlyRestBoot(mock[CoreFactory])
          .start(
            getResourcePath(resourcesPath),
            mock[AuditSink],
            mockedIndexJsonContentManager
          )
          .runSyncUnsafe()

        inside(result) { case Left(failure) =>
          failure.message should startWith ("Settings file content is malformed.")
        }
      }
      "index config cannot be loaded" in {
        val resourcesPath = "/boot_tests/bad_index_config/"
        val indexConfigFile = "readonlyrest_index.yml"

        val mockedIndexJsonContentManager = mock[IndexJsonContentManager]
        mockIndexJsonContentManagerSourceOfCall(mockedIndexJsonContentManager, resourcesPath + indexConfigFile)

        val coreFactory = mockFailedCoreFactory(mock[CoreFactory], resourcesPath + indexConfigFile)

        val result = readonlyRestBoot(coreFactory)
          .start(
            getResourcePath(resourcesPath),
            mock[AuditSink],
            mockedIndexJsonContentManager
          )
          .runSyncUnsafe()

        inside(result) { case Left(failure) =>
          failure.message shouldBe "Errors:\nfailed"
        }
      }
    }
  }

  "A ReadonlyREST ES API SSL settings" should {
    "be loaded from elasticsearch config file" in {
      val ssl = RorSsl.load(getResourcePath("/boot_tests/es_api_ssl_settings_in_elasticsearch_config/")).runSyncUnsafe().right.get
      inside(ssl.externalSsl) {
        case Some(ExternalSslConfiguration(keystoreFile, Some(keystorePassword), Some(keyPass), None, Some(truststoreFile), Some(truststorePassword), allowedProtocols, allowedCiphers, clientAuthenticationEnabled)) =>
          keystoreFile.value.getName should be("keystore.jks")
          keystorePassword should be(KeystorePassword("readonlyrest1"))
          keyPass should be(KeyPass("readonlyrest2"))
          truststoreFile.value.getName should be("truststore.jks")
          truststorePassword should be(TruststorePassword("readonlyrest3"))
          allowedProtocols should be(Set.empty)
          allowedCiphers should be(Set.empty)
          clientAuthenticationEnabled should be(false)
      }
      ssl.interNodeSsl should be(None)
    }
    "be loaded from readonlyrest config file" when {
      "elasticsearch config file doesn't contain ROR ssl section" in {
        val ssl = RorSsl.load(getResourcePath("/boot_tests/es_api_ssl_settings_in_readonlyrest_config/")).runSyncUnsafe().right.get
        inside(ssl.externalSsl) {
          case Some(ExternalSslConfiguration(keystoreFile, Some(keystorePassword), Some(keyPass), None, Some(truststoreFile), Some(truststorePassword), allowedProtocols, allowedCiphers, clientAuthenticationEnabled)) =>
            keystoreFile.value.getName should be("keystore.jks")
            keystorePassword should be(KeystorePassword("readonlyrest1"))
            keyPass should be(KeyPass("readonlyrest2"))
            truststoreFile.value.getName should be("truststore.jks")
            truststorePassword should be(TruststorePassword("readonlyrest3"))
            allowedProtocols should be(Set.empty)
            allowedCiphers should be(Set.empty)
            clientAuthenticationEnabled should be(false)
        }
        ssl.interNodeSsl should be(None)
      }
    }
    "be disabled" when {
      "no ssl section is provided" in {
        val ssl = RorSsl.load(getResourcePath("/boot_tests/no_es_api_ssl_settings/")).runSyncUnsafe().right.get
        ssl.externalSsl should be (None)
        ssl.interNodeSsl should be (None)
      }
      "it's disabled by proper settings" in {
        val ssl = RorSsl.load(getResourcePath("/boot_tests/es_api_ssl_settings_disabled/")).runSyncUnsafe().right.get
        ssl.externalSsl should be (None)
        ssl.interNodeSsl should be (None)
      }
    }
    "not be able to load" when {
      "SSL settings are malformed" when {
        "keystore_file entry is missing" in {
          RorSsl.load(getResourcePath("/boot_tests/es_api_ssl_settings_malformed/")).runSyncUnsafe() shouldBe Left{
            MalformedSettings("Invalid ROR SSL configuration")
          }
        }
      }
      "file content is not valid yaml" in {
        val error = RorSsl.load(getResourcePath("/boot_tests/es_api_ssl_settings_file_invalid_yaml/")).runSyncUnsafe().left.get
        error.message should startWith ("Cannot parse file")
      }
    }
  }

  "A ReadonlyREST internode SSL settings" should {
    "be loaded from elasticsearch config file" in {
      val ssl = RorSsl.load(getResourcePath("/boot_tests/internode_ssl_settings_in_elasticsearch_config/")).runSyncUnsafe().right.get
      inside(ssl.interNodeSsl) {
        case Some(InternodeSslConfiguration(keystoreFile, Some(keystorePassword), Some(keyPass), None, truststoreFile, truststorePassword, allowedProtocols, allowedCiphers, certificateVerificationEnabled)) =>
          keystoreFile.value.getName should be("keystore.jks")
          keystorePassword should be(KeystorePassword("readonlyrest1"))
          keyPass should be(KeyPass("readonlyrest2"))
          truststoreFile should be(None)
          truststorePassword should be(None)
          allowedProtocols should be(Set.empty)
          allowedCiphers should be(Set.empty)
          certificateVerificationEnabled should be(true)
      }
      ssl.externalSsl should be(None)
    }
    "be loaded from readonlyrest config file" when {
      "elasticsearch config file doesn't contain ROR ssl section" in {
        val ssl = RorSsl.load(getResourcePath("/boot_tests/internode_ssl_settings_in_readonlyrest_config/")).runSyncUnsafe().right.get
        inside(ssl.interNodeSsl) {
          case Some(InternodeSslConfiguration(keystoreFile, Some(keystorePassword), Some(keyPass), None, Some(truststoreFile), Some(truststorePassword), allowedProtocols, allowedCiphers, certificateVerificationEnabled)) =>
            keystoreFile.value.getName should be("keystore.jks")
            keystorePassword should be(KeystorePassword("readonlyrest1"))
            keyPass should be(KeyPass("readonlyrest2"))
            truststoreFile.value.getName should be("truststore.jks")
            truststorePassword should be(TruststorePassword("readonlyrest3"))
            allowedProtocols should be(Set.empty)
            allowedCiphers should be(Set.empty)
            certificateVerificationEnabled should be(true)
        }
        ssl.externalSsl should be(None)
      }
    }
    "be disabled" when {
      "no ssl section is provided" in {
        val ssl = RorSsl.load(getResourcePath("/boot_tests/no_internode_ssl_settings/")).runSyncUnsafe().right.get
        ssl.externalSsl should be (None)
        ssl.interNodeSsl should be (None)
      }
      "it's disabled by proper settings" in {
        val ssl = RorSsl.load(getResourcePath("/boot_tests/internode_ssl_settings_disabled/")).runSyncUnsafe().right.get
        ssl.externalSsl should be (None)
        ssl.interNodeSsl should be (None)
      }
    }
    "not be able to load" when {
      "SSL settings are malformed" when {
        "keystore_file entry is missing" in {
          RorSsl.load(getResourcePath("/boot_tests/internode_ssl_settings_malformed/")).runSyncUnsafe() shouldBe Left {
            MalformedSettings("Invalid ROR SSL configuration")
          }
        }
      }
    }
  }

  private def readonlyRestBoot(factory: CoreFactory,
                               refreshInterval: Option[FiniteDuration] = None) = {
    new ReadonlyRest {
      override implicit protected val clock: Clock = Clock.systemUTC()
      override protected val envVarsProvider: EnvVarsProvider = OsEnvVarsProvider
      override protected def coreFactory: CoreFactory = factory
      override implicit protected def propertiesProvider: PropertiesProvider =
        TestsPropertiesProvider.usingMap(
          refreshInterval match {
            case Some(interval) => Map("com.readonlyrest.settings.refresh.interval" -> interval.toSeconds.toString)
            case None => Map.empty
          }
        )
    }
  }

  private def mockIndexJsonContentManagerSourceOfCall(mockedManager: IndexJsonContentManager,
                                                      resourceFileName: String,
                                                      repeatedCount: Int = 1) = {
    (mockedManager.sourceOf _)
      .expects(IndexName(".readonlyrest".nonempty), "settings", "1")
      .repeated(repeatedCount)
      .returns(Task.now(Right(
        Map("settings" -> getResourceContent(resourceFileName).asInstanceOf[Any]).asJava
      )))
    mockedManager
  }

  private def mockIndexJsonContentManagerSaveCall(mockedManager: IndexJsonContentManager,
                                                  resourceFileName: String,
                                                  saveResult: Task[Either[WriteError, Unit]] = Task.now(Right(()))) = {
    (mockedManager.saveContent _)
      .expects(IndexName(".readonlyrest".nonempty), "settings", "1", Map("settings" -> getResourceContent(resourceFileName)).asJava)
      .once()
      .returns(saveResult)
    mockedManager
  }

  private def mockCoreFactory(mockedCoreFactory: CoreFactory,
                               resourceFileName: String,
                               aclStaticContext: AccessControlStaticContext = mockAccessControlStaticContext) = {
    (mockedCoreFactory.createCoreFrom _)
      .expects(where {
<<<<<<< HEAD
        (config: RawRorConfig, _, mockLdapConnectionPoolProvider :UnboundidLdapConnectionPoolProvider) => config == rorConfigFromResource(resourceFileName)
=======
        (config: RawRorConfig, _, _) => config == rorConfigFromResource(resourceFileName)
>>>>>>> f06db44b
      })
      .once()
      .returns(Task.now(Right(CoreSettings(mock[AccessControl], aclStaticContext, None))))
    mockedCoreFactory
  }

  private def mockAccessControlStaticContext = {
    val mockedContext = mock[AccessControlStaticContext]
    (mockedContext.obfuscatedHeaders _)
      .expects()
      .once()
      .returns(Set.empty)
    mockedContext
  }
  private def mockCoreFactory(mockedCoreFactory: CoreFactory,
                              resourceFileName: String,
                              createCoreResult: Task[Either[NonEmptyList[AclCreationError], CoreSettings]]) = {
    (mockedCoreFactory.createCoreFrom _)
      .expects(where {
<<<<<<< HEAD
        (config: RawRorConfig, _, mockLdapConnectionPoolProvider :UnboundidLdapConnectionPoolProvider) => config == rorConfigFromResource(resourceFileName)
=======
        (config: RawRorConfig, _, _) => config == rorConfigFromResource(resourceFileName)
>>>>>>> f06db44b
      })
      .once()
      .returns(createCoreResult)
    mockedCoreFactory
  }

  private def mockFailedCoreFactory(mockedCoreFactory: CoreFactory,
                                    resourceFileName: String) = {
    (mockedCoreFactory.createCoreFrom _)
      .expects(where {
<<<<<<< HEAD
        (config: RawRorConfig,_, mockLdapConnectionPoolProvider :UnboundidLdapConnectionPoolProvider) => config == rorConfigFromResource(resourceFileName)
=======
        (config: RawRorConfig, _, _) => config == rorConfigFromResource(resourceFileName)
>>>>>>> f06db44b
      })
      .once()
      .returns(Task.now(Left(NonEmptyList.one(AclCreationError.GeneralReadonlyrestSettingsError(Message("failed"))))))
    mockedCoreFactory
  }

}<|MERGE_RESOLUTION|>--- conflicted
+++ resolved
@@ -27,11 +27,8 @@
 import org.scalatest.concurrent.Eventually
 import org.scalatest.time.{Millis, Seconds, Span}
 import org.scalatest.{Inside, WordSpec}
-<<<<<<< HEAD
 import tech.beshu.ror.accesscontrol.blocks.definitions.ldap.implementations.UnboundidLdapConnectionPoolProvider
-=======
 import tech.beshu.ror.accesscontrol.domain.IndexName
->>>>>>> f06db44b
 import tech.beshu.ror.accesscontrol.factory.RawRorConfigBasedCoreFactory.AclCreationError
 import tech.beshu.ror.accesscontrol.factory.RawRorConfigBasedCoreFactory.AclCreationError.Reason.Message
 import tech.beshu.ror.accesscontrol.factory.{CoreFactory, CoreSettings}
@@ -540,11 +537,7 @@
                                aclStaticContext: AccessControlStaticContext = mockAccessControlStaticContext) = {
     (mockedCoreFactory.createCoreFrom _)
       .expects(where {
-<<<<<<< HEAD
-        (config: RawRorConfig, _, mockLdapConnectionPoolProvider :UnboundidLdapConnectionPoolProvider) => config == rorConfigFromResource(resourceFileName)
-=======
-        (config: RawRorConfig, _, _) => config == rorConfigFromResource(resourceFileName)
->>>>>>> f06db44b
+        (config: RawRorConfig, _, _, _) => config == rorConfigFromResource(resourceFileName)
       })
       .once()
       .returns(Task.now(Right(CoreSettings(mock[AccessControl], aclStaticContext, None))))
@@ -564,11 +557,7 @@
                               createCoreResult: Task[Either[NonEmptyList[AclCreationError], CoreSettings]]) = {
     (mockedCoreFactory.createCoreFrom _)
       .expects(where {
-<<<<<<< HEAD
-        (config: RawRorConfig, _, mockLdapConnectionPoolProvider :UnboundidLdapConnectionPoolProvider) => config == rorConfigFromResource(resourceFileName)
-=======
-        (config: RawRorConfig, _, _) => config == rorConfigFromResource(resourceFileName)
->>>>>>> f06db44b
+        (config: RawRorConfig, _, _, _) => config == rorConfigFromResource(resourceFileName)
       })
       .once()
       .returns(createCoreResult)
@@ -579,11 +568,7 @@
                                     resourceFileName: String) = {
     (mockedCoreFactory.createCoreFrom _)
       .expects(where {
-<<<<<<< HEAD
-        (config: RawRorConfig,_, mockLdapConnectionPoolProvider :UnboundidLdapConnectionPoolProvider) => config == rorConfigFromResource(resourceFileName)
-=======
-        (config: RawRorConfig, _, _) => config == rorConfigFromResource(resourceFileName)
->>>>>>> f06db44b
+        (config: RawRorConfig, _, _, _) => config == rorConfigFromResource(resourceFileName)
       })
       .once()
       .returns(Task.now(Left(NonEmptyList.one(AclCreationError.GeneralReadonlyrestSettingsError(Message("failed"))))))
