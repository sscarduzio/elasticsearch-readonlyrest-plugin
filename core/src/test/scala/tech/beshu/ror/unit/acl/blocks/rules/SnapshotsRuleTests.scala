/*
 *    This file is part of ReadonlyREST.
 *
 *    ReadonlyREST is free software: you can redistribute it and/or modify
 *    it under the terms of the GNU General Public License as published by
 *    the Free Software Foundation, either version 3 of the License, or
 *    (at your option) any later version.
 *
 *    ReadonlyREST is distributed in the hope that it will be useful,
 *    but WITHOUT ANY WARRANTY; without even the implied warranty of
 *    MERCHANTABILITY or FITNESS FOR A PARTICULAR PURPOSE.  See the
 *    GNU General Public License for more details.
 *
 *    You should have received a copy of the GNU General Public License
 *    along with ReadonlyREST.  If not, see http://www.gnu.org/licenses/
 */
package tech.beshu.ror.unit.acl.blocks.rules

import cats.data.NonEmptySet
import monix.execution.Scheduler.Implicits.global
import org.scalatest.Matchers._
import org.scalatest.{Inside, WordSpec}
import tech.beshu.ror.accesscontrol.blocks.rules.Rule.RuleResult.{Fulfilled, Rejected}
import tech.beshu.ror.accesscontrol.blocks.rules.SnapshotsRule
import tech.beshu.ror.accesscontrol.blocks.variables.runtime.RuntimeMultiResolvableVariable
import tech.beshu.ror.accesscontrol.blocks.variables.runtime.RuntimeMultiResolvableVariable.AlreadyResolved
import tech.beshu.ror.accesscontrol.blocks.BlockContext.SnapshotRequestBlockContext
import tech.beshu.ror.accesscontrol.blocks.metadata.UserMetadata
import tech.beshu.ror.accesscontrol.domain.{Action, SnapshotName}
import tech.beshu.ror.accesscontrol.orders._
import tech.beshu.ror.mocks.MockRequestContext
import tech.beshu.ror.utils.TestsUtils._

import scala.concurrent.duration._
import scala.language.postfixOps

class SnapshotsRuleTests extends WordSpec with Inside {

  "A SnapshotsRule" should {
    "match" when {
      "allowed snapshots set contains *" in {
        assertMatchRule(
          configuredSnapshots = NonEmptySet.one(AlreadyResolved(SnapshotName("*".nonempty).nel)),
          requestAction = Action("cluster:admin/snapshot/resolve"),
          requestSnapshots = Set(SnapshotName("snapshot1".nonempty))
        ) {
          blockContext => blockContext.snapshots should be (Set(SnapshotName("snapshot1".nonempty)))
        }
      }
      "allowed snapshots set contains _all" in {
        assertMatchRule(
          configuredSnapshots = NonEmptySet.one(AlreadyResolved(SnapshotName("_all".nonempty).nel)),
          requestAction = Action("cluster:admin/snapshot/resolve"),
          requestSnapshots = Set(SnapshotName("snapshot1".nonempty))
        ) {
          blockContext => blockContext.snapshots should be (Set(SnapshotName("snapshot1".nonempty)))
        }
      }
      "readonly request with configured simple snapshot" in {
        assertMatchRule(
          configuredSnapshots = NonEmptySet.one(AlreadyResolved(SnapshotName("public-asd".nonempty).nel)),
          requestAction = Action("cluster:admin/snapshot/resolve"),
          requestSnapshots = Set(SnapshotName("public-asd".nonempty)),
          readonlyRequest = true
        ) {
          blockContext => blockContext.snapshots should be (Set(SnapshotName("public-asd".nonempty)))
        }
      }
      "readonly request with configured snapshot with wildcard" in {
        assertMatchRule(
          configuredSnapshots = NonEmptySet.one(AlreadyResolved(SnapshotName("public-*".nonempty).nel)),
          requestAction = Action("cluster:admin/snapshot/resolve"),
          requestSnapshots = Set(SnapshotName("public-asd".nonempty)),
          readonlyRequest = true
        ) {
          blockContext => blockContext.snapshots should be (Set(SnapshotName("public-asd".nonempty)))
        }
      }
      "write request with configured simple snapshot" in {
        assertMatchRule(
          configuredSnapshots = NonEmptySet.one(AlreadyResolved(SnapshotName("public-asd".nonempty).nel)),
          requestAction = Action("cluster:admin/snapshot/resolve"),
          requestSnapshots = Set(SnapshotName("public-asd".nonempty))
        ) {
          blockContext => blockContext.snapshots should be (Set(SnapshotName("public-asd".nonempty)))
        }
      }
      "write request with configured snapshot with wildcard" in {
        assertMatchRule(
          configuredSnapshots = NonEmptySet.one(AlreadyResolved(SnapshotName("public-*".nonempty).nel)),
          requestAction = Action("cluster:admin/snapshot/resolve"),
          requestSnapshots = Set(SnapshotName("public-asd".nonempty))
        ) {
          blockContext => blockContext.snapshots should be (Set(SnapshotName("public-asd".nonempty)))
        }
      }
      "readonly request with configured several snapshots and several snapshots in request" in {
        assertMatchRule(
          configuredSnapshots = NonEmptySet.of(
            AlreadyResolved(SnapshotName("public-*".nonempty).nel),
            AlreadyResolved(SnapshotName("n".nonempty).nel)
          ),
          requestAction = Action("cluster:admin/snapshot/resolve"),
          requestSnapshots = Set(SnapshotName("public-asd".nonempty), SnapshotName("q".nonempty)),
          readonlyRequest = true
        ) {
          blockContext => blockContext.snapshots should be (Set(SnapshotName("public-asd".nonempty)))
        }
      }
    }
    "not match" when {
      "request is read only" in {
        assertNotMatchRule(
          configuredSnapshots = NonEmptySet.one(AlreadyResolved(SnapshotName("x-*".nonempty).nel)),
          requestAction = Action("cluster:admin/snapshot/resolve"),
          requestSnapshots = Set(SnapshotName("public-asd".nonempty)),
          readonlyRequest = true
        )
      }
      "write request with no match" in {
        assertNotMatchRule(
          configuredSnapshots = NonEmptySet.one(AlreadyResolved(SnapshotName("public-*".nonempty).nel)),
          requestAction = Action("cluster:admin/snapshot/resolve"),
          requestSnapshots = Set(SnapshotName("x_public-asd".nonempty))
        )
      }
      "write request with configured several snapshots and several snapshots in request" in {
        assertNotMatchRule(
          configuredSnapshots = NonEmptySet.of(
            AlreadyResolved(SnapshotName("public-*".nonempty).nel),
            AlreadyResolved(SnapshotName("n".nonempty).nel)
          ),
          requestAction = Action("cluster:admin/snapshot/resolve"),
          requestSnapshots = Set(SnapshotName("public-asd".nonempty), SnapshotName("q".nonempty))
        )
      }
      "write request forbid" in {
        assertNotMatchRule(
          configuredSnapshots = NonEmptySet.one(AlreadyResolved(SnapshotName("x-*".nonempty).nel)),
          requestAction = Action("cluster:admin/snapshot/resolve"),
          requestSnapshots = Set(SnapshotName("public-asd".nonempty), SnapshotName("q".nonempty))
        )
      }
      "read request forbid" in {
        assertNotMatchRule(
          configuredSnapshots = NonEmptySet.one(AlreadyResolved(SnapshotName("x-*".nonempty).nel)),
          requestAction = Action("cluster:admin/snapshot/resolve"),
          requestSnapshots = Set(SnapshotName("public-asd".nonempty), SnapshotName("q".nonempty)),
          readonlyRequest = true
        )
      }
    }
  }

  private def assertMatchRule(configuredSnapshots: NonEmptySet[RuntimeMultiResolvableVariable[SnapshotName]],
                              requestAction: Action,
                              requestSnapshots: Set[SnapshotName],
                              readonlyRequest: Boolean = false)
                             (blockContextAssertion: SnapshotRequestBlockContext => Unit): Unit =
    assertRule(configuredSnapshots, requestAction, requestSnapshots, readonlyRequest, Some(blockContextAssertion))

  private def assertNotMatchRule(configuredSnapshots: NonEmptySet[RuntimeMultiResolvableVariable[SnapshotName]],
                                 requestAction: Action,
                                 requestSnapshots: Set[SnapshotName],
                                 readonlyRequest: Boolean = false): Unit =
    assertRule(configuredSnapshots, requestAction, requestSnapshots, readonlyRequest, blockContextAssertion = None)

  private def assertRule(configuredSnapshots: NonEmptySet[RuntimeMultiResolvableVariable[SnapshotName]],
                         requestAction: Action,
                         requestSnapshots: Set[SnapshotName],
                         readonlyRequest: Boolean,
                         blockContextAssertion: Option[SnapshotRequestBlockContext => Unit]) = {
    val rule = new SnapshotsRule(SnapshotsRule.Settings(configuredSnapshots))
    val requestContext = MockRequestContext.snapshots.copy(
      snapshots = requestSnapshots,
      action = requestAction,
      isReadOnlyRequest = readonlyRequest
    )
    val blockContext = SnapshotRequestBlockContext(
<<<<<<< HEAD
      requestContext, UserMetadata.empty, Set.empty, requestSnapshots, Set.empty, Set.empty
=======
      requestContext, UserMetadata.empty, Set.empty, Set.empty, requestSnapshots, Set.empty, Set.empty, Set.empty
>>>>>>> c0a985ec
    )
    val result = rule.check(blockContext).runSyncUnsafe(1 second)
    blockContextAssertion match {
      case Some(assertOutputBlockContext) =>
        inside(result) { case Fulfilled(outBlockContext) =>
          assertOutputBlockContext(outBlockContext)
        }
      case None =>
        result should be(Rejected())
    }
  }

}<|MERGE_RESOLUTION|>--- conflicted
+++ resolved
@@ -177,11 +177,7 @@
       isReadOnlyRequest = readonlyRequest
     )
     val blockContext = SnapshotRequestBlockContext(
-<<<<<<< HEAD
-      requestContext, UserMetadata.empty, Set.empty, requestSnapshots, Set.empty, Set.empty
-=======
-      requestContext, UserMetadata.empty, Set.empty, Set.empty, requestSnapshots, Set.empty, Set.empty, Set.empty
->>>>>>> c0a985ec
+      requestContext, UserMetadata.empty, Set.empty, requestSnapshots, Set.empty, Set.empty, Set.empty
     )
     val result = rule.check(blockContext).runSyncUnsafe(1 second)
     blockContextAssertion match {
