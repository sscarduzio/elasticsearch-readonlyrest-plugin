--- conflicted
+++ resolved
@@ -25,11 +25,7 @@
 import org.scalatest.wordspec.AnyWordSpec
 import tech.beshu.ror.accesscontrol.audit.AuditingTool.Settings.AuditSink
 import tech.beshu.ror.accesscontrol.audit.AuditingTool.Settings.AuditSink.Config
-<<<<<<< HEAD
-import tech.beshu.ror.accesscontrol.audit.AuditingTool.Settings.AuditSink.Config.EsIndexBasedSink
-=======
 import tech.beshu.ror.accesscontrol.audit.sink.{AuditDataStreamCreator, DataStreamAndIndexBasedAuditSinkServiceCreator}
->>>>>>> 65c99ef4
 import tech.beshu.ror.accesscontrol.audit.{AuditingTool, LoggingContext}
 import tech.beshu.ror.accesscontrol.domain.*
 import tech.beshu.ror.accesscontrol.logging.AccessControlListLoggingDecorator
@@ -37,11 +33,7 @@
 import tech.beshu.ror.es.{DataStreamBasedAuditSinkService, DataStreamService, IndexBasedAuditSinkService}
 import tech.beshu.ror.mocks.MockRequestContext
 import tech.beshu.ror.syntax.*
-<<<<<<< HEAD
-import tech.beshu.ror.utils.TestsUtils.{header, testEsNodeConfig}
-=======
 import tech.beshu.ror.utils.TestsUtils.{fullDataStreamName, header, nes}
->>>>>>> 65c99ef4
 
 import java.time.{Clock, Instant, ZoneId}
 import scala.concurrent.duration.*
@@ -166,34 +158,23 @@
         AuditSink.Enabled(Config.EsIndexBasedSink(
           new DefaultAuditLogSerializer,
           RorAuditIndexTemplate.default,
-<<<<<<< HEAD
-          AuditCluster.LocalAuditCluster,
-          EsIndexBasedSink.Options(enableReportingEsNodeDetails = false),
-=======
           AuditCluster.LocalAuditCluster
         )),
         AuditSink.Enabled(Config.EsDataStreamBasedSink(
           new DefaultAuditLogSerializer,
           RorAuditDataStream.default,
           AuditCluster.LocalAuditCluster
->>>>>>> 65c99ef4
         ))
       )
     )
     val auditingTool = AuditingTool.create(
       settings = settings,
-<<<<<<< HEAD
-      auditSinkServiceCreator = _ => auditSinkService,
-      esNodeConfig = testEsNodeConfig,
-    ).get
-=======
       auditSinkServiceCreator = new DataStreamAndIndexBasedAuditSinkServiceCreator {
         override def dataStream(cluster: AuditCluster): DataStreamBasedAuditSinkService = dataStreamBasedAuditSinkService
 
         override def index(cluster: AuditCluster): IndexBasedAuditSinkService = indexBasedAuditSinkService
       }
     ).runSyncUnsafe().toOption.flatten.get
->>>>>>> 65c99ef4
     new AccessControlListLoggingDecorator(acl, Some(auditingTool))
   }
 
