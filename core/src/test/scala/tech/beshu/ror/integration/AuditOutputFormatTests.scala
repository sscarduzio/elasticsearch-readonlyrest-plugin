/*
 *    This file is part of ReadonlyREST.
 *
 *    ReadonlyREST is free software: you can redistribute it and/or modify
 *    it under the terms of the GNU General Public License as published by
 *    the Free Software Foundation, either version 3 of the License, or
 *    (at your option) any later version.
 *
 *    ReadonlyREST is distributed in the hope that it will be useful,
 *    but WITHOUT ANY WARRANTY; without even the implied warranty of
 *    MERCHANTABILITY or FITNESS FOR A PARTICULAR PURPOSE.  See the
 *    GNU General Public License for more details.
 *
 *    You should have received a copy of the GNU General Public License
 *    along with ReadonlyREST.  If not, see http://www.gnu.org/licenses/
 */
package tech.beshu.ror.integration

import cats.data.NonEmptyList
import eu.timepit.refined.types.string.NonEmptyString
import monix.eval.Task
import monix.execution.Scheduler.Implicits.global
import org.scalamock.scalatest.MockFactory
import org.scalatest.matchers.should.Matchers.*
import org.scalatest.wordspec.AnyWordSpec
import tech.beshu.ror.accesscontrol.audit.AuditingTool.Settings.AuditSink
import tech.beshu.ror.accesscontrol.audit.AuditingTool.Settings.AuditSink.Config
import tech.beshu.ror.accesscontrol.audit.sink.{AuditDataStreamCreator, DataStreamAndIndexBasedAuditSinkServiceCreator}
import tech.beshu.ror.accesscontrol.audit.{AuditingTool, LoggingContext}
import tech.beshu.ror.accesscontrol.domain.*
import tech.beshu.ror.accesscontrol.logging.AccessControlListLoggingDecorator
import tech.beshu.ror.audit.instances.DefaultAuditLogSerializer
import tech.beshu.ror.es.{DataStreamBasedAuditSinkService, DataStreamService, IndexBasedAuditSinkService}
import tech.beshu.ror.mocks.MockRequestContext
import tech.beshu.ror.syntax.*
<<<<<<< HEAD
import tech.beshu.ror.utils.TestsUtils.{fullDataStreamName, header, nes}
=======
import tech.beshu.ror.utils.TestsUtils.header
>>>>>>> 6005bdc9

import java.time.{Clock, Instant, ZoneId}
import scala.concurrent.duration.*
import scala.concurrent.{Await, Future, Promise}
import scala.language.postfixOps

class AuditOutputFormatTests extends AnyWordSpec with BaseYamlLoadedAccessControlTest with MockFactory {

  override protected def configYaml: String =
    """
      |readonlyrest:
      |
      |  access_control_rules:
      |
      |  - name: "CONTAINER ADMIN"
      |    type: allow
      |    auth_key: admin:container
      |
      |  - name: "User 1"
      |    type: allow
      |    auth_key: user1:dev
    """.stripMargin

  private implicit val clock: Clock = Clock.fixed(Instant.parse("2020-01-01T00:00:00.00Z"), ZoneId.of("UTC"))

  "An X-Forwarded-For header" should {
    "be present as XFF in audit" when {
      "is passed using lower cases" in {
<<<<<<< HEAD
        val indexAuditSinkService = new MockedIndexAuditSinkService()
        val dataStreamAuditSinkService = new MockedDataStreamBasedAuditSinkService()
        val acl = auditedAcl(indexAuditSinkService, dataStreamAuditSinkService)
        val request = MockRequestContext.indices.copy(headers = Set(
          header("x-forwarded-for", "192.168.0.1"),
          header("custom-one", "test")
        ))
=======
        val auditSinkService = new MockedAuditSinkService()
        val acl = auditedAcl(auditSinkService)
        val request = MockRequestContext.indices.withHeaders(
          header("x-forwarded-for", "192.168.0.1"), header("custom-one", "test")
        )
>>>>>>> 6005bdc9

        acl.handleRegularRequest(request).runSyncUnsafe()

        def expectedJson(jsonString: String) = ujson.read(
          s"""{
             |  "headers":["x-forwarded-for", "custom-one"],
             |  "acl_history":"[CONTAINER ADMIN-> RULES:[auth_key->false]], [User 1-> RULES:[auth_key->false]]",
             |  "origin":"localhost",
             |  "match":false,
             |  "final_state":"FORBIDDEN",
             |  "destination":"localhost",
             |  "task_id":0,
             |  "type":"default-type",
             |  "req_method":"GET",
             |  "path":"/_search",
             |  "indices":[],
             |  "@timestamp":"2020-01-01T00:00:00Z",
             |  "content_len_kb":0,
             |  "correlation_id":"${captureCorrelationId(jsonString)}",
             |  "processingMillis":${captureProcessingMillis(jsonString)},
             |  "xff":"192.168.0.1",
             |  "action":"indices:admin/get",
             |  "block":"default",
             |  "id":"mock",
             |  "content_len":0
             |}""".stripMargin
        )

        val (index, jsonStringFromIndex) = Await.result(indexAuditSinkService.result, 5 seconds)
        index.name.value should startWith("readonlyrest_audit-")
        ujson.read(jsonStringFromIndex) shouldBe expectedJson(jsonStringFromIndex)

        val (dataStream, jsonStringFromDataStream) = Await.result(dataStreamAuditSinkService.result, 5 seconds)
        dataStream shouldBe fullDataStreamName(NonEmptyString.unsafeFrom("readonlyrest_audit"))
        ujson.read(jsonStringFromDataStream) shouldBe expectedJson(jsonStringFromDataStream)
      }
      "is passed normally" in {
<<<<<<< HEAD
        val indexAuditSinkService = new MockedIndexAuditSinkService()
        val dataStreamAuditSinkService = new MockedDataStreamBasedAuditSinkService()
        val acl = auditedAcl(indexAuditSinkService, dataStreamAuditSinkService)
        val request = MockRequestContext.indices.copy(headers = Set(
          header("X-Forwarded-For", "192.168.0.1"),
          header("Custom-One", "test")
        ))
=======
        val auditSinkService = new MockedAuditSinkService()
        val acl = auditedAcl(auditSinkService)
        val request = MockRequestContext.indices.withHeaders(
          header("X-Forwarded-For", "192.168.0.1"), header("Custom-One", "test")
        )
>>>>>>> 6005bdc9

        acl.handleRegularRequest(request).runSyncUnsafe()

        def expectedJson(jsonString: String) = ujson.read(
          s"""{
             |  "headers":["X-Forwarded-For", "Custom-One"],
             |  "acl_history":"[CONTAINER ADMIN-> RULES:[auth_key->false]], [User 1-> RULES:[auth_key->false]]",
             |  "origin":"localhost",
             |  "match":false,
             |  "final_state":"FORBIDDEN",
             |  "destination":"localhost",
             |  "task_id":0,
             |  "type":"default-type",
             |  "req_method":"GET",
             |  "path":"/_search",
             |  "indices":[],
             |  "@timestamp":"2020-01-01T00:00:00Z",
             |  "content_len_kb":0,
             |  "correlation_id":"${captureCorrelationId(jsonString)}",
             |  "processingMillis":${captureProcessingMillis(jsonString)},
             |  "xff":"192.168.0.1",
             |  "action":"indices:admin/get",
             |  "block":"default",
             |  "id":"mock",
             |  "content_len":0
             |}""".stripMargin
        )

        val (index, jsonStringFromIndex) = Await.result(indexAuditSinkService.result, 5 seconds)
        index.name.value should startWith("readonlyrest_audit-")
        ujson.read(jsonStringFromIndex) shouldBe expectedJson(jsonStringFromIndex)

        val (dataStream, jsonStringFromDataStream) = Await.result(dataStreamAuditSinkService.result, 5 seconds)
        dataStream shouldBe fullDataStreamName(nes("readonlyrest_audit"))
        ujson.read(jsonStringFromDataStream) shouldBe expectedJson(jsonStringFromDataStream)
      }
    }
  }

  private def auditedAcl(indexBasedAuditSinkService: IndexBasedAuditSinkService,
                         dataStreamBasedAuditSinkService: DataStreamBasedAuditSinkService) = {
    implicit val loggingContext: LoggingContext = LoggingContext(Set.empty)
    val settings = AuditingTool.Settings(
      NonEmptyList.of(
        AuditSink.Enabled(Config.EsIndexBasedSink(
          new DefaultAuditLogSerializer,
          RorAuditIndexTemplate.default,
          AuditCluster.LocalAuditCluster
        )),
        AuditSink.Enabled(Config.EsDataStreamBasedSink(
          new DefaultAuditLogSerializer,
          RorAuditDataStream.default,
          AuditCluster.LocalAuditCluster
        ))
      )
    )
    val auditingTool = AuditingTool.create(
      settings = settings,
      auditSinkServiceCreator = new DataStreamAndIndexBasedAuditSinkServiceCreator {
        override def dataStream(cluster: AuditCluster): DataStreamBasedAuditSinkService = dataStreamBasedAuditSinkService

        override def index(cluster: AuditCluster): IndexBasedAuditSinkService = indexBasedAuditSinkService
      }
    ).runSyncUnsafe().get
    new AccessControlListLoggingDecorator(acl, Some(auditingTool))
  }

  private def captureProcessingMillis(jsonString: String) = {
    "\"processingMillis\":(\\d*),".r
      .findFirstMatchIn(jsonString)
      .getOrElse(throw new IllegalStateException("no processingMillis pattern matched"))
      .group(1).toLong
  }

  private def captureCorrelationId(jsonString: String) = {
    "\"correlation_id\":\"((\\d|\\w|-)*)\",".r
      .findFirstMatchIn(jsonString)
      .getOrElse(throw new IllegalStateException("no correlation_id pattern matched"))
      .group(1)
  }

  private class MockedIndexAuditSinkService extends IndexBasedAuditSinkService {
    private val submittedIndexAndJson: Promise[(IndexName.Full, String)] = Promise()

    override def submit(indexName: IndexName.Full, documentId: String, jsonRecord: String): Unit = {
      submittedIndexAndJson.trySuccess(indexName, jsonRecord)
    }

    override def close(): Unit = ()

    def result: Future[(IndexName.Full, String)] = submittedIndexAndJson.future
  }

  private class MockedDataStreamBasedAuditSinkService extends DataStreamBasedAuditSinkService {
    private val submittedDataStreamAndJson: Promise[(DataStreamName.Full, String)] = Promise()

    override def submit(dataStreamName: DataStreamName.Full, documentId: String, jsonRecord: String): Unit = {
      submittedDataStreamAndJson.trySuccess(dataStreamName, jsonRecord)
    }

    override def close(): Unit = ()

    def result: Future[(DataStreamName.Full, String)] = submittedDataStreamAndJson.future

    private val mockedDataStreamService = mock[DataStreamService]
    (mockedDataStreamService.checkDataStreamExists(_: DataStreamName.Full))
      .expects(RorAuditDataStream.default.dataStream)
      .returning(Task.now(true))

    override def dataStreamCreator: AuditDataStreamCreator = AuditDataStreamCreator(NonEmptyList.one(mockedDataStreamService))
  }
}<|MERGE_RESOLUTION|>--- conflicted
+++ resolved
@@ -33,11 +33,7 @@
 import tech.beshu.ror.es.{DataStreamBasedAuditSinkService, DataStreamService, IndexBasedAuditSinkService}
 import tech.beshu.ror.mocks.MockRequestContext
 import tech.beshu.ror.syntax.*
-<<<<<<< HEAD
 import tech.beshu.ror.utils.TestsUtils.{fullDataStreamName, header, nes}
-=======
-import tech.beshu.ror.utils.TestsUtils.header
->>>>>>> 6005bdc9
 
 import java.time.{Clock, Instant, ZoneId}
 import scala.concurrent.duration.*
@@ -66,21 +62,12 @@
   "An X-Forwarded-For header" should {
     "be present as XFF in audit" when {
       "is passed using lower cases" in {
-<<<<<<< HEAD
         val indexAuditSinkService = new MockedIndexAuditSinkService()
         val dataStreamAuditSinkService = new MockedDataStreamBasedAuditSinkService()
         val acl = auditedAcl(indexAuditSinkService, dataStreamAuditSinkService)
-        val request = MockRequestContext.indices.copy(headers = Set(
-          header("x-forwarded-for", "192.168.0.1"),
-          header("custom-one", "test")
-        ))
-=======
-        val auditSinkService = new MockedAuditSinkService()
-        val acl = auditedAcl(auditSinkService)
         val request = MockRequestContext.indices.withHeaders(
           header("x-forwarded-for", "192.168.0.1"), header("custom-one", "test")
         )
->>>>>>> 6005bdc9
 
         acl.handleRegularRequest(request).runSyncUnsafe()
 
@@ -118,22 +105,12 @@
         ujson.read(jsonStringFromDataStream) shouldBe expectedJson(jsonStringFromDataStream)
       }
       "is passed normally" in {
-<<<<<<< HEAD
         val indexAuditSinkService = new MockedIndexAuditSinkService()
         val dataStreamAuditSinkService = new MockedDataStreamBasedAuditSinkService()
         val acl = auditedAcl(indexAuditSinkService, dataStreamAuditSinkService)
-        val request = MockRequestContext.indices.copy(headers = Set(
-          header("X-Forwarded-For", "192.168.0.1"),
-          header("Custom-One", "test")
-        ))
-=======
-        val auditSinkService = new MockedAuditSinkService()
-        val acl = auditedAcl(auditSinkService)
         val request = MockRequestContext.indices.withHeaders(
           header("X-Forwarded-For", "192.168.0.1"), header("Custom-One", "test")
         )
->>>>>>> 6005bdc9
-
         acl.handleRegularRequest(request).runSyncUnsafe()
 
         def expectedJson(jsonString: String) = ujson.read(
