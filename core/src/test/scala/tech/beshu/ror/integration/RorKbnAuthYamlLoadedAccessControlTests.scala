/*
 *    This file is part of ReadonlyREST.
 *
 *    ReadonlyREST is free software: you can redistribute it and/or modify
 *    it under the terms of the GNU General Public License as published by
 *    the Free Software Foundation, either version 3 of the License, or
 *    (at your option) any later version.
 *
 *    ReadonlyREST is distributed in the hope that it will be useful,
 *    but WITHOUT ANY WARRANTY; without even the implied warranty of
 *    MERCHANTABILITY or FITNESS FOR A PARTICULAR PURPOSE.  See the
 *    GNU General Public License for more details.
 *
 *    You should have received a copy of the GNU General Public License
 *    along with ReadonlyREST.  If not, see http://www.gnu.org/licenses/
 */
package tech.beshu.ror.integration

import eu.timepit.refined.auto.*
import io.jsonwebtoken.Jwts
import io.jsonwebtoken.impl.DefaultClaims
import io.jsonwebtoken.security.Keys
import monix.execution.Scheduler.Implicits.global
import org.scalatest.Inside
import org.scalatest.matchers.should.Matchers.*
import org.scalatest.wordspec.AnyWordSpec
import tech.beshu.ror.accesscontrol.AccessControlList.RegularRequestResult
import tech.beshu.ror.accesscontrol.blocks.Block
import tech.beshu.ror.accesscontrol.domain.LoggedUser.DirectlyLoggedUser
import tech.beshu.ror.accesscontrol.domain.{Jwt, User}
import tech.beshu.ror.mocks.MockRequestContext
import tech.beshu.ror.utils.TestsUtils.*
import tech.beshu.ror.utils.uniquelist.UniqueList

import scala.jdk.CollectionConverters.*
<<<<<<< HEAD
=======
import tech.beshu.ror.syntax.*
>>>>>>> bcaa27d8

class RorKbnAuthYamlLoadedAccessControlTests
  extends AnyWordSpec with BaseYamlLoadedAccessControlTest with Inside {

  override protected def configYaml: String =
    """http.bind_host: _eth0:ipv4_
      |network.host: _eth0:ipv4_
      |
      |http.type: ssl_netty4
      |#transport.type: local
      |
      |readonlyrest:
      |  ssl:
      |    enable: true
      |    keystore_file:  "ror-keystore.jks"
      |    keystore_pass: readonlyrest
      |    key_pass: readonlyrest
      |
      |  access_control_rules:
      |    - name: Container housekeeping is allowed
      |      type: allow
      |      auth_key: admin:container
      |
      |    - name: Valid JWT token is present
      |      type: allow
      |      ror_kbn_auth:
      |        name: "kbn1"
      |
      |    - name: Valid JWT token is present with another key
      |      type: allow
      |      indices: ["index1"]
      |      ror_kbn_auth:
      |        name: "kbn2"
      |
      |    - name: Valid JWT token is present with a third key + role
      |      type: allow
      |      indices: ["index2"]
      |      groups: ["mapped_viewer_group"]
      |
      |  users:
      |  - username: "*"
      |    groups: ["mapped_viewer_group"]
      |    ror_kbn_auth:
      |      name: "kbn2"
      |      roles: ["viewer_group"]
      |
      |  ror_kbn:
      |
      |    - name: kbn1
      |      signature_key: "123456.123456.123456.123456.123456.123456.123456.123456.123456.123456.123456.123456.123456.123456.123456.123456"
      |
      |    - name: kbn2
      |      signature_key: "123456.123456.123456.123456.123456.123456.123456.123456.123456.123456.123456.123456.123456.123456.123456.123456"
      |
      |    - name: kbn3
      |      signature_key: "1234567890.1234567890.1234567890.1234567890.1234567890.1234567890.1234567890.1234567890.1234567890.1234567890.1234567890.1234567890.1234567890.1234567890.1234567890.1234567890.1234567890"
      |
    """.stripMargin

  "An ACL" when {
    "is configured using config above" should {
      "allow to proceed" when {
        "JWT token with empty list of groups is defined" in {
          val claims = new DefaultClaims(Map[String, AnyRef]("sub" -> "test", "user" -> "user", "groups" -> "").asJava)
          val jwtBuilder = Jwts.builder
            .signWith(Keys.hmacShaKeyFor("123456.123456.123456.123456.123456.123456.123456.123456.123456.123456.123456.123456.123456.123456.123456.123456".getBytes))
            .setSubject("test")
            .setClaims(claims)
          val request = MockRequestContext.indices.copy(headers = Set(bearerHeader(jwtBuilder)))

          val result = acl.handleRegularRequest(request).runSyncUnsafe()

          result.history should have size 2
          inside(result.result) { case RegularRequestResult.Allow(blockContext, block) =>
            block.name should be(Block.Name("Valid JWT token is present"))
            assertBlockContext(
              loggedUser = Some(DirectlyLoggedUser(User.Id("user"))),
              jwt = Some(Jwt.Payload(claims))
            ) {
              blockContext
            }
          }
        }
        "JWT token with non-empty list of groups is defined, preferred group is used" in {
          val claims = new DefaultClaims(Map[String, AnyRef]("sub" -> "test", "user" -> "user", "groups" -> List("viewer_group").asJava).asJava)
          val jwtBuilder = Jwts.builder
            .signWith(Keys.hmacShaKeyFor("123456.123456.123456.123456.123456.123456.123456.123456.123456.123456.123456.123456.123456.123456.123456.123456".getBytes))
            .setSubject("test")
            .setClaims(claims)
          val preferredGroup = group("mapped_viewer_group")

          val request = MockRequestContext.indices.copy(
<<<<<<< HEAD
            filteredIndices = Set(requestedIndex("index2")),
=======
            filteredIndices = Set(clusterIndexName("index2")),
>>>>>>> bcaa27d8
            allAllowedIndices = Set(clusterIndexName("index2")),
            headers = Set(bearerHeader(jwtBuilder), preferredGroup.id.toCurrentGroupHeader)
          )

          val result = acl.handleRegularRequest(request).runSyncUnsafe()

          result.history should have size 4
          inside(result.result) { case RegularRequestResult.Allow(blockContext, block) =>
            block.name should be(Block.Name("Valid JWT token is present with a third key + role"))
            assertBlockContext(
              loggedUser = Some(DirectlyLoggedUser(User.Id("user"))),
              currentGroup = Some(preferredGroup.id),
              availableGroups = UniqueList.of(preferredGroup),
<<<<<<< HEAD
              indices = Set(requestedIndex("index2"))
=======
              indices = Set(clusterIndexName("index2"))
>>>>>>> bcaa27d8
            ) {
              blockContext
            }
          }
        }
      }
    }
  }
}<|MERGE_RESOLUTION|>--- conflicted
+++ resolved
@@ -33,10 +33,7 @@
 import tech.beshu.ror.utils.uniquelist.UniqueList
 
 import scala.jdk.CollectionConverters.*
-<<<<<<< HEAD
-=======
 import tech.beshu.ror.syntax.*
->>>>>>> bcaa27d8
 
 class RorKbnAuthYamlLoadedAccessControlTests
   extends AnyWordSpec with BaseYamlLoadedAccessControlTest with Inside {
@@ -129,11 +126,7 @@
           val preferredGroup = group("mapped_viewer_group")
 
           val request = MockRequestContext.indices.copy(
-<<<<<<< HEAD
             filteredIndices = Set(requestedIndex("index2")),
-=======
-            filteredIndices = Set(clusterIndexName("index2")),
->>>>>>> bcaa27d8
             allAllowedIndices = Set(clusterIndexName("index2")),
             headers = Set(bearerHeader(jwtBuilder), preferredGroup.id.toCurrentGroupHeader)
           )
@@ -147,11 +140,7 @@
               loggedUser = Some(DirectlyLoggedUser(User.Id("user"))),
               currentGroup = Some(preferredGroup.id),
               availableGroups = UniqueList.of(preferredGroup),
-<<<<<<< HEAD
               indices = Set(requestedIndex("index2"))
-=======
-              indices = Set(clusterIndexName("index2"))
->>>>>>> bcaa27d8
             ) {
               blockContext
             }
