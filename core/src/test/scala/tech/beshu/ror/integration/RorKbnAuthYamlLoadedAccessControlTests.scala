/*
 *    This file is part of ReadonlyREST.
 *
 *    ReadonlyREST is free software: you can redistribute it and/or modify
 *    it under the terms of the GNU General Public License as published by
 *    the Free Software Foundation, either version 3 of the License, or
 *    (at your option) any later version.
 *
 *    ReadonlyREST is distributed in the hope that it will be useful,
 *    but WITHOUT ANY WARRANTY; without even the implied warranty of
 *    MERCHANTABILITY or FITNESS FOR A PARTICULAR PURPOSE.  See the
 *    GNU General Public License for more details.
 *
 *    You should have received a copy of the GNU General Public License
 *    along with ReadonlyREST.  If not, see http://www.gnu.org/licenses/
 */
package tech.beshu.ror.integration

import io.jsonwebtoken.security.Keys
import monix.execution.Scheduler.Implicits.global
import org.scalatest.Inside
import org.scalatest.matchers.should.Matchers.*
import org.scalatest.wordspec.AnyWordSpec
import tech.beshu.ror.accesscontrol.AccessControlList.{ForbiddenCause, RegularRequestResult}
import tech.beshu.ror.accesscontrol.blocks.Block
import tech.beshu.ror.accesscontrol.domain.GroupIdLike.GroupId
import tech.beshu.ror.accesscontrol.domain.LoggedUser.DirectlyLoggedUser
import tech.beshu.ror.accesscontrol.domain.{Jwt, User}
import tech.beshu.ror.mocks.MockRequestContext
import tech.beshu.ror.syntax.*
import tech.beshu.ror.utils.TestsUtils.*
import tech.beshu.ror.utils.misc.JwtUtils
import tech.beshu.ror.utils.misc.JwtUtils.ClaimKeyOps
import tech.beshu.ror.utils.uniquelist.UniqueList

class RorKbnAuthYamlLoadedAccessControlTests
  extends AnyWordSpec with BaseYamlLoadedAccessControlTest with Inside {

<<<<<<< HEAD
  override protected def settingsYaml: String =
    """http.bind_host: _eth0:ipv4_
      |network.host: _eth0:ipv4_
      |
      |http.type: ssl_netty4
      |#transport.type: local
      |
=======
  override protected def configYaml: String =
    """
>>>>>>> 00a5cdbe
      |readonlyrest:
      |  access_control_rules:
      |    - name: Container housekeeping is allowed
      |      type: allow
      |      auth_key: admin:container
      |
      |    - name: Valid JWT token is present
      |      type: allow
      |      ror_kbn_auth:
      |        name: "kbn1"
      |
      |    - name: Valid JWT token is present with another key
      |      type: allow
      |      indices: ["index1"]
      |      ror_kbn_auth:
      |        name: "kbn2"
      |
      |    - name: Valid JWT token is present with a third key + role
      |      type: allow
      |      indices: ["index2"]
      |      groups: ["mapped_viewer_group"]
      |
      |  users:
      |  - username: "*"
      |    groups: ["mapped_viewer_group"]
      |    ror_kbn_auth:
      |      name: "kbn2"
      |      roles: ["viewer_group"]
      |
      |  ror_kbn:
      |
      |    - name: kbn1
      |      signature_key: "123456.123456.123456.123456.123456.123456.123456.123456.123456.123456.123456.123456.123456.123456.123456.123456"
      |
      |    - name: kbn2
      |      signature_key: "123456.123456.123456.123456.123456.123456.123456.123456.123456.123456.123456.123456.123456.123456.123456.123456"
      |
      |    - name: kbn3
      |      signature_key: "1234567890.1234567890.1234567890.1234567890.1234567890.1234567890.1234567890.1234567890.1234567890.1234567890.1234567890.1234567890.1234567890.1234567890.1234567890.1234567890.1234567890"
      |
    """.stripMargin

  "An ACL" when {
    "is configured using config above" should {
      "allow to proceed" when {
        "JWT token with some arbitrary group is defined" in {
          val jwt = JwtUtils.Jwt(
            secret = Keys.hmacShaKeyFor("123456.123456.123456.123456.123456.123456.123456.123456.123456.123456.123456.123456.123456.123456.123456.123456".getBytes),
            claims = List("sub" := "test", "user" := "user", "groups" := "arbitrary_group_name")
          )
          val request = MockRequestContext.indices.withHeaders(bearerHeader(jwt))

          val result = acl.handleRegularRequest(request).runSyncUnsafe()

          result.history should have size 2
          inside(result.result) { case RegularRequestResult.Allow(blockContext, block) =>
            block.name should be(Block.Name("Valid JWT token is present"))
            assertBlockContext(
              loggedUser = Some(DirectlyLoggedUser(User.Id("user"))),
              jwt = Some(Jwt.Payload(jwt.defaultClaims())),
              currentGroup = Some(GroupId("arbitrary_group_name"))
            ) {
              blockContext
            }
          }
        }
        "JWT token with some arbitrary group is defined, preferred group is used and matches group in JWT" in {
          val jwt = JwtUtils.Jwt(
            secret = Keys.hmacShaKeyFor("123456.123456.123456.123456.123456.123456.123456.123456.123456.123456.123456.123456.123456.123456.123456.123456".getBytes),
            claims = List("sub" := "test", "user" := "user", "groups" := "group_in_jwt_token")
          )
          val preferredGroup = group("group_in_jwt_token")
          val request = MockRequestContext.indices.withHeaders(bearerHeader(jwt), preferredGroup.id.toCurrentGroupHeader)

          val result = acl.handleRegularRequest(request).runSyncUnsafe()

          result.history should have size 2
          inside(result.result) { case RegularRequestResult.Allow(blockContext, block) =>
            block.name should be(Block.Name("Valid JWT token is present"))
            assertBlockContext(
              loggedUser = Some(DirectlyLoggedUser(User.Id("user"))),
              jwt = Some(Jwt.Payload(jwt.defaultClaims())),
              currentGroup = Some(GroupId("group_in_jwt_token"))
            ) {
              blockContext
            }
          }
        }
        "JWT token with non-empty list of groups is defined, preferred group is used" in {
          val jwt = JwtUtils.Jwt(
            secret = Keys.hmacShaKeyFor("123456.123456.123456.123456.123456.123456.123456.123456.123456.123456.123456.123456.123456.123456.123456.123456".getBytes),
            claims = List("sub" := "test", "user" := "user", "groups" := List("viewer_group"))
          )
          val preferredGroup = group("mapped_viewer_group")

          val request = MockRequestContext.indices
            .withHeaders(bearerHeader(jwt), preferredGroup.id.toCurrentGroupHeader)
            .copy(
              allAllowedIndices = Set(clusterIndexName("index2")),
              filteredIndices = Set(requestedIndex("index2")),
            )

          val result = acl.handleRegularRequest(request).runSyncUnsafe()

          result.history should have size 4
          inside(result.result) { case RegularRequestResult.Allow(blockContext, block) =>
            block.name should be(Block.Name("Valid JWT token is present with a third key + role"))
            assertBlockContext(
              loggedUser = Some(DirectlyLoggedUser(User.Id("user"))),
              currentGroup = Some(preferredGroup.id),
              availableGroups = UniqueList.of(preferredGroup),
              indices = Set(requestedIndex("index2")),
              jwt = Some(Jwt.Payload(jwt.defaultClaims()))
            ) {
              blockContext
            }
          }
        }
      }
      "not allow to proceed" when {
        "JWT token with empty list of groups is defined" in {
          val jwt = JwtUtils.Jwt(
            secret = Keys.hmacShaKeyFor("123456.123456.123456.123456.123456.123456.123456.123456.123456.123456.123456.123456.123456.123456.123456.123456".getBytes),
            claims = List("sub" := "test", "user" := "user", "groups" := "")
          )
          val request = MockRequestContext.indices.withHeaders(bearerHeader(jwt))

          val result = acl.handleRegularRequest(request).runSyncUnsafe()

          result.history should have size 4
          inside(result.result) { case RegularRequestResult.ForbiddenByMismatched(causes) =>
            causes.toNonEmptyList should have size 1
            causes.head should be(ForbiddenCause.OperationNotAllowed)
          }
        }
        "JWT token with some arbitrary group is defined, preferred group is used and does not match group in JWT" in {
          val jwt = JwtUtils.Jwt(
            secret = Keys.hmacShaKeyFor("123456.123456.123456.123456.123456.123456.123456.123456.123456.123456.123456.123456.123456.123456.123456.123456".getBytes),
            claims = List("sub" := "test", "user" := "user", "groups" := "arbitrary_group_name")
          )
          val preferredGroup = group("mapped_viewer_group")
          val request = MockRequestContext.indices.withHeaders(bearerHeader(jwt), preferredGroup.id.toCurrentGroupHeader)

          val result = acl.handleRegularRequest(request).runSyncUnsafe()

          result.history should have size 4
          inside(result.result) { case RegularRequestResult.ForbiddenByMismatched(causes) =>
            causes.toNonEmptyList should have size 1
            causes.head should be(ForbiddenCause.OperationNotAllowed)
          }
        }
      }
    }
  }
}<|MERGE_RESOLUTION|>--- conflicted
+++ resolved
@@ -36,18 +36,8 @@
 class RorKbnAuthYamlLoadedAccessControlTests
   extends AnyWordSpec with BaseYamlLoadedAccessControlTest with Inside {
 
-<<<<<<< HEAD
   override protected def settingsYaml: String =
-    """http.bind_host: _eth0:ipv4_
-      |network.host: _eth0:ipv4_
-      |
-      |http.type: ssl_netty4
-      |#transport.type: local
-      |
-=======
-  override protected def configYaml: String =
     """
->>>>>>> 00a5cdbe
       |readonlyrest:
       |  access_control_rules:
       |    - name: Container housekeeping is allowed
