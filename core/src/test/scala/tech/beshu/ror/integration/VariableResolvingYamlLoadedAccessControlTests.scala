/*
 *    This file is part of ReadonlyREST.
 *
 *    ReadonlyREST is free software: you can redistribute it and/or modify
 *    it under the terms of the GNU General Public License as published by
 *    the Free Software Foundation, either version 3 of the License, or
 *    (at your option) any later version.
 *
 *    ReadonlyREST is distributed in the hope that it will be useful,
 *    but WITHOUT ANY WARRANTY; without even the implied warranty of
 *    MERCHANTABILITY or FITNESS FOR A PARTICULAR PURPOSE.  See the
 *    GNU General Public License for more details.
 *
 *    You should have received a copy of the GNU General Public License
 *    along with ReadonlyREST.  If not, see http://www.gnu.org/licenses/
 */
package tech.beshu.ror.integration

import com.dimafeng.testcontainers.ForAllTestContainer
import eu.timepit.refined.auto._
import monix.execution.Scheduler.Implicits.global
import org.scalamock.scalatest.MockFactory
import org.scalatest.Inside
import org.scalatest.matchers.should.Matchers._
import org.scalatest.wordspec.AnyWordSpec
import tech.beshu.ror.accesscontrol.AccessControl.RegularRequestResult
import tech.beshu.ror.accesscontrol.blocks.Block
import tech.beshu.ror.accesscontrol.blocks.BlockContext.{FilterableRequestBlockContext, GeneralIndexRequestBlockContext}
import tech.beshu.ror.accesscontrol.blocks.definitions.ldap.implementations.UnboundidLdapConnectionPoolProvider
import tech.beshu.ror.accesscontrol.blocks.metadata.UserMetadata
import tech.beshu.ror.accesscontrol.domain.LoggedUser.DirectlyLoggedUser
import tech.beshu.ror.accesscontrol.domain._
import tech.beshu.ror.mocks.MockRequestContext
import tech.beshu.ror.providers.EnvVarProvider.EnvVarName
import tech.beshu.ror.providers.EnvVarsProvider
import tech.beshu.ror.utils.SingletonLdapContainers
import tech.beshu.ror.utils.TestsUtils._
import tech.beshu.ror.utils.containers.NonStoppableLdapContainer
import tech.beshu.ror.utils.misc.JwtUtils._
import tech.beshu.ror.utils.misc.Random
import tech.beshu.ror.utils.uniquelist.UniqueList

import java.util.Base64

class VariableResolvingYamlLoadedAccessControlTests extends AnyWordSpec
  with BaseYamlLoadedAccessControlTest
  with ForAllTestContainer
  with MockFactory with Inside {

  override val container: NonStoppableLdapContainer = SingletonLdapContainers.ldap1

  override protected val ldapConnectionPoolProvider: UnboundidLdapConnectionPoolProvider = new UnboundidLdapConnectionPoolProvider

  private lazy val (pub, secret) = Random.generateRsaRandomKeys

  override protected def configYaml: String =
    s"""
       |readonlyrest:
       |
       |  enable: $${READONLYREST_ENABLE}
       |
       |  access_control_rules:
       |   - name: "CONTAINER ADMIN"
       |     type: allow
       |     auth_key: admin:container
       |
       |   - name: "Group name from header variable"
       |     type: allow
       |     groups: ["g4", "@{X-my-group-name-1}", "@{header:X-my-group-name-2}" ]
       |
       |   - name: "Group name from env variable"
       |     type: allow
       |     groups: ["g@{env:sys_group_1}"]
       |
       |   - name: "Group name from env variable (old syntax)"
       |     type: allow
       |     groups: ["g$${sys_group_2}"]
       |
       |   - name: "Variables usage in filter"
       |     type: allow
       |     filter: '{"bool": { "must": { "terms": { "user_id": [@{jwt:user_id_list}] }}}}'
       |     jwt_auth: "jwt3"
       |     users: ["user5"]
       |
       |   - name: "Group name from jwt variable (array)"
       |     type: allow
       |     jwt_auth:
       |       name: "jwt1"
       |     indices: ["g@explode{jwt:tech.beshu.mainGroup}"]
       |
       |   - name: "Group name from jwt variable"
       |     type: allow
       |     jwt_auth:
       |       name: "jwt2"
       |     indices: ["g@explode{jwt:tech.beshu.mainGroupsString}"]
       |
       |   - name: "LDAP groups explode"
       |     type: allow
       |     groups: ["g1", "g2", "g3"]
       |     indices: ["test-@explode{acl:available_groups}"]
       |
       |  users:
       |   - username: user1
       |     groups: ["g1", "g2", "g3", "gs1"]
       |     auth_key: $${USER1_PASS}
       |
       |   - username: user2
       |     groups: ["g1", "g2", "g3", "gs2"]
       |     auth_key: user2:passwd
       |
       |   - username: "*"
       |     groups:
       |       - g1: group1
       |       - g2: [group2]
       |       - g3: "group3"
       |     ldap_auth:
       |       name: "ldap1"
       |       groups: ["group1", "group2", "group3"]
       |
       |  jwt:
       |
       |   - name: jwt1
       |     signature_algo: "RSA"
       |     signature_key: "${Base64.getEncoder.encodeToString(pub.getEncoded)}"
       |     user_claim: "userId"
       |     groups_claim: "tech.beshu.mainGroup"
       |
       |   - name: jwt2
       |     signature_algo: "RSA"
       |     signature_key: "${Base64.getEncoder.encodeToString(pub.getEncoded)}"
       |     user_claim: "userId"
       |     groups_claim: "tech.beshu.mainGroupsString"
       |
       |   - name: jwt3
       |     signature_algo: "RSA"
       |     signature_key: "${Base64.getEncoder.encodeToString(pub.getEncoded)}"
       |     user_claim: "userId"
       |     groups_claim: "tech.beshu.mainGroupsString"
       |
       |  ldaps:
       |    - name: ldap1
       |      host: "${SingletonLdapContainers.ldap1.ldapHost}"
       |      port: ${SingletonLdapContainers.ldap1.ldapPort}
       |      ssl_enabled: false                                        # default true
       |      ssl_trust_all_certs: true                                 # default false
       |      bind_dn: "cn=admin,dc=example,dc=com"                     # skip for anonymous bind
       |      bind_password: "password"                                 # skip for anonymous bind
       |      search_user_base_DN: "ou=People,dc=example,dc=com"
       |      search_groups_base_DN: "ou=Groups,dc=example,dc=com"
       |      user_id_attribute: "uid"                                  # default "uid"
       |      unique_member_attribute: "uniqueMember"                   # default "uniqueMember"
       |      connection_pool_size: 10                                  # default 30
       |      connection_timeout_in_sec: 10                             # default 1
       |      request_timeout_in_sec: 10                                # default 1
       |      cache_ttl_in_sec: 60                                      # default 0 - cache disabled
    """.stripMargin

  "An ACL" when {
    "is configured using config above" should {
      "allow to proceed" when {
        "old style header variable is used" in {
          val request = MockRequestContext.indices.copy(
            headers = Set(basicAuthHeader("user1:passwd"), header("X-my-group-name-1", "g3"))
          )

          val result = acl.handleRegularRequest(request).runSyncUnsafe()

          result.history should have size 2
          inside(result.result) { case RegularRequestResult.Allow(blockContext, block) =>
            block.name should be(Block.Name("Group name from header variable"))
            assertBlockContext(
              loggedUser = Some(DirectlyLoggedUser(User.Id("user1"))),
              currentGroup = Some(groupFrom("g3")),
              availableGroups = UniqueList.of(groupFrom("g3"))
            ) {
              blockContext
            }
          }
        }
        "new style header variable is used" in {
          val request = MockRequestContext.indices.copy(
            headers = Set(basicAuthHeader("user1:passwd"), header("X-my-group-name-2", "g3"))
          )

          val result = acl.handleRegularRequest(request).runSyncUnsafe()

          result.history should have size 2
          inside(result.result) { case RegularRequestResult.Allow(blockContext, block) =>
            block.name should be(Block.Name("Group name from header variable"))
            assertBlockContext(
              loggedUser = Some(DirectlyLoggedUser(User.Id("user1"))),
              currentGroup = Some(groupFrom("g3")),
              availableGroups = UniqueList.of(groupFrom("g3"))
            ) {
              blockContext
            }
          }
        }
        "old style of env variable is used" in {
          val request = MockRequestContext.indices.copy(
            headers = Set(basicAuthHeader("user2:passwd"))
          )

          val result = acl.handleRegularRequest(request).runSyncUnsafe()

          result.history should have size 4
          inside(result.result) { case RegularRequestResult.Allow(blockContext, block) =>
            block.name should be(Block.Name("Group name from env variable (old syntax)"))
            assertBlockContext(
              loggedUser = Some(DirectlyLoggedUser(User.Id("user2"))),
              currentGroup = Some(groupFrom("gs2")),
              availableGroups = UniqueList.of(groupFrom("gs2"))
            ) {
              blockContext
            }
          }
        }
        "new style of env variable is used" in {
          val request = MockRequestContext.indices.copy(
            headers = Set(basicAuthHeader("user1:passwd"))
          )

          val result = acl.handleRegularRequest(request).runSyncUnsafe()

          result.history should have size 3
          inside(result.result) { case RegularRequestResult.Allow(blockContext, block) =>
            block.name should be(Block.Name("Group name from env variable"))
            assertBlockContext(
              loggedUser = Some(DirectlyLoggedUser(User.Id("user1"))),
              currentGroup = Some(groupFrom("gs1")),
              availableGroups = UniqueList.of(groupFrom("gs1"))
            ) {
              blockContext
            }
          }
        }
        "JWT variable is used (array)" in {
          val jwt = Jwt(secret, claims = List(
            "userId" := "user3",
            "tech" :-> "beshu" :-> "mainGroup" := List("j1", "j2")
          ))
          val request = MockRequestContext.indices.copy(
<<<<<<< HEAD
            headers = Set(new Header(Header.Name.rorAuthorization, NonEmptyString.unsafeFrom(s"Bearer ${jwt.stringify()}"))),
=======
            headers = Set(bearerHeader(jwt)),
>>>>>>> d39a10a4
            filteredIndices = Set(clusterIndexName("gj1"))
          )

          val result = acl.handleRegularRequest(request).runSyncUnsafe()

          result.history should have size 6
          inside(result.result) { case RegularRequestResult.Allow(blockContext: GeneralIndexRequestBlockContext, block) =>
            block.name should be(Block.Name("Group name from jwt variable (array)"))
            blockContext.userMetadata should be(
              UserMetadata
                .empty
                .withLoggedUser(DirectlyLoggedUser(User.Id("user3")))
                .withJwtToken(JwtTokenPayload(jwt.defaultClaims()))
            )
            blockContext.filteredIndices should be(Set(clusterIndexName("gj1")))
            blockContext.responseHeaders should be(Set.empty)
          }
        }
        "JWT variable is used (CSV string)" in {
          val jwt = Jwt(secret, claims = List(
            "userId" := "user4",
            "tech" :-> "beshu" :-> "mainGroupsString" := "j0,j3"
          ))

          val request = MockRequestContext.indices.copy(
<<<<<<< HEAD
            headers = Set(new Header(Header.Name.rorAuthorization, NonEmptyString.unsafeFrom(s"Bearer ${jwt.stringify()}"))),
=======
            headers = Set(bearerHeader(jwt)),
>>>>>>> d39a10a4
            filteredIndices = Set(clusterIndexName("gj0")),
            allIndicesAndAliases = Set(FullLocalIndexWithAliases(fullIndexName("gj0"), Set.empty))
          )

          val result = acl.handleRegularRequest(request).runSyncUnsafe()

          result.history should have size 7
          inside(result.result) { case RegularRequestResult.Allow(blockContext: GeneralIndexRequestBlockContext, block) =>
            block.name should be(Block.Name("Group name from jwt variable"))
            blockContext.userMetadata should be(
              UserMetadata
                .from(request)
                .withLoggedUser(DirectlyLoggedUser(User.Id("user4")))
                .withJwtToken(JwtTokenPayload(jwt.defaultClaims()))
            )
            blockContext.filteredIndices should be(Set(clusterIndexName("gj0")))
            blockContext.responseHeaders should be(Set.empty)
          }
        }
        "JWT variable in filter query is used" in {
          val jwt = Jwt(secret, claims = List(
            "userId" := "user5",
            "user_id_list" := List("alice", "bob")
          ))

          val request = MockRequestContext.search.copy(
<<<<<<< HEAD
            headers = Set(new Header(Header.Name.rorAuthorization, NonEmptyString.unsafeFrom(s"Bearer ${jwt.stringify()}"))),
=======
            headers = Set(bearerHeader(jwt)),
>>>>>>> d39a10a4
            indices = Set.empty,
            allIndicesAndAliases = Set.empty
          )

          val result = acl.handleRegularRequest(request).runSyncUnsafe()

          result.history should have size 5
          inside(result.result) { case RegularRequestResult.Allow(blockContext: FilterableRequestBlockContext, block) =>
            block.name should be(Block.Name("Variables usage in filter"))
            blockContext.userMetadata should be(
              UserMetadata
                .from(request)
                .withLoggedUser(DirectlyLoggedUser(User.Id("user5")))
                .withJwtToken(JwtTokenPayload(jwt.defaultClaims()))
            )
            blockContext.filteredIndices should be(Set.empty)
            blockContext.responseHeaders should be(Set.empty)
            blockContext.filter should be(Some(Filter("""{"bool": { "must": { "terms": { "user_id": ["alice","bob"] }}}}""")))
          }
        }
        "Available groups env is used" in {
          val request = MockRequestContext.search.copy(
            headers = Set(basicAuthHeader("cartman:user2")),
            indices = Set(clusterIndexName("*")),
            allIndicesAndAliases = Set(
              FullLocalIndexWithAliases(fullIndexName("test-g1"), Set.empty),
              FullLocalIndexWithAliases(fullIndexName("test-g2"), Set.empty),
              FullLocalIndexWithAliases(fullIndexName("test-g3"), Set.empty)
            )
          )

          val result = acl.handleRegularRequest(request).runSyncUnsafe()

          result.history should have size 8
          inside(result.result) { case RegularRequestResult.Allow(blockContext: FilterableRequestBlockContext, block) =>
            block.name should be(Block.Name("LDAP groups explode"))
            blockContext.userMetadata should be(
              UserMetadata
                .from(request)
                .withLoggedUser(DirectlyLoggedUser(User.Id("cartman")))
                .withCurrentGroup(groupFrom("g1"))
                .withAvailableGroups(UniqueList.of(groupFrom("g1"), groupFrom("g3")))
            )
            blockContext.filteredIndices should be(Set(clusterIndexName("test-g1"), clusterIndexName("test-g3")))
            blockContext.responseHeaders should be(Set.empty)
          }
        }
      }
    }
  }

  override implicit protected def envVarsProvider: EnvVarsProvider = {
    case EnvVarName(n) if n.value == "sys_group_1" => Some("s1")
    case EnvVarName(n) if n.value == "sys_group_2" => Some("s2")
    case EnvVarName(n) if n.value == "READONLYREST_ENABLE" => Some("true")
    case EnvVarName(n) if n.value == "USER1_PASS" => Some("user1:passwd")
    case _ => None
  }
}<|MERGE_RESOLUTION|>--- conflicted
+++ resolved
@@ -240,11 +240,7 @@
             "tech" :-> "beshu" :-> "mainGroup" := List("j1", "j2")
           ))
           val request = MockRequestContext.indices.copy(
-<<<<<<< HEAD
-            headers = Set(new Header(Header.Name.rorAuthorization, NonEmptyString.unsafeFrom(s"Bearer ${jwt.stringify()}"))),
-=======
             headers = Set(bearerHeader(jwt)),
->>>>>>> d39a10a4
             filteredIndices = Set(clusterIndexName("gj1"))
           )
 
@@ -270,11 +266,7 @@
           ))
 
           val request = MockRequestContext.indices.copy(
-<<<<<<< HEAD
-            headers = Set(new Header(Header.Name.rorAuthorization, NonEmptyString.unsafeFrom(s"Bearer ${jwt.stringify()}"))),
-=======
             headers = Set(bearerHeader(jwt)),
->>>>>>> d39a10a4
             filteredIndices = Set(clusterIndexName("gj0")),
             allIndicesAndAliases = Set(FullLocalIndexWithAliases(fullIndexName("gj0"), Set.empty))
           )
@@ -301,11 +293,7 @@
           ))
 
           val request = MockRequestContext.search.copy(
-<<<<<<< HEAD
-            headers = Set(new Header(Header.Name.rorAuthorization, NonEmptyString.unsafeFrom(s"Bearer ${jwt.stringify()}"))),
-=======
             headers = Set(bearerHeader(jwt)),
->>>>>>> d39a10a4
             indices = Set.empty,
             allIndicesAndAliases = Set.empty
           )
