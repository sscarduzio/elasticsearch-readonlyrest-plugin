/*
 *    This file is part of ReadonlyREST.
 *
 *    ReadonlyREST is free software: you can redistribute it and/or modify
 *    it under the terms of the GNU General Public License as published by
 *    the Free Software Foundation, either version 3 of the License, or
 *    (at your option) any later version.
 *
 *    ReadonlyREST is distributed in the hope that it will be useful,
 *    but WITHOUT ANY WARRANTY; without even the implied warranty of
 *    MERCHANTABILITY or FITNESS FOR A PARTICULAR PURPOSE.  See the
 *    GNU General Public License for more details.
 *
 *    You should have received a copy of the GNU General Public License
 *    along with ReadonlyREST.  If not, see http://www.gnu.org/licenses/
 */
package tech.beshu.ror.utils

import better.files.File
import cats.data.{EitherT, NonEmptyList}
import eu.timepit.refined.types.string.NonEmptyString
import io.circe.{Json, ParsingFailure, parser}
import io.jsonwebtoken.JwtBuilder
import io.lemonlabs.uri.Url
import monix.eval.Task
import monix.execution.Scheduler
import org.scalatest.matchers.should.Matchers.*
import squants.information.Megabytes
import tech.beshu.ror.accesscontrol.audit.{AuditEnvironmentContextBasedOnEsNodeSettings, LoggingContext}
import tech.beshu.ror.accesscontrol.blocks.BlockContext.*
import tech.beshu.ror.accesscontrol.blocks.definitions.ImpersonatorDef.ImpersonatedUsers
import tech.beshu.ror.accesscontrol.blocks.definitions.UserDef.GroupMappings
import tech.beshu.ror.accesscontrol.blocks.definitions.UserDef.GroupMappings.Advanced.Mapping
import tech.beshu.ror.accesscontrol.blocks.definitions.ldap.LdapService
import tech.beshu.ror.accesscontrol.blocks.definitions.{ExternalAuthenticationService, ExternalAuthorizationService, ImpersonatorDef}
import tech.beshu.ror.accesscontrol.blocks.mocks.MocksProvider
import tech.beshu.ror.accesscontrol.blocks.mocks.MocksProvider.ExternalAuthenticationServiceMock.ExternalAuthenticationUserMock
import tech.beshu.ror.accesscontrol.blocks.mocks.MocksProvider.ExternalAuthorizationServiceMock.ExternalAuthorizationServiceUserMock
import tech.beshu.ror.accesscontrol.blocks.mocks.MocksProvider.LdapServiceMock.LdapUserMock
import tech.beshu.ror.accesscontrol.blocks.mocks.MocksProvider.{ExternalAuthenticationServiceMock, ExternalAuthorizationServiceMock, LdapServiceMock}
import tech.beshu.ror.accesscontrol.blocks.rules.Rule.RuleResult.Rejected.Cause
import tech.beshu.ror.accesscontrol.blocks.rules.auth.AuthKeyRule
import tech.beshu.ror.accesscontrol.blocks.rules.auth.base.BasicAuthenticationRule
import tech.beshu.ror.accesscontrol.blocks.rules.auth.base.impersonation.Impersonation
import tech.beshu.ror.accesscontrol.blocks.{BlockContext, definitions}
import tech.beshu.ror.accesscontrol.domain.*
import tech.beshu.ror.accesscontrol.domain.ClusterIndexName.Remote.ClusterName
import tech.beshu.ror.accesscontrol.domain.DataStreamName.{FullLocalDataStreamWithAliases, FullRemoteDataStreamWithAliases}
import tech.beshu.ror.accesscontrol.domain.GroupIdLike.GroupId
import tech.beshu.ror.accesscontrol.domain.Header.Name
import tech.beshu.ror.accesscontrol.domain.KibanaApp.KibanaAppRegex
import tech.beshu.ror.accesscontrol.domain.User.UserIdPattern
<<<<<<< HEAD
import tech.beshu.ror.es.EsVersion
import tech.beshu.ror.settings.ror.RawRorSettings
=======
import tech.beshu.ror.audit.AuditEnvironmentContext
import tech.beshu.ror.configuration.RawRorConfig
import tech.beshu.ror.es.{EsNodeSettings, EsVersion}
>>>>>>> ac50d080
import tech.beshu.ror.syntax.*
import tech.beshu.ror.utils.js.{JsCompiler, MozillaJsCompiler}
import tech.beshu.ror.utils.json.JsonPath
import tech.beshu.ror.utils.misc.JwtUtils
import tech.beshu.ror.utils.uniquelist.{UniqueList, UniqueNonEmptyList}
import tech.beshu.ror.utils.yaml.YamlParser

import java.nio.file.Path
import java.time.Duration
import java.util.Base64
import scala.concurrent.duration.FiniteDuration
import scala.language.implicitConversions
import scala.util.{Failure, Success}

object TestsUtils {

  implicit val loggingContext: LoggingContext = LoggingContext(Set.empty)
  val rorYamlParser = new YamlParser(Some(Megabytes(3)))

  val defaultEsVersionForTests: EsVersion = EsVersion(8, 17, 0)

  inline def nes(str : String): NonEmptyString = RefinedUtils.nes(str)

  def basicAuthHeader(value: String): Header =
    new Header(
      Header.Name.authorization,
      NonEmptyString.unsafeFrom(s"Basic ${Base64.getEncoder.encodeToString(value.getBytes)}")
    )

  def bearerHeader(jwt: JwtUtils.Jwt): Header =
    bearerHeader(Header.Name.authorization.value, jwt)

  def bearerHeader(headerName: NonEmptyString, jwt: JwtUtils.Jwt): Header =
    new Header(
      Header.Name(headerName),
      NonEmptyString.unsafeFrom(s"Bearer ${jwt.stringify()}")
    )

  def bearerHeader(jwt: JwtBuilder): Header =
    new Header(
      Header.Name.authorization,
      NonEmptyString.unsafeFrom(s"Bearer ${jwt.compact}")
    )

  def impersonationHeader(username: NonEmptyString): Header =
    new Header(Header.Name.impersonateAs, username)

  def header(name: String, value: String): Header =
    new Header(
      Name(NonEmptyString.unsafeFrom(name)),
      NonEmptyString.unsafeFrom(value)
    )

  def currentGroupHeader(value: String): Header =
    header("x-ror-current-group", value)

  def kibanaIndexName(str: NonEmptyString): KibanaIndexName = KibanaIndexName(localIndexName(str))

  def kibanaAppRegex(str: NonEmptyString): KibanaAppRegex = {
    implicit val compiler: JsCompiler = MozillaJsCompiler
    JsRegex.compile(str) match {
      case Right(jsRegex) => KibanaAppRegex(jsRegex)
      case Left(error) => throw new IllegalArgumentException(s"Cannot create KibanaAppRegex from '$str'; Cause: $error")
    }
  }

  def group(str: String): Group = Group.from(GroupId(NonEmptyString.unsafeFrom(str)))

  def group(id: String, name: String): Group = Group(GroupId(NonEmptyString.unsafeFrom(id)), GroupName(NonEmptyString.unsafeFrom(name)))

  def requestedIndex(str: NonEmptyString): RequestedIndex[ClusterIndexName] =
    RequestedIndex.fromString(str.value)
      .getOrElse(throw new IllegalArgumentException(s"Cannot create RequestedIndex from '$str'"))

  def clusterIndexName(str: NonEmptyString): ClusterIndexName = ClusterIndexName.unsafeFromString(str.value)

  def localIndexName(str: NonEmptyString): ClusterIndexName.Local = ClusterIndexName.Local.fromString(str.value).get

  def fullLocalIndexWithAliases(fullIndexName: IndexName.Full): FullLocalIndexWithAliases =
    fullLocalIndexWithAliases(fullIndexName, Set.empty)

  def fullLocalIndexWithAliases(fullIndexName: IndexName.Full,
                                aliasesNames: Set[IndexName.Full]): FullLocalIndexWithAliases =
    FullLocalIndexWithAliases(fullIndexName, IndexAttribute.Opened, aliasesNames)

  def fullLocalDataStreamWithAliases(dataStreamName: DataStreamName.Full): FullLocalDataStreamWithAliases =
    fullLocalDataStreamWithAliases(
      dataStreamName = dataStreamName,
      aliasesNames = Set.empty,
    )

  def fullLocalDataStreamWithAliases(dataStreamName: DataStreamName.Full,
                                     aliasesNames: Set[DataStreamName.Full]): FullLocalDataStreamWithAliases =
    FullLocalDataStreamWithAliases(
      dataStreamName = dataStreamName,
      aliasesNames = aliasesNames,
      backingIndices = Set(IndexName.Full(NonEmptyString.unsafeFrom(".ds-" + dataStreamName.value.value)))
    )

  def fullRemoteDataStream(clusterName: ClusterName.Full, dataStreamName: DataStreamName.Full): FullRemoteDataStreamWithAliases =
    FullRemoteDataStreamWithAliases(
      clusterName = clusterName,
      dataStreamName = dataStreamName,
      aliasesNames = Set.empty,
      backingIndices = Set(IndexName.Full(NonEmptyString.unsafeFrom(".ds-" + dataStreamName.value.value)))
    )

  def remoteIndexName(str: NonEmptyString): ClusterIndexName.Remote = ClusterIndexName.Remote.fromString(str.value).get

  def indexName(str: NonEmptyString): IndexName = IndexName.fromString(str.value).get

  def fullIndexName(str: NonEmptyString): IndexName.Full = IndexName.Full.fromString(str.value).get

  def fullDataStreamName(str: NonEmptyString): DataStreamName.Full = DataStreamName.Full.fromNes(str.value)

  def indexPattern(str: NonEmptyString): IndexPattern = IndexPattern(clusterIndexName(str))

  def userId(str: NonEmptyString): User.Id = User.Id(str)

  implicit def scalaFiniteDuration2JavaDuration(duration: FiniteDuration): Duration = Duration.ofMillis(duration.toMillis)

  def impersonatorDefFrom(userIdPattern: NonEmptyString,
                          impersonatorCredentials: Credentials,
                          impersonatedUsersIdPatterns: NonEmptyList[NonEmptyString]): ImpersonatorDef = {
    ImpersonatorDef(
      userIdPatterns(userIdPattern.toString),
      new AuthKeyRule(
        BasicAuthenticationRule.Settings(impersonatorCredentials),
        CaseSensitivity.Enabled,
        Impersonation.Disabled
      ),
      ImpersonatedUsers(userIdPatterns(impersonatedUsersIdPatterns.head.toString, impersonatedUsersIdPatterns.map(_.toString).tail: _*))
    )
  }

  def mocksProviderForLdapFrom(map: Map[LdapService.Name, Map[User.Id, Set[Group]]]): MocksProvider = {
    new MocksProvider {
      override def ldapServiceWith(id: LdapService.Name)
                                  (implicit context: RequestId): Option[LdapServiceMock] = {
        map
          .get(id)
          .map(r => LdapServiceMock {
            r.map { case (userId, groups) => LdapUserMock(userId, groups) }.toCovariantSet
          })
      }

      override def externalAuthenticationServiceWith(id: ExternalAuthenticationService.Name)
                                                    (implicit context: RequestId): Option[ExternalAuthenticationServiceMock] = None

      override def externalAuthorizationServiceWith(id: ExternalAuthorizationService.Name)
                                                   (implicit context: RequestId): Option[ExternalAuthorizationServiceMock] = None
    }
  }

  def mocksProviderForExternalAuthnServiceFrom(map: Map[definitions.ExternalAuthenticationService.Name, Set[User.Id]]): MocksProvider = {
    new MocksProvider {
      override def ldapServiceWith(id: LdapService.Name)
                                  (implicit context: RequestId): Option[LdapServiceMock] = None

      override def externalAuthenticationServiceWith(id: ExternalAuthenticationService.Name)
                                                    (implicit context: RequestId): Option[ExternalAuthenticationServiceMock] = {
        map
          .get(id)
          .map(users => ExternalAuthenticationServiceMock(users.map(ExternalAuthenticationUserMock.apply)))
      }

      override def externalAuthorizationServiceWith(id: ExternalAuthorizationService.Name)
                                                   (implicit context: RequestId): Option[ExternalAuthorizationServiceMock] = None
    }
  }

  def mocksProviderForExternalAuthzServiceFrom(map: Map[definitions.ExternalAuthorizationService.Name, Map[User.Id, Set[Group]]]): MocksProvider = {
    new MocksProvider {
      override def ldapServiceWith(id: LdapService.Name)(implicit context: RequestId): Option[LdapServiceMock] = None

      override def externalAuthenticationServiceWith(id: ExternalAuthenticationService.Name)
                                                    (implicit context: RequestId): Option[ExternalAuthenticationServiceMock] = None

      override def externalAuthorizationServiceWith(id: ExternalAuthorizationService.Name)
                                                   (implicit context: RequestId): Option[ExternalAuthorizationServiceMock] = {
        map
          .get(id)
          .map(r => ExternalAuthorizationServiceMock {
            r.map { case (userId, groups) => ExternalAuthorizationServiceUserMock(userId, groups) }.toCovariantSet
          })
      }
    }
  }

  trait BlockContextAssertion {

    def assertBlockContext(expected: BlockContext,
                           current: BlockContext): Unit = {
      assertBlockContext(
        loggedUser = expected.userMetadata.loggedUser,
        currentGroup = expected.userMetadata.currentGroupId,
        availableGroups = expected.userMetadata.availableGroups,
        kibanaIndex = expected.userMetadata.kibanaIndex,
        kibanaTemplateIndex = expected.userMetadata.kibanaTemplateIndex,
        hiddenKibanaApps = expected.userMetadata.hiddenKibanaApps,
        kibanaAccess = expected.userMetadata.kibanaAccess,
        userOrigin = expected.userMetadata.userOrigin,
        jwt = expected.userMetadata.jwtToken,
        responseHeaders = expected.responseHeaders,
        indices = expected.indices,
        repositories = expected.repositories,
        snapshots = expected.snapshots) {
        current
      }
    }

    def assertBlockContext(loggedUser: Option[LoggedUser] = None,
                           currentGroup: Option[GroupId] = None,
                           availableGroups: UniqueList[Group] = UniqueList.empty,
                           kibanaIndex: Option[KibanaIndexName] = None,
                           kibanaTemplateIndex: Option[KibanaIndexName] = None,
                           hiddenKibanaApps: Set[KibanaApp] = Set.empty,
                           kibanaAccess: Option[KibanaAccess] = None,
                           userOrigin: Option[UserOrigin] = None,
                           jwt: Option[Jwt.Payload] = None,
                           responseHeaders: Set[Header] = Set.empty,
                           indices: Set[RequestedIndex[ClusterIndexName]] = Set.empty,
                           aliases: Set[ClusterIndexName] = Set.empty,
                           repositories: Set[RepositoryName] = Set.empty,
                           snapshots: Set[SnapshotName] = Set.empty,
                           dataStreams: Set[DataStreamName] = Set.empty,
                           templates: Set[TemplateOperation] = Set.empty)
                          (blockContext: BlockContext): Unit = {
      blockContext.userMetadata.loggedUser should be(loggedUser)
      blockContext.userMetadata.availableGroups should contain allElementsOf availableGroups
      blockContext.userMetadata.currentGroupId should be(currentGroup)
      blockContext.userMetadata.kibanaIndex should be(kibanaIndex)
      blockContext.userMetadata.kibanaTemplateIndex should be(kibanaTemplateIndex)
      blockContext.userMetadata.hiddenKibanaApps should be(hiddenKibanaApps)
      blockContext.userMetadata.kibanaAccess should be(kibanaAccess)
      blockContext.userMetadata.userOrigin should be(userOrigin)
      blockContext.userMetadata.jwtToken should be(jwt)
      blockContext.responseHeaders should be(responseHeaders)
      blockContext match {
        case _: CurrentUserMetadataRequestBlockContext =>
        case _: RorApiRequestBlockContext =>
        case _: GeneralNonIndexRequestBlockContext =>
        case bc: DataStreamRequestBlockContext =>
          bc.dataStreams should be(dataStreams)
        case bc: RepositoryRequestBlockContext =>
          bc.repositories should be(repositories)
        case bc: SnapshotRequestBlockContext =>
          bc.snapshots should be(snapshots)
          bc.repositories should be(repositories)
          bc.filteredIndices should be(indices)
        case bc: TemplateRequestBlockContext =>
          bc.templateOperation should be(templates)
        case bc: GeneralIndexRequestBlockContext =>
          bc.filteredIndices should be(indices)
        case bc: MultiIndexRequestBlockContext =>
          bc.indices should be(indices)
        case bc: FilterableRequestBlockContext =>
          bc.filteredIndices should be(indices)
        case bc: FilterableMultiRequestBlockContext =>
          bc.indices should be(indices)
        case bc: AliasRequestBlockContext =>
          bc.indices should be(indices)
          bc.aliases should be(aliases)
      }
    }
  }

  sealed trait AssertionType
  object AssertionType {
    final case class RuleFulfilled(blockContextAssertion: BlockContext => Unit) extends AssertionType
    final case class RuleRejected(cause: Option[Cause]) extends AssertionType
    final case class RuleThrownException(exception: Throwable) extends AssertionType
  }

  def headerFrom(nameAndValue: (String, String)): Header = {
    (NonEmptyString.unapply(nameAndValue._1), NonEmptyString.unapply(nameAndValue._2)) match {
      case (Some(nameNes), Some(valueNes)) => new Header(Name(nameNes), valueNes)
      case _ => throw new IllegalArgumentException(s"Cannot convert ${nameAndValue._1}:${nameAndValue._2} to Header")
    }
  }

  def requiredHeaderFrom(nameAndValue: (String, String)): AccessRequirement[Header] = {
    AccessRequirement.MustBePresent(headerFrom(nameAndValue))
  }

  def forbiddenHeaderFrom(nameAndValue: (String, String)): AccessRequirement[Header] = {
    AccessRequirement.MustBeAbsent(headerFrom(nameAndValue))
  }

  def headerNameFrom(name: String): Header.Name = {
    NonEmptyString.unapply(name) match {
      case Some(nameNes) => Header.Name(nameNes)
      case None => throw new IllegalArgumentException(s"Cannot convert $name to Header.Name")
    }
  }

  implicit class CurrentGroupToHeader(private val group: GroupId) extends AnyVal {
    def toCurrentGroupHeader: Header = currentGroupHeader(group.value.value)
  }

  def noGroupMappingFrom(value: String): GroupMappings =
    GroupMappings.Simple(UniqueNonEmptyList.of(group(value)))

  def groupMapping(mapping: Mapping, mappings: Mapping*): GroupMappings =
    GroupMappings.Advanced(UniqueNonEmptyList.of(mapping, mappings: _*))

  def apiKeyFrom(value: String): ApiKey = NonEmptyString.from(value) match {
    case Right(v) => ApiKey(v)
    case Left(_) => throw new IllegalArgumentException(s"Cannot convert $value to ApiKey")
  }

  def tokenFrom(value: String): Token = NonEmptyString.from(value) match {
    case Right(v) => Token(v)
    case Left(_) => throw new IllegalArgumentException(s"Cannot convert $value to Token")
  }

  def jsonPathFrom(value: String): JsonPath = JsonPath(value).get

  def urlFrom(value: String): Url = Url.parseTry(value) match {
    case Success(url) => url
    case Failure(ex) => throw new IllegalArgumentException(s"Cannot parse $value to Url: ${ex.getMessage}")
  }

  implicit class NonEmptyListOps[T](private val value: T) extends AnyVal {
    def nel: NonEmptyList[T] = NonEmptyList.one(value)
  }

  def rorSettingsFromUnsafe(yamlContent: String): RawRorSettings = {
    rorSettingFrom(yamlContent).toOption.get
  }

  def rorSettingFrom(yamlContent: String): Either[ParsingFailure, RawRorSettings] = {
    rorYamlParser
      .parse(yamlContent)
      .map(json => RawRorSettings(json, yamlContent))
  }

  def rorSettingsFromResource(resource: String): RawRorSettings = {
    rorSettingsFromUnsafe {
      getResourceContent(resource)
    }
  }

  def getResourcePath(resource: String): Path = {
    File(getClass.getResource(resource).toURI).path
  }

  def getResourceContent(resource: String): String = {
    File(getResourcePath(resource)).contentAsString
  }

<<<<<<< HEAD
  def circeJsonFrom(jsonString: String): Json = {
    parser.parse(jsonString).toTry.get
  }
=======
  def testEsNodeSettings: EsNodeSettings = EsNodeSettings(
    clusterName = "testEsCluster",
    nodeName = "testEsNode"
  )

  def testAuditEnvironmentContext: AuditEnvironmentContext = new AuditEnvironmentContextBasedOnEsNodeSettings(testEsNodeSettings)
>>>>>>> ac50d080

  implicit class ValueOrIllegalState[ERROR, SUCCESS](private val eitherT: EitherT[Task, ERROR, SUCCESS]) extends AnyVal {

    def valueOrThrowIllegalState()(implicit scheduler: Scheduler): SUCCESS = {
      eitherT.value.runSyncUnsafe() match {
        case Right(value) => value
        case Left(error) => throw new IllegalStateException(s"$error")
      }
    }
  }
  
  implicit def unsafeNes(str: String): NonEmptyString = NonEmptyString.unsafeFrom(str)

  def userIdPatterns(id: String, ids: String*): UserIdPatterns = {
    UserIdPatterns(
      UniqueNonEmptyList.unsafeFrom(
        (id :: ids.toList).map(str => UserIdPattern(User.Id(NonEmptyString.unsafeFrom(str))))
      )
    )
  }
}<|MERGE_RESOLUTION|>--- conflicted
+++ resolved
@@ -26,7 +26,7 @@
 import monix.execution.Scheduler
 import org.scalatest.matchers.should.Matchers.*
 import squants.information.Megabytes
-import tech.beshu.ror.accesscontrol.audit.{AuditEnvironmentContextBasedOnEsNodeSettings, LoggingContext}
+import tech.beshu.ror.accesscontrol.audit.LoggingContext
 import tech.beshu.ror.accesscontrol.blocks.BlockContext.*
 import tech.beshu.ror.accesscontrol.blocks.definitions.ImpersonatorDef.ImpersonatedUsers
 import tech.beshu.ror.accesscontrol.blocks.definitions.UserDef.GroupMappings
@@ -50,14 +50,8 @@
 import tech.beshu.ror.accesscontrol.domain.Header.Name
 import tech.beshu.ror.accesscontrol.domain.KibanaApp.KibanaAppRegex
 import tech.beshu.ror.accesscontrol.domain.User.UserIdPattern
-<<<<<<< HEAD
-import tech.beshu.ror.es.EsVersion
+import tech.beshu.ror.es.{EsNodeSettings, EsVersion}
 import tech.beshu.ror.settings.ror.RawRorSettings
-=======
-import tech.beshu.ror.audit.AuditEnvironmentContext
-import tech.beshu.ror.configuration.RawRorConfig
-import tech.beshu.ror.es.{EsNodeSettings, EsVersion}
->>>>>>> ac50d080
 import tech.beshu.ror.syntax.*
 import tech.beshu.ror.utils.js.{JsCompiler, MozillaJsCompiler}
 import tech.beshu.ror.utils.json.JsonPath
@@ -79,7 +73,7 @@
 
   val defaultEsVersionForTests: EsVersion = EsVersion(8, 17, 0)
 
-  inline def nes(str : String): NonEmptyString = RefinedUtils.nes(str)
+  inline def nes(str: String): NonEmptyString = RefinedUtils.nes(str)
 
   def basicAuthHeader(value: String): Header =
     new Header(
@@ -90,26 +84,23 @@
   def bearerHeader(jwt: JwtUtils.Jwt): Header =
     bearerHeader(Header.Name.authorization.value, jwt)
 
-  def bearerHeader(headerName: NonEmptyString, jwt: JwtUtils.Jwt): Header =
-    new Header(
-      Header.Name(headerName),
-      NonEmptyString.unsafeFrom(s"Bearer ${jwt.stringify()}")
-    )
-
-  def bearerHeader(jwt: JwtBuilder): Header =
-    new Header(
-      Header.Name.authorization,
-      NonEmptyString.unsafeFrom(s"Bearer ${jwt.compact}")
-    )
+  def bearerHeader(headerName: NonEmptyString, jwt: JwtUtils.Jwt): Header = new Header(
+    Header.Name(headerName),
+    NonEmptyString.unsafeFrom(s"Bearer ${jwt.stringify()}")
+  )
+
+  def bearerHeader(jwt: JwtBuilder): Header = new Header(
+    Header.Name.authorization,
+    NonEmptyString.unsafeFrom(s"Bearer ${jwt.compact}")
+  )
 
   def impersonationHeader(username: NonEmptyString): Header =
     new Header(Header.Name.impersonateAs, username)
 
-  def header(name: String, value: String): Header =
-    new Header(
-      Name(NonEmptyString.unsafeFrom(name)),
-      NonEmptyString.unsafeFrom(value)
-    )
+  def header(name: String, value: String): Header = new Header(
+    Name(NonEmptyString.unsafeFrom(name)),
+    NonEmptyString.unsafeFrom(value)
+  )
 
   def currentGroupHeader(value: String): Header =
     header("x-ror-current-group", value)
@@ -409,19 +400,15 @@
     File(getResourcePath(resource)).contentAsString
   }
 
-<<<<<<< HEAD
   def circeJsonFrom(jsonString: String): Json = {
     parser.parse(jsonString).toTry.get
   }
-=======
+
   def testEsNodeSettings: EsNodeSettings = EsNodeSettings(
     clusterName = "testEsCluster",
     nodeName = "testEsNode"
   )
 
-  def testAuditEnvironmentContext: AuditEnvironmentContext = new AuditEnvironmentContextBasedOnEsNodeSettings(testEsNodeSettings)
->>>>>>> ac50d080
-
   implicit class ValueOrIllegalState[ERROR, SUCCESS](private val eitherT: EitherT[Task, ERROR, SUCCESS]) extends AnyVal {
 
     def valueOrThrowIllegalState()(implicit scheduler: Scheduler): SUCCESS = {
@@ -431,7 +418,7 @@
       }
     }
   }
-  
+
   implicit def unsafeNes(str: String): NonEmptyString = NonEmptyString.unsafeFrom(str)
 
   def userIdPatterns(id: String, ids: String*): UserIdPatterns = {
