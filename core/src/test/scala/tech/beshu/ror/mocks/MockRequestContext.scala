/*
 *    This file is part of ReadonlyREST.
 *
 *    ReadonlyREST is free software: you can redistribute it and/or modify
 *    it under the terms of the GNU General Public License as published by
 *    the Free Software Foundation, either version 3 of the License, or
 *    (at your option) any later version.
 *
 *    ReadonlyREST is distributed in the hope that it will be useful,
 *    but WITHOUT ANY WARRANTY; without even the implied warranty of
 *    MERCHANTABILITY or FITNESS FOR A PARTICULAR PURPOSE.  See the
 *    GNU General Public License for more details.
 *
 *    You should have received a copy of the GNU General Public License
 *    along with ReadonlyREST.  If not, see http://www.gnu.org/licenses/
 */
package tech.beshu.ror.mocks

import java.time.{Clock, Instant}

import com.softwaremill.sttp.Method
import squants.information.{Bytes, Information}
import tech.beshu.ror.accesscontrol.blocks.BlockContext
import tech.beshu.ror.accesscontrol.blocks.BlockContext.{CurrentUserMetadataRequestBlockContext, FilterableRequestBlockContext, GeneralIndexRequestBlockContext, RepositoryRequestBlockContext, SnapshotRequestBlockContext}
import tech.beshu.ror.accesscontrol.blocks.metadata.UserMetadata
import tech.beshu.ror.accesscontrol.domain._
import tech.beshu.ror.accesscontrol.request.RequestContext

object MockRequestContext {
  def indices(implicit clock: Clock = Clock.systemUTC()): MockGeneralIndexRequestContext =
    MockGeneralIndexRequestContext(timestamp = clock.instant(), filteredIndices = Set.empty, allAllowedIndices = Set.empty)

  def search(implicit clock: Clock = Clock.systemUTC()): MockSearchRequestContext =
    MockSearchRequestContext(timestamp = clock.instant(), indices = Set.empty, allAllowedIndices = Set.empty)

  def repositories(implicit clock: Clock = Clock.systemUTC()): MockRepositoriesRequestContext =
    MockRepositoriesRequestContext(timestamp = clock.instant(), repositories = Set.empty)

  def snapshots(implicit clock: Clock = Clock.systemUTC()): MockSnapshotsRequestContext =
    MockSnapshotsRequestContext(timestamp = clock.instant(), snapshots = Set.empty)

  def metadata(implicit clock: Clock = Clock.systemUTC()): MockUserMetadataRequestContext =
    MockUserMetadataRequestContext(timestamp = clock.instant())

  def readOnly[BC <: BlockContext](blockContextCreator: RequestContext => BC): MockSimpleRequestContext[BC] =
    MockSimpleRequestContext(blockContextCreator, isReadOnly = true)

  def notReadOnly[BC <: BlockContext](blockContextCreator: RequestContext => BC): MockSimpleRequestContext[BC] =
    MockSimpleRequestContext(blockContextCreator, isReadOnly = false)
}

final case class MockGeneralIndexRequestContext(override val timestamp: Instant,
                                                override val taskId: Long = 0L,
                                                override val id: RequestContext.Id = RequestContext.Id("mock"),
                                                override val `type`: Type = Type("default-type"),
                                                override val action: Action = Action("default-action"),
                                                override val headers: Set[Header] = Set.empty,
                                                override val remoteAddress: Option[Address] = Address.from("localhost"),
                                                override val localAddress: Address = Address.from("localhost").get,
                                                override val method: Method = Method("GET"),
                                                override val uriPath: UriPath = UriPath.currentUserMetadataPath,
                                                override val contentLength: Information = Bytes(0),
                                                override val content: String = "",
                                                override val allIndicesAndAliases: Set[IndexWithAliases] = Set.empty,
                                                override val allTemplates: Set[Template] = Set.empty,
                                                override val isCompositeRequest: Boolean = false,
                                                override val isReadOnlyRequest: Boolean = true,
                                                override val isAllowedForDLS: Boolean = true,
                                                override val hasRemoteClusters: Boolean = false,
                                                filteredIndices: Set[IndexName],
                                                allAllowedIndices: Set[IndexName])
  extends RequestContext {
  override type BLOCK_CONTEXT = GeneralIndexRequestBlockContext

  override def initialBlockContext: GeneralIndexRequestBlockContext = GeneralIndexRequestBlockContext(
<<<<<<< HEAD
    this, UserMetadata.from(this), Set.empty, indices
=======
    this, UserMetadata.from(this), Set.empty, Set.empty, filteredIndices, allAllowedIndices
>>>>>>> c0a985ec
  )
}

final case class MockSearchRequestContext(override val timestamp: Instant,
                                          override val taskId: Long = 0L,
                                          override val id: RequestContext.Id = RequestContext.Id("mock"),
                                          override val `type`: Type = Type("default-type"),
                                          override val action: Action = Action("default-action"),
                                          override val headers: Set[Header] = Set.empty,
                                          override val remoteAddress: Option[Address] = Address.from("localhost"),
                                          override val localAddress: Address = Address.from("localhost").get,
                                          override val method: Method = Method("GET"),
                                          override val uriPath: UriPath = UriPath.currentUserMetadataPath,
                                          override val contentLength: Information = Bytes(0),
                                          override val content: String = "",
                                          override val allIndicesAndAliases: Set[IndexWithAliases] = Set.empty,
                                          override val allTemplates: Set[Template] = Set.empty,
                                          override val isCompositeRequest: Boolean = false,
                                          override val isReadOnlyRequest: Boolean = true,
                                          override val isAllowedForDLS: Boolean = true,
                                          override val hasRemoteClusters: Boolean = false,
                                          indices: Set[IndexName],
                                          allAllowedIndices: Set[IndexName])
  extends RequestContext {
  override type BLOCK_CONTEXT = FilterableRequestBlockContext

  override def initialBlockContext: FilterableRequestBlockContext = FilterableRequestBlockContext(
<<<<<<< HEAD
    this, UserMetadata.from(this), Set.empty, indices, None
=======
    this, UserMetadata.from(this), Set.empty, Set.empty, indices, allAllowedIndices, None
>>>>>>> c0a985ec
  )
}

final case class MockRepositoriesRequestContext(override val timestamp: Instant,
                                                override val taskId: Long = 0L,
                                                override val id: RequestContext.Id = RequestContext.Id("mock"),
                                                override val `type`: Type = Type("default-type"),
                                                override val action: Action = Action("default-action"),
                                                override val headers: Set[Header] = Set.empty,
                                                override val remoteAddress: Option[Address] = Address.from("localhost"),
                                                override val localAddress: Address = Address.from("localhost").get,
                                                override val method: Method = Method("GET"),
                                                override val uriPath: UriPath = UriPath.currentUserMetadataPath,
                                                override val contentLength: Information = Bytes(0),
                                                override val content: String = "",
                                                override val allIndicesAndAliases: Set[IndexWithAliases] = Set.empty,
                                                override val allTemplates: Set[Template] = Set.empty,
                                                override val isCompositeRequest: Boolean = false,
                                                override val isReadOnlyRequest: Boolean = true,
                                                override val isAllowedForDLS: Boolean = true,
                                                override val hasRemoteClusters: Boolean = false,
                                                repositories: Set[RepositoryName])
  extends RequestContext {
  override type BLOCK_CONTEXT = RepositoryRequestBlockContext

  override def initialBlockContext: RepositoryRequestBlockContext = RepositoryRequestBlockContext(
    this, UserMetadata.from(this), Set.empty, repositories
  )
}

final case class MockSnapshotsRequestContext(override val timestamp: Instant,
                                             override val taskId: Long = 0L,
                                             override val id: RequestContext.Id = RequestContext.Id("mock"),
                                             override val `type`: Type = Type("default-type"),
                                             override val action: Action = Action("default-action"),
                                             override val headers: Set[Header] = Set.empty,
                                             override val remoteAddress: Option[Address] = Address.from("localhost"),
                                             override val localAddress: Address = Address.from("localhost").get,
                                             override val method: Method = Method("GET"),
                                             override val uriPath: UriPath = UriPath.currentUserMetadataPath,
                                             override val contentLength: Information = Bytes(0),
                                             override val content: String = "",
                                             override val allIndicesAndAliases: Set[IndexWithAliases] = Set.empty,
                                             override val allTemplates: Set[Template] = Set.empty,
                                             override val isCompositeRequest: Boolean = false,
                                             override val isReadOnlyRequest: Boolean = true,
                                             override val isAllowedForDLS: Boolean = true,
                                             override val hasRemoteClusters: Boolean = false,
                                             snapshots: Set[SnapshotName])
  extends RequestContext {
  override type BLOCK_CONTEXT = SnapshotRequestBlockContext

  override def initialBlockContext: SnapshotRequestBlockContext = SnapshotRequestBlockContext(
<<<<<<< HEAD
    this, UserMetadata.from(this), Set.empty, snapshots, Set.empty, Set.empty
=======
    this, UserMetadata.from(this), Set.empty, Set.empty, snapshots, Set.empty, Set.empty, Set.empty
>>>>>>> c0a985ec
  )
}

final case class MockUserMetadataRequestContext(override val timestamp: Instant,
                                                override val taskId: Long = 0L,
                                                override val id: RequestContext.Id = RequestContext.Id("mock"),
                                                override val `type`: Type = Type("default-type"),
                                                override val action: Action = Action("default-action"),
                                                override val headers: Set[Header] = Set.empty,
                                                override val remoteAddress: Option[Address] = Address.from("localhost"),
                                                override val localAddress: Address = Address.from("localhost").get,
                                                override val method: Method = Method("GET"),
                                                override val uriPath: UriPath = UriPath.currentUserMetadataPath,
                                                override val contentLength: Information = Bytes(0),
                                                override val content: String = "",
                                                override val allIndicesAndAliases: Set[IndexWithAliases] = Set.empty,
                                                override val allTemplates: Set[Template] = Set.empty,
                                                override val isCompositeRequest: Boolean = false,
                                                override val isReadOnlyRequest: Boolean = true,
                                                override val isAllowedForDLS: Boolean = true,
                                                override val hasRemoteClusters: Boolean = false)
  extends RequestContext {
  override type BLOCK_CONTEXT = CurrentUserMetadataRequestBlockContext

  override def initialBlockContext: CurrentUserMetadataRequestBlockContext = CurrentUserMetadataRequestBlockContext(
    this, UserMetadata.empty, Set.empty
  )
}

abstract class MockSimpleRequestContext[BC <: BlockContext](override val timestamp: Instant = Instant.now(),
                                                            override val taskId: Long = 0L,
                                                            override val id: RequestContext.Id = RequestContext.Id("mock"),
                                                            override val `type`: Type = Type("default-type"),
                                                            override val action: Action = Action("default-action"),
                                                            override val headers: Set[Header] = Set.empty,
                                                            override val remoteAddress: Option[Address] = Address.from("localhost"),
                                                            override val localAddress: Address = Address.from("localhost").get,
                                                            override val method: Method = Method("GET"),
                                                            override val uriPath: UriPath = UriPath("PATH"),
                                                            override val contentLength: Information = Bytes(0),
                                                            override val content: String = "",
                                                            override val allIndicesAndAliases: Set[IndexWithAliases] = Set.empty,
                                                            override val allTemplates: Set[Template] = Set.empty,
                                                            override val isCompositeRequest: Boolean = false,
                                                            override val isAllowedForDLS: Boolean = true,
                                                            override val hasRemoteClusters: Boolean = false)
  extends RequestContext {
  override type BLOCK_CONTEXT = BC
}

object MockSimpleRequestContext {
  def apply[BC <: BlockContext](blockContextCreator: RequestContext => BC,
                                isReadOnly: Boolean): MockSimpleRequestContext[BC] = new MockSimpleRequestContext[BC] {
    override val initialBlockContext: BC = blockContextCreator(this)
    override val isReadOnlyRequest: Boolean = isReadOnly
  }
}<|MERGE_RESOLUTION|>--- conflicted
+++ resolved
@@ -73,11 +73,7 @@
   override type BLOCK_CONTEXT = GeneralIndexRequestBlockContext
 
   override def initialBlockContext: GeneralIndexRequestBlockContext = GeneralIndexRequestBlockContext(
-<<<<<<< HEAD
-    this, UserMetadata.from(this), Set.empty, indices
-=======
-    this, UserMetadata.from(this), Set.empty, Set.empty, filteredIndices, allAllowedIndices
->>>>>>> c0a985ec
+    this, UserMetadata.from(this), Set.empty, filteredIndices, allAllowedIndices
   )
 }
 
@@ -105,11 +101,7 @@
   override type BLOCK_CONTEXT = FilterableRequestBlockContext
 
   override def initialBlockContext: FilterableRequestBlockContext = FilterableRequestBlockContext(
-<<<<<<< HEAD
-    this, UserMetadata.from(this), Set.empty, indices, None
-=======
-    this, UserMetadata.from(this), Set.empty, Set.empty, indices, allAllowedIndices, None
->>>>>>> c0a985ec
+    this, UserMetadata.from(this), Set.empty, indices, allAllowedIndices, None
   )
 }
 
@@ -163,11 +155,7 @@
   override type BLOCK_CONTEXT = SnapshotRequestBlockContext
 
   override def initialBlockContext: SnapshotRequestBlockContext = SnapshotRequestBlockContext(
-<<<<<<< HEAD
-    this, UserMetadata.from(this), Set.empty, snapshots, Set.empty, Set.empty
-=======
-    this, UserMetadata.from(this), Set.empty, Set.empty, snapshots, Set.empty, Set.empty, Set.empty
->>>>>>> c0a985ec
+    this, UserMetadata.from(this), Set.empty, snapshots, Set.empty, Set.empty, Set.empty
   )
 }
 
