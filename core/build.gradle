--- conflicted
+++ resolved
@@ -106,13 +106,8 @@
     api group: 'com.unboundid',                 name: 'unboundid-ldapsdk',                  version: '6.0.11'
     api group: 'com.lihaoyi',                   name: 'upickle_3',                          version: '3.3.0'
     // https://www.bouncycastle.org/latest_releases.html#1.0.2.4-NONCERT
-<<<<<<< HEAD
-    api group: 'org.bouncycastle',              name: 'bc-noncert',                         version: '1.0.2.4'
-    api(group: 'org.bouncycastle',              name: 'bctls-fips',                         version: '1.0.17') {
-=======
     api group: 'org.bouncycastle',          name: 'bc-noncert',                             version: '1.0.2.4'
     api(group: 'org.bouncycastle',          name: 'bctls-fips',                             version: '1.0.19') {
->>>>>>> c5b59344
         exclude group: 'org.bouncycastle', module: 'bc-fips'
     }
     api(group: 'org.bouncycastle',          name: 'bcpkix-fips',                            version: '1.0.7') {
