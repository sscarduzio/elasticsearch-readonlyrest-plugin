--- conflicted
+++ resolved
@@ -142,19 +142,11 @@
     testCompile group: 'com.dimafeng',                      name: 'testcontainers-scala_2.12',              version: '0.39.0'
 
     constraints{
-<<<<<<< HEAD
-        compile group: 'io.netty',                          name: 'netty-codec-http2',                      version: '4.1.60.Final'
-        compile group: 'io.netty',                          name: 'netty-handler-proxy',                    version: '4.1.60.Final'
-        compile group: 'io.netty',                          name: 'netty-transport-native-unix-common',     version: '4.1.60.Final'
-        compile group: 'io.netty',                          name: 'netty-transport-native-epoll',           version: '4.1.60.Final'
-        compile group: 'io.netty',                          name: 'netty-transport-native-kqueue',          version: '4.1.60.Final'
-=======
         compile group: 'io.netty',                          name: 'netty-codec-http2',                      version: '4.1.61.Final'
         compile group: 'io.netty',                          name: 'netty-handler-proxy',                    version: '4.1.61.Final'
         compile group: 'io.netty',                          name: 'netty-transport-native-unix-common',     version: '4.1.61.Final'
         compile group: 'io.netty',                          name: 'netty-transport-native-epoll',           version: '4.1.61.Final'
         compile group: 'io.netty',                          name: 'netty-transport-native-kqueue',          version: '4.1.61.Final'
->>>>>>> b4f11e53
         compile group: 'com.google.guava',                  name: 'guava',                                  version: '30.0-jre'
         compile group: 'io.spray',                          name: 'spray-json_2.12',                        version: '1.3.5'
         compile group: 'org.scala-lang',                    name: 'scala-reflect',                          version: '2.12.10'
