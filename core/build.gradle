--- conflicted
+++ resolved
@@ -52,12 +52,8 @@
     }
 }
 dependencies {
-<<<<<<< HEAD
     compile group: 'commons-codec', name: 'commons-codec', version: '1.10'
-    compile 'com.google.guava:guava:21.0'
-=======
     compile 'cz.seznam.euphoria:shaded-guava:21.0'
->>>>>>> 801756e6
     compile 'com.jayway.jsonpath:json-path:2.2.0'
     compile 'com.unboundid:unboundid-ldapsdk:3.2.0'
     compile 'net.minidev:accessors-smart:1.2'
