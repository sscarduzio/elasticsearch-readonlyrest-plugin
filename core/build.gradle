/*
 *    This file is part of ReadonlyREST.
 *
 *    ReadonlyREST is free software: you can redistribute it and/or modify
 *    it under the terms of the GNU General Public License as published by
 *    the Free Software Foundation, either version 3 of the License, or
 *    (at your option) any later version.
 *
 *    ReadonlyREST is distributed in the hope that it will be useful,
 *    but WITHOUT ANY WARRANTY; without even the implied warranty of
 *    MERCHANTABILITY or FITNESS FOR A PARTICULAR PURPOSE.  See the
 *    GNU General Public License for more details.
 *
 *    You should have received a copy of the GNU General Public License
 *    along with ReadonlyREST.  If not, see http://www.gnu.org/licenses/
 */

// todo: check if there is no problem with scalatest from gradle console

group = 'org.elasticsearch.plugin'
version = pluginVersion

buildscript {
    ext {
        pluginVersion = rootProject.properties['pluginVersion']
    }
    repositories {
        mavenLocal()
        mavenCentral()
        jcenter()
    }

    dependencies {
        classpath 'nl.javadude.gradle.plugins:license-gradle-plugin:0.10.0'
    }
}

repositories {
    mavenCentral()
    maven { url 'https://repo.gradle.org/gradle/libs-releases' }
    maven { url 'https://jitpack.io' }
}

apply plugin: 'java'
apply plugin: 'scala'
apply plugin: 'maven'
apply plugin: 'license'

compileJava {
    sourceCompatibility = 1.8
    targetCompatibility = 1.8
}

test {
    testLogging {
        showStandardStreams = true
        exceptionFormat = 'full'
        events "standardOut", "started", "passed", "skipped", "failed"
    }
}
dependencies {
    compile project(':commons')
<<<<<<< HEAD

    compile group: 'io.monix',                      name: 'monix_2.12',                         version: '3.0.0-RC2'
    compile group: 'org.scala-lang',                name: 'scala-library',                      version: '2.12.4'
    compile group: 'org.scala-lang.modules',        name: 'scala-java8-compat_2.12',            version: '0.9.0'
    compile group: 'com.softwaremill.sttp',         name: 'core_2.12',                          version: '1.5.1'
    compile group: 'org.typelevel',                 name: 'squants_2.12',                       version: '1.4.0'
    compile group: 'eu.timepit',                    name: 'refined_2.12',                       version: '0.9.3'
    compile group: 'io.circe',                      name: 'circe-core_2.12',                    version: '0.10.1'
    compile group: 'io.circe',                      name: 'circe-generic-extras_2.12',          version: '0.10.1'
    compile group: 'io.circe',                      name: 'circe-parser_2.12',                  version: '0.10.1'
    compile group: 'io.circe',                      name: 'circe-yaml_2.12',                    version: '0.9.0'
    compile group: 'org.apache.logging.log4j',      name: 'log4j-api-scala_2.12',               version: '11.0'

    testCompile group: 'org.scalamock',             name: 'scalamock_2.12',                     version: '3.6.0'
    testCompile group: 'org.scalamock',             name: 'scalamock-scalatest-support_2.12',   version: '3.6.0'
    testCompile group: 'org.scalatest',             name: 'scalatest_2.12',                     version: '3.0.5'

    compile group: 'commons-codec', name: 'commons-codec', version: '1.10'
=======
    compile group: 'commons-codec', name: 'commons-codec', version: '1.11'
>>>>>>> f2aed878
    compile 'cz.seznam.euphoria:shaded-guava:21.0'
    compile 'com.jayway.jsonpath:json-path:2.2.0'
    compile 'com.unboundid:unboundid-ldapsdk:4.0.9'
    compile 'net.minidev:accessors-smart:1.2'
    compile 'net.minidev:json-smart:2.3'
<<<<<<< HEAD
    compile 'org.jooq:jool:0.9.12'
=======
    compile 'org.apache.logging.log4j:log4j-core:2.11.0'
    compile 'org.jooq:jool:0.9.12'
    compile 'com.github.seancfoley:ipaddress:5.0.0'
    compile 'org.slf4j:slf4j-api:1.7.25'
>>>>>>> f2aed878

    compile 'com.fasterxml.jackson.core:jackson-databind:2.8.6'
    compile 'io.jsonwebtoken:jjwt-api:0.10.5'
    runtime 'io.jsonwebtoken:jjwt-impl:0.10.5',
            // Uncomment the next line if you want to use RSASSA-PSS (PS256, PS384, PS512) algorithms:
            //'org.bouncycastle:bcprov-jdk15on:1.60',
            'io.jsonwebtoken:jjwt-jackson:0.10.5'


    compile 'org.apache.httpcomponents:httpasyncclient:4.1.3'

    testCompile project(':tests-utils')
    testCompile 'org.gradle:gradle-tooling-api:4.10.2'
    testCompile 'org.mockito:mockito-all:1.10.19'
    testCompile 'junit:junit:4.12'
    testCompile 'io.jsonwebtoken:jjwt:0.9.1'
    testCompile 'org.yaml:snakeyaml:1.15'

}

license {
    header rootProject.file('ReadonlyRESTLicenseHeader.txt')
    skipExistingHeaders true
    useDefaultMappings = false
    mapping {
        java = 'SLASHSTAR_STYLE'
    }
}

compileScala {
    options.compilerArgs << "-Ywarn-macros:after"
}<|MERGE_RESOLUTION|>--- conflicted
+++ resolved
@@ -60,7 +60,6 @@
 }
 dependencies {
     compile project(':commons')
-<<<<<<< HEAD
 
     compile group: 'io.monix',                      name: 'monix_2.12',                         version: '3.0.0-RC2'
     compile group: 'org.scala-lang',                name: 'scala-library',                      version: '2.12.4'
@@ -77,25 +76,16 @@
     testCompile group: 'org.scalamock',             name: 'scalamock_2.12',                     version: '3.6.0'
     testCompile group: 'org.scalamock',             name: 'scalamock-scalatest-support_2.12',   version: '3.6.0'
     testCompile group: 'org.scalatest',             name: 'scalatest_2.12',                     version: '3.0.5'
-
+    
     compile group: 'commons-codec', name: 'commons-codec', version: '1.10'
-=======
-    compile group: 'commons-codec', name: 'commons-codec', version: '1.11'
->>>>>>> f2aed878
     compile 'cz.seznam.euphoria:shaded-guava:21.0'
     compile 'com.jayway.jsonpath:json-path:2.2.0'
     compile 'com.unboundid:unboundid-ldapsdk:4.0.9'
     compile 'net.minidev:accessors-smart:1.2'
     compile 'net.minidev:json-smart:2.3'
-<<<<<<< HEAD
-    compile 'org.jooq:jool:0.9.12'
-=======
-    compile 'org.apache.logging.log4j:log4j-core:2.11.0'
     compile 'org.jooq:jool:0.9.12'
     compile 'com.github.seancfoley:ipaddress:5.0.0'
-    compile 'org.slf4j:slf4j-api:1.7.25'
->>>>>>> f2aed878
-
+    
     compile 'com.fasterxml.jackson.core:jackson-databind:2.8.6'
     compile 'io.jsonwebtoken:jjwt-api:0.10.5'
     runtime 'io.jsonwebtoken:jjwt-impl:0.10.5',
