--- conflicted
+++ resolved
@@ -23,20 +23,14 @@
 import org.elasticsearch.threadpool.ThreadPool
 import org.reflections.ReflectionUtils
 import tech.beshu.ror.accesscontrol.AccessControlList.AccessControlStaticContext
-<<<<<<< HEAD
 import tech.beshu.ror.accesscontrol.blocks.BlockContext.RequestedIndex
-=======
->>>>>>> bcaa27d8
 import tech.beshu.ror.accesscontrol.domain.ClusterIndexName
 import tech.beshu.ror.es.RorClusterService
 import tech.beshu.ror.es.handler.AclAwareRequestFilter.EsContext
 import tech.beshu.ror.es.handler.request.context.ModificationResult
 import tech.beshu.ror.es.handler.request.context.ModificationResult.{CannotModify, Modified}
-<<<<<<< HEAD
-=======
 import tech.beshu.ror.implicits.*
 import tech.beshu.ror.syntax.*
->>>>>>> bcaa27d8
 import tech.beshu.ror.utils.ScalaOps.*
 
 import scala.jdk.CollectionConverters.*
@@ -65,19 +59,12 @@
     }
   }
 
-<<<<<<< HEAD
   private def tryUpdate(request: BulkShardRequest, indices: NonEmptyList[RequestedIndex]) = {
-    val singleIndex = indices.head
-    val uuid = clusterService.indexOrAliasUuids(singleIndex.name).toList.head
-    // todo: one index taken - do we need a warn here?
-=======
-  private def tryUpdate(request: BulkShardRequest, indices: NonEmptyList[ClusterIndexName]) = {
     if (indices.tail.nonEmpty) {
       logger.warn(s"[${id.show}] Filtered result contains more than one index. First was taken. The whole set of indices [${indices.show}]")
     }
     val singleIndex = indices.head
-    val uuid =  clusterService.indexOrAliasUuids(singleIndex).toList.head
->>>>>>> bcaa27d8
+    val uuid = clusterService.indexOrAliasUuids(singleIndex).toList.head
     ReflectionUtils
       .getAllFields(request.shardId().getClass, ReflectionUtils.withName("index")).asScala
       .foldLeft(Try(())) {
