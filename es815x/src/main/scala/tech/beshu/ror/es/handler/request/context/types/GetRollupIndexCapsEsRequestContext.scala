--- conflicted
+++ resolved
@@ -21,10 +21,6 @@
 import org.elasticsearch.threadpool.ThreadPool
 import org.joor.Reflect.*
 import tech.beshu.ror.accesscontrol.AccessControlList.AccessControlStaticContext
-<<<<<<< HEAD
-import tech.beshu.ror.accesscontrol.blocks.BlockContext.RequestedIndex
-=======
->>>>>>> bcaa27d8
 import tech.beshu.ror.accesscontrol.domain.ClusterIndexName
 import tech.beshu.ror.es.RorClusterService
 import tech.beshu.ror.es.handler.AclAwareRequestFilter.EsContext
@@ -39,17 +35,13 @@
                                                  override val threadPool: ThreadPool)
   extends BaseIndicesEsRequestContext[ActionRequest](actionRequest, esContext, aclContext, clusterService, threadPool) {
 
-  override protected def indicesFrom(request: ActionRequest): Set[RequestedIndex] = {
+  override protected def indicesFrom(request: ActionRequest): Set[ClusterIndexName] = {
     val indicesName = on(request).call("indices").get[Array[String]]()
-<<<<<<< HEAD
-    indicesName.flatMap(RequestedIndex.fromString).toSet
-=======
     indicesName.flatMap(ClusterIndexName.fromString).toCovariantSet
->>>>>>> bcaa27d8
   }
 
   override protected def update(request: ActionRequest,
-                                filteredIndices: NonEmptyList[RequestedIndex],
+                                filteredIndices: NonEmptyList[ClusterIndexName],
                                 allAllowedIndices: NonEmptyList[ClusterIndexName]): ModificationResult = {
     on(request).call("indices", filteredIndices.stringify.toArray)
     Modified
