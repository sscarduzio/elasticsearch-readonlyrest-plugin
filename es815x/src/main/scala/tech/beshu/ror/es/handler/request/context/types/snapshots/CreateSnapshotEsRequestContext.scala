--- conflicted
+++ resolved
@@ -112,10 +112,6 @@
                      indices: UniqueNonEmptyList[ClusterIndexName]) = {
     actionRequest.snapshot(SnapshotName.toString(snapshot))
     actionRequest.repository(RepositoryName.toString(repository))
-<<<<<<< HEAD
     actionRequest.indices(indices.stringify.asJava)
-=======
-    actionRequest.indices(indices.sortByNameWithExcludingIndicesAtTheEnd().stringify.asJava)
->>>>>>> bcaa27d8
   }
 }