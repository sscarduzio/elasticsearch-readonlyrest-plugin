--- conflicted
+++ resolved
@@ -21,17 +21,10 @@
 import org.elasticsearch.action.ActionRequest
 import org.elasticsearch.threadpool.ThreadPool
 import tech.beshu.ror.accesscontrol.AccessControlList.AccessControlStaticContext
-<<<<<<< HEAD
-import tech.beshu.ror.accesscontrol.blocks.BlockContext.{GeneralIndexRequestBlockContext, RequestedIndex}
-import tech.beshu.ror.accesscontrol.blocks.metadata.UserMetadata
-import tech.beshu.ror.accesscontrol.domain.ClusterIndexName
-import tech.beshu.ror.accesscontrol.domain.ClusterIndexName.clusterIndexNameOrdering
-=======
 import tech.beshu.ror.accesscontrol.blocks.BlockContext.GeneralIndexRequestBlockContext
 import tech.beshu.ror.accesscontrol.blocks.metadata.UserMetadata
 import tech.beshu.ror.accesscontrol.domain.ClusterIndexName
 import tech.beshu.ror.accesscontrol.orders.*
->>>>>>> bcaa27d8
 import tech.beshu.ror.es.RorClusterService
 import tech.beshu.ror.es.handler.AclAwareRequestFilter.EsContext
 import tech.beshu.ror.es.handler.request.context.ModificationResult.ShouldBeInterrupted
@@ -48,26 +41,12 @@
     with EsRequest[GeneralIndexRequestBlockContext] {
 
   override val initialBlockContext: GeneralIndexRequestBlockContext = GeneralIndexRequestBlockContext(
-<<<<<<< HEAD
-    this,
-    UserMetadata.from(this),
-    Set.empty,
-    List.empty,
-    {
-      import tech.beshu.ror.accesscontrol.show.logs._
-      val indices = indicesOrWildcard(indicesFrom(actionRequest))
-      logger.debug(s"[${id.show}] Discovered indices: ${indices.show}")
-      indices
-    },
-    Set(ClusterIndexName.Local.wildcard)
-=======
     requestContext = this,
     userMetadata = UserMetadata.from(this),
     responseHeaders = Set.empty,
     responseTransformations = List.empty,
     filteredIndices = discoverIndices(),
     allAllowedIndices = Set(ClusterIndexName.Local.wildcard)
->>>>>>> bcaa27d8
   )
 
   override def modifyWhenIndexNotFound: ModificationResult = {
@@ -99,7 +78,7 @@
     }
   }
 
-  protected def indicesFrom(request: R): Set[RequestedIndex]
+  protected def indicesFrom(request: R): Set[ClusterIndexName]
 
   protected def update(request: R,
                        filteredIndices: NonEmptyList[ClusterIndexName],
@@ -108,14 +87,10 @@
   private def toSortedNonEmptyList[A: Ordering](values: Iterable[A]) = {
     NonEmptyList.fromList(values.toList.sorted)
   }
-<<<<<<< HEAD
-  
-=======
 
   private def discoverIndices() = {
     val indices = indicesFrom(actionRequest).orWildcardWhenEmpty
     logger.debug(s"[${id.show}] Discovered indices: ${indices.show}")
     indices
   }
->>>>>>> bcaa27d8
 }