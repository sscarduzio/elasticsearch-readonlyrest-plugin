--- conflicted
+++ resolved
@@ -16,19 +16,12 @@
  */
 package tech.beshu.ror.es.handler.request.context.types
 
-<<<<<<< HEAD
-import cats.implicits.*
-=======
->>>>>>> bcaa27d8
 import cats.data.NonEmptyList
 import cats.implicits.*
 import org.elasticsearch.action.admin.cluster.allocation.ClusterAllocationExplainRequest
 import org.elasticsearch.threadpool.ThreadPool
 import tech.beshu.ror.accesscontrol.AccessControlList.AccessControlStaticContext
-<<<<<<< HEAD
 import tech.beshu.ror.accesscontrol.blocks.BlockContext.RequestedIndex
-=======
->>>>>>> bcaa27d8
 import tech.beshu.ror.accesscontrol.domain.ClusterIndexName
 import tech.beshu.ror.es.RorClusterService
 import tech.beshu.ror.es.handler.AclAwareRequestFilter.EsContext
@@ -44,13 +37,8 @@
                                                override val threadPool: ThreadPool)
   extends BaseIndicesEsRequestContext(actionRequest, esContext, aclContext, clusterService, threadPool) {
 
-<<<<<<< HEAD
   override protected def indicesFrom(request: ClusterAllocationExplainRequest): Set[RequestedIndex] =
-    getIndexFrom(request).toSet
-=======
-  override protected def indicesFrom(request: ClusterAllocationExplainRequest): Set[ClusterIndexName] =
     getIndexFrom(request).toCovariantSet
->>>>>>> bcaa27d8
 
   override protected def update(request: ClusterAllocationExplainRequest,
                                 filteredIndices: NonEmptyList[RequestedIndex],
