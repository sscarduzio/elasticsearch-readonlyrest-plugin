/*
 *    This file is part of ReadonlyREST.
 *
 *    ReadonlyREST is free software: you can redistribute it and/or modify
 *    it under the terms of the GNU General Public License as published by
 *    the Free Software Foundation, either version 3 of the License, or
 *    (at your option) any later version.
 *
 *    ReadonlyREST is distributed in the hope that it will be useful,
 *    but WITHOUT ANY WARRANTY; without even the implied warranty of
 *    MERCHANTABILITY or FITNESS FOR A PARTICULAR PURPOSE.  See the
 *    GNU General Public License for more details.
 *
 *    You should have received a copy of the GNU General Public License
 *    along with ReadonlyREST.  If not, see http://www.gnu.org/licenses/
 */
package tech.beshu.ror.es.handler.request.context.types.snapshots

import cats.implicits.*
import monix.eval.Task
import org.elasticsearch.action.admin.cluster.snapshots.get.{GetSnapshotsRequest, GetSnapshotsResponse}
import org.elasticsearch.threadpool.ThreadPool
import org.joor.Reflect.on
import tech.beshu.ror.accesscontrol.blocks.BlockContext
import tech.beshu.ror.accesscontrol.blocks.BlockContext.SnapshotRequestBlockContext
import tech.beshu.ror.accesscontrol.domain
import tech.beshu.ror.accesscontrol.domain.{ClusterIndexName, RepositoryName, SnapshotName}
import tech.beshu.ror.accesscontrol.matchers.PatternsMatcher
import tech.beshu.ror.es.RorClusterService
import tech.beshu.ror.es.handler.AclAwareRequestFilter.EsContext
import tech.beshu.ror.es.handler.request.context.ModificationResult
import tech.beshu.ror.es.handler.request.context.types.BaseSnapshotEsRequestContext
import tech.beshu.ror.implicits.*
import tech.beshu.ror.syntax.*
import tech.beshu.ror.utils.ScalaOps.*
import tech.beshu.ror.utils.uniquelist.UniqueNonEmptyList

import scala.jdk.CollectionConverters.*

class GetSnapshotsEsRequestContext(actionRequest: GetSnapshotsRequest,
                                   esContext: EsContext,
                                   clusterService: RorClusterService,
                                   override val threadPool: ThreadPool)
  extends BaseSnapshotEsRequestContext[GetSnapshotsRequest](actionRequest, esContext, clusterService, threadPool) {

  override protected def snapshotsFrom(request: GetSnapshotsRequest): Set[SnapshotName] = {
    request
      .snapshots().asSafeSet
      .flatMap(SnapshotName.from)
  }

  override protected def repositoriesFrom(request: GetSnapshotsRequest): Set[RepositoryName] = {
    request
      .repositories().asSafeSet
      .flatMap(RepositoryName.from)
  }

  override protected def indicesFrom(request: GetSnapshotsRequest): Set[domain.ClusterIndexName] =
    Set(ClusterIndexName.Local.wildcard)

  override protected def modifyRequest(blockContext: BlockContext.SnapshotRequestBlockContext): ModificationResult = {
    val updateResult = for {
      snapshots <- snapshotsFrom(blockContext)
      repository <- repositoriesFrom(blockContext)
    } yield update(actionRequest, snapshots, repository)
    updateResult match {
      case Right(_) =>
        ModificationResult.UpdateResponse {
          case r: GetSnapshotsResponse =>
            Task.now(updateGetSnapshotResponse(r, blockContext.allAllowedIndices))
          case r =>
            Task.now(r)
        }
      case Left(_) =>
        logger.error(s"[${id.show}] Cannot update ${actionRequest.getClass.show} request. It's safer to forbid the request, but it looks like an issue. Please, report it as soon as possible.")
        ModificationResult.ShouldBeInterrupted
    }
  }

  private def snapshotsFrom(blockContext: SnapshotRequestBlockContext) = {
    UniqueNonEmptyList.from(blockContext.snapshots) match {
      case Some(list) => Right(list)
      case None => Left(())
    }
  }

  private def repositoriesFrom(blockContext: SnapshotRequestBlockContext) = {
    UniqueNonEmptyList.from(blockContext.repositories) match {
      case Some(list) => Right(list)
      case None => Left(())
    }
  }

  private def update(actionRequest: GetSnapshotsRequest,
                     snapshots: UniqueNonEmptyList[SnapshotName],
                     repositories: UniqueNonEmptyList[RepositoryName]) = {
    actionRequest.snapshots(snapshots.toList.map(SnapshotName.toString).toArray)
    actionRequest.repositories(repositories.toList.map(RepositoryName.toString).toArray: _*)
  }

  private def updateGetSnapshotResponse(response: GetSnapshotsResponse,
                                        allAllowedIndices: Set[ClusterIndexName]): GetSnapshotsResponse = {
    val matcher = PatternsMatcher.create(allAllowedIndices)
    response
      .getSnapshots.asSafeList
      .foreach { snapshot =>
<<<<<<< HEAD
        val snapshotIndices = snapshot.indices().asSafeList.flatMap(ClusterIndexName.fromString).toSet
        val filteredSnapshotIndices = matcher.filter(snapshotIndices).stringify.asJava
        on(snapshot).set("indices", filteredSnapshotIndices)
=======
        val snapshotIndices = snapshot.indices().asSafeList.flatMap(ClusterIndexName.fromString)
        val filteredSnapshotIndices = matcher.filter(snapshotIndices)
        on(snapshot).set("indices", filteredSnapshotIndices.stringify.asJava)
>>>>>>> bcaa27d8
        snapshot
      }
    response
  }
}<|MERGE_RESOLUTION|>--- conflicted
+++ resolved
@@ -104,15 +104,9 @@
     response
       .getSnapshots.asSafeList
       .foreach { snapshot =>
-<<<<<<< HEAD
-        val snapshotIndices = snapshot.indices().asSafeList.flatMap(ClusterIndexName.fromString).toSet
-        val filteredSnapshotIndices = matcher.filter(snapshotIndices).stringify.asJava
-        on(snapshot).set("indices", filteredSnapshotIndices)
-=======
         val snapshotIndices = snapshot.indices().asSafeList.flatMap(ClusterIndexName.fromString)
         val filteredSnapshotIndices = matcher.filter(snapshotIndices)
         on(snapshot).set("indices", filteredSnapshotIndices.stringify.asJava)
->>>>>>> bcaa27d8
         snapshot
       }
     response
