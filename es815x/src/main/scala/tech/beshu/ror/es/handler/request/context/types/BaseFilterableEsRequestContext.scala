/*
 *    This file is part of ReadonlyREST.
 *
 *    ReadonlyREST is free software: you can redistribute it and/or modify
 *    it under the terms of the GNU General Public License as published by
 *    the Free Software Foundation, either version 3 of the License, or
 *    (at your option) any later version.
 *
 *    ReadonlyREST is distributed in the hope that it will be useful,
 *    but WITHOUT ANY WARRANTY; without even the implied warranty of
 *    MERCHANTABILITY or FITNESS FOR A PARTICULAR PURPOSE.  See the
 *    GNU General Public License for more details.
 *
 *    You should have received a copy of the GNU General Public License
 *    along with ReadonlyREST.  If not, see http://www.gnu.org/licenses/
 */
package tech.beshu.ror.es.handler.request.context.types

import cats.data.NonEmptyList
import cats.implicits.*
import org.elasticsearch.action.ActionRequest
import org.elasticsearch.threadpool.ThreadPool
import tech.beshu.ror.accesscontrol.AccessControlList.AccessControlStaticContext
<<<<<<< HEAD
import tech.beshu.ror.accesscontrol.blocks.BlockContext.{FilterableRequestBlockContext, RequestedIndex, RequestedIndex}
=======
import tech.beshu.ror.accesscontrol.blocks.BlockContext.FilterableRequestBlockContext
>>>>>>> bcaa27d8
import tech.beshu.ror.accesscontrol.blocks.metadata.UserMetadata
import tech.beshu.ror.accesscontrol.domain.FieldLevelSecurity.RequestFieldsUsage
import tech.beshu.ror.accesscontrol.domain.{ClusterIndexName, FieldLevelSecurity, Filter}
import tech.beshu.ror.es.RorClusterService
import tech.beshu.ror.es.handler.AclAwareRequestFilter.EsContext
import tech.beshu.ror.es.handler.request.context.ModificationResult.{Modified, ShouldBeInterrupted}
import tech.beshu.ror.es.handler.request.context.{BaseEsRequestContext, EsRequest, ModificationResult}
import tech.beshu.ror.implicits.*
import tech.beshu.ror.syntax.*

abstract class BaseFilterableEsRequestContext[R <: ActionRequest](actionRequest: R,
                                                                  esContext: EsContext,
                                                                  aclContext: AccessControlStaticContext,
                                                                  clusterService: RorClusterService,
                                                                  override val threadPool: ThreadPool)
  extends BaseEsRequestContext[FilterableRequestBlockContext](esContext, clusterService)
    with EsRequest[FilterableRequestBlockContext] {

  override val initialBlockContext: FilterableRequestBlockContext = FilterableRequestBlockContext(
<<<<<<< HEAD
    this,
    UserMetadata.from(this),
    Set.empty,
    List.empty,
    {
      import tech.beshu.ror.accesscontrol.show.logs._
      val indices = indicesOrWildcard(indicesFrom(actionRequest))
      logger.debug(s"[${id.show}] Discovered indices: ${indices.show}")
      indices
    },
    Set(ClusterIndexName.Local.wildcard),
    None,
    None,
    requestFieldsUsage
=======
    requestContext = this,
    userMetadata = UserMetadata.from(this),
    responseHeaders = Set.empty,
    responseTransformations = List.empty,
    filteredIndices = discoverIndices(),
    allAllowedIndices = Set(ClusterIndexName.Local.wildcard),
    filter = None,
    fieldLevelSecurity = None,
    requestFieldsUsage = requestFieldsUsage
>>>>>>> bcaa27d8
  )

  override def modifyWhenIndexNotFound: ModificationResult = {
    if (aclContext.doesRequirePassword) {
      val nonExistentIndex = initialBlockContext.randomNonexistentIndex(_.filteredIndices)
      if (nonExistentIndex.hasWildcard) {
        val nonExistingIndices = NonEmptyList
          .fromList(initialBlockContext.filteredIndices.map(_.randomNonexistentIndex()).toList)
          .getOrElse(NonEmptyList.of(nonExistentIndex))
        update(
          request = actionRequest,
          indices = nonExistingIndices,
          filter = initialBlockContext.filter,
          fieldLevelSecurity = initialBlockContext.fieldLevelSecurity
        )
        Modified
      } else {
        ShouldBeInterrupted
      }
    } else {
      update(
        request = actionRequest,
        indices = NonEmptyList.of(initialBlockContext.randomNonexistentIndex(_.filteredIndices)),
        filter = initialBlockContext.filter,
        fieldLevelSecurity = initialBlockContext.fieldLevelSecurity
      )
      Modified
    }
  }

  override protected def modifyRequest(blockContext: FilterableRequestBlockContext): ModificationResult = {
    NonEmptyList.fromList(blockContext.filteredIndices.toList) match {
      case Some(indices) =>
        update(actionRequest, indices, blockContext.filter, blockContext.fieldLevelSecurity)
      case None =>
        logger.warn(s"[${id.show}] empty list of indices produced, so we have to interrupt the request processing")
        ShouldBeInterrupted
    }
  }

  protected def indicesFrom(request: R): Set[ClusterIndexName]

  protected def update(request: R,
                       indices: NonEmptyList[RequestedIndex[_ <: ClusterIndexName]],
                       filter: Option[Filter],
                       fieldLevelSecurity: Option[FieldLevelSecurity]): ModificationResult

  protected def requestFieldsUsage: RequestFieldsUsage

  private def discoverIndices() = {
    val indices = indicesFrom(actionRequest).orWildcardWhenEmpty
    logger.debug(s"[${id.show}] Discovered indices: ${indices.show}")
    indices
  }
}<|MERGE_RESOLUTION|>--- conflicted
+++ resolved
@@ -21,11 +21,7 @@
 import org.elasticsearch.action.ActionRequest
 import org.elasticsearch.threadpool.ThreadPool
 import tech.beshu.ror.accesscontrol.AccessControlList.AccessControlStaticContext
-<<<<<<< HEAD
-import tech.beshu.ror.accesscontrol.blocks.BlockContext.{FilterableRequestBlockContext, RequestedIndex, RequestedIndex}
-=======
 import tech.beshu.ror.accesscontrol.blocks.BlockContext.FilterableRequestBlockContext
->>>>>>> bcaa27d8
 import tech.beshu.ror.accesscontrol.blocks.metadata.UserMetadata
 import tech.beshu.ror.accesscontrol.domain.FieldLevelSecurity.RequestFieldsUsage
 import tech.beshu.ror.accesscontrol.domain.{ClusterIndexName, FieldLevelSecurity, Filter}
@@ -45,22 +41,6 @@
     with EsRequest[FilterableRequestBlockContext] {
 
   override val initialBlockContext: FilterableRequestBlockContext = FilterableRequestBlockContext(
-<<<<<<< HEAD
-    this,
-    UserMetadata.from(this),
-    Set.empty,
-    List.empty,
-    {
-      import tech.beshu.ror.accesscontrol.show.logs._
-      val indices = indicesOrWildcard(indicesFrom(actionRequest))
-      logger.debug(s"[${id.show}] Discovered indices: ${indices.show}")
-      indices
-    },
-    Set(ClusterIndexName.Local.wildcard),
-    None,
-    None,
-    requestFieldsUsage
-=======
     requestContext = this,
     userMetadata = UserMetadata.from(this),
     responseHeaders = Set.empty,
@@ -70,7 +50,6 @@
     filter = None,
     fieldLevelSecurity = None,
     requestFieldsUsage = requestFieldsUsage
->>>>>>> bcaa27d8
   )
 
   override def modifyWhenIndexNotFound: ModificationResult = {
@@ -114,7 +93,7 @@
   protected def indicesFrom(request: R): Set[ClusterIndexName]
 
   protected def update(request: R,
-                       indices: NonEmptyList[RequestedIndex[_ <: ClusterIndexName]],
+                       indices: NonEmptyList[ClusterIndexName],
                        filter: Option[Filter],
                        fieldLevelSecurity: Option[FieldLevelSecurity]): ModificationResult
 
