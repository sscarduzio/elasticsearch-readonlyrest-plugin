/*
 *    This file is part of ReadonlyREST.
 *
 *    ReadonlyREST is free software: you can redistribute it and/or modify
 *    it under the terms of the GNU General Public License as published by
 *    the Free Software Foundation, either version 3 of the License, or
 *    (at your option) any later version.
 *
 *    ReadonlyREST is distributed in the hope that it will be useful,
 *    but WITHOUT ANY WARRANTY; without even the implied warranty of
 *    MERCHANTABILITY or FITNESS FOR A PARTICULAR PURPOSE.  See the
 *    GNU General Public License for more details.
 *
 *    You should have received a copy of the GNU General Public License
 *    along with ReadonlyREST.  If not, see http://www.gnu.org/licenses/
 */
package tech.beshu.ror.es.handler.request.context.types

import cats.data.NonEmptyList
import cats.implicits.*
import monix.eval.Task
import org.elasticsearch.action.{ActionRequest, ActionResponse, CompositeIndicesRequest}
import org.elasticsearch.index.query.QueryBuilder
import org.elasticsearch.threadpool.ThreadPool
import org.joor.Reflect.*
import tech.beshu.ror.accesscontrol.AccessControlList.AccessControlStaticContext
<<<<<<< HEAD
import tech.beshu.ror.accesscontrol.blocks.BlockContext.RequestedIndex
=======
>>>>>>> bcaa27d8
import tech.beshu.ror.accesscontrol.domain.FieldLevelSecurity.RequestFieldsUsage
import tech.beshu.ror.accesscontrol.domain.FieldLevelSecurity.Strategy.{BasedOnBlockContextOnly, FlsAtLuceneLevelApproach}
import tech.beshu.ror.accesscontrol.domain.{ClusterIndexName, FieldLevelSecurity, Filter}
import tech.beshu.ror.es.RorClusterService
import tech.beshu.ror.es.handler.AclAwareRequestFilter.EsContext
import tech.beshu.ror.es.handler.RequestSeemsToBeInvalid
import tech.beshu.ror.es.handler.request.context.ModificationResult
import tech.beshu.ror.es.handler.request.context.ModificationResult.{CannotModify, UpdateResponse}
import tech.beshu.ror.es.handler.response.FLSContextHeaderHandler
import tech.beshu.ror.es.utils.SqlRequestHelper
import tech.beshu.ror.exceptions.SecurityPermissionException
import tech.beshu.ror.implicits.*
import tech.beshu.ror.syntax.*

class SqlIndicesEsRequestContext private(actionRequest: ActionRequest with CompositeIndicesRequest,
                                         esContext: EsContext,
                                         aclContext: AccessControlStaticContext,
                                         clusterService: RorClusterService,
                                         override val threadPool: ThreadPool)
  extends BaseFilterableEsRequestContext[ActionRequest with CompositeIndicesRequest](actionRequest, esContext, aclContext, clusterService, threadPool) {

  override protected def requestFieldsUsage: RequestFieldsUsage = RequestFieldsUsage.NotUsingFields

  private lazy val sqlIndicesExtractResult = SqlRequestHelper.indicesFrom(actionRequest) match {
    case result@Right(_) => result
    case result@Left(SqlRequestHelper.IndicesError.ParsingException) => result
    case Left(SqlRequestHelper.IndicesError.UnexpectedException(ex)) =>
      throw RequestSeemsToBeInvalid[CompositeIndicesRequest](s"Cannot extract SQL indices from ${actionRequest.getClass.show}", ex)
  }

  override protected def indicesFrom(request: ActionRequest with CompositeIndicesRequest): Set[ClusterIndexName] = {
    sqlIndicesExtractResult.map(_.indices.flatMap(RequestedIndex.fromString)) match {
      case Right(indices) => indices
      case Left(_) => Set(RequestedIndex(ClusterIndexName.Local.wildcard, excluded = false))
    }
  }

  override protected def update(request: ActionRequest with CompositeIndicesRequest,
                                indices: NonEmptyList[RequestedIndex],
                                filter: Option[Filter],
                                fieldLevelSecurity: Option[FieldLevelSecurity]): ModificationResult = {
    val result: Either[SqlRequestHelper.ModificationError, UpdateResponse] = for {
      _ <- modifyRequestIndices(request, indices)
      _ <- Right(applyFieldLevelSecurityTo(request, fieldLevelSecurity))
      _ <- Right(applyFilterTo(request, filter))
    } yield {
      UpdateResponse { response =>
        Task.delay {
          applyFieldLevelSecurityTo(response, fieldLevelSecurity) match {
            case Right(modifiedResponse) =>
              modifiedResponse
            case Left(SqlRequestHelper.ModificationError.UnexpectedException(ex)) =>
              throw new SecurityPermissionException("Cannot apply field level security to the SQL response", ex)
          }
        }
      }
    }
    result.fold(
      error => {
        logger.error(s"[${id.show}] Cannot modify SQL indices of incoming request; error=${error.show}")
        CannotModify
      },
      identity
    )
  }

  private def modifyRequestIndices(request: ActionRequest with CompositeIndicesRequest,
                                   indices: NonEmptyList[RequestedIndex]): Either[SqlRequestHelper.ModificationError, CompositeIndicesRequest] = {
    sqlIndicesExtractResult match {
      case Right(sqlIndices) =>
<<<<<<< HEAD
        val indicesStrings = indices.stringify.toSet
=======
        val indicesStrings = indices.stringify.toCovariantSet
>>>>>>> bcaa27d8
        if (indicesStrings != sqlIndices.indices) {
          SqlRequestHelper.modifyIndicesOf(request, sqlIndices, indicesStrings)
        } else {
          Right(request)
        }
      case Left(_) =>
        logger.debug(s"[${id.show}] Cannot parse SQL statement - we can pass it though, because ES is going to reject it")
        Right(request)
    }
  }

  private def applyFieldLevelSecurityTo(request: ActionRequest with CompositeIndicesRequest,
                                        fieldLevelSecurity: Option[FieldLevelSecurity]) = {
    fieldLevelSecurity match {
      case Some(definedFields) =>
        definedFields.strategy match {
          case FlsAtLuceneLevelApproach =>
            FLSContextHeaderHandler.addContextHeader(threadPool, definedFields.restrictions, id)
            request
          case BasedOnBlockContextOnly.NotAllowedFieldsUsed(_) | BasedOnBlockContextOnly.EverythingAllowed =>
            request
        }
      case None =>
        request
    }
  }

  private def applyFieldLevelSecurityTo(response: ActionResponse,
                                        fieldLevelSecurity: Option[FieldLevelSecurity]) = {
    fieldLevelSecurity match {
      case Some(fls) =>
        SqlRequestHelper.modifyResponseAccordingToFieldLevelSecurity(response, fls)
      case None =>
        Right(response)
    }
  }

  private def applyFilterTo(request: ActionRequest with CompositeIndicesRequest,
                            filter: Option[Filter]) = {
    import tech.beshu.ror.es.handler.request.SearchRequestOps.*
    Option(on(request).call("filter").get[QueryBuilder])
      .wrapQueryBuilder(filter)
      .foreach { qb => on(request).set("filter", qb) }
    request
  }
}

object SqlIndicesEsRequestContext {
  def unapply(arg: ReflectionBasedActionRequest): Option[SqlIndicesEsRequestContext] = {
    if (arg.esContext.channel.request().path().startsWith("/_sql")) {
      Some(new SqlIndicesEsRequestContext(
        arg.esContext.actionRequest.asInstanceOf[ActionRequest with CompositeIndicesRequest],
        arg.esContext,
        arg.aclContext,
        arg.clusterService,
        arg.threadPool
      ))
    } else {
      None
    }
  }
}<|MERGE_RESOLUTION|>--- conflicted
+++ resolved
@@ -24,10 +24,6 @@
 import org.elasticsearch.threadpool.ThreadPool
 import org.joor.Reflect.*
 import tech.beshu.ror.accesscontrol.AccessControlList.AccessControlStaticContext
-<<<<<<< HEAD
-import tech.beshu.ror.accesscontrol.blocks.BlockContext.RequestedIndex
-=======
->>>>>>> bcaa27d8
 import tech.beshu.ror.accesscontrol.domain.FieldLevelSecurity.RequestFieldsUsage
 import tech.beshu.ror.accesscontrol.domain.FieldLevelSecurity.Strategy.{BasedOnBlockContextOnly, FlsAtLuceneLevelApproach}
 import tech.beshu.ror.accesscontrol.domain.{ClusterIndexName, FieldLevelSecurity, Filter}
@@ -59,14 +55,14 @@
   }
 
   override protected def indicesFrom(request: ActionRequest with CompositeIndicesRequest): Set[ClusterIndexName] = {
-    sqlIndicesExtractResult.map(_.indices.flatMap(RequestedIndex.fromString)) match {
+    sqlIndicesExtractResult.map(_.indices.flatMap(ClusterIndexName.fromString)) match {
       case Right(indices) => indices
-      case Left(_) => Set(RequestedIndex(ClusterIndexName.Local.wildcard, excluded = false))
+      case Left(_) => Set(ClusterIndexName.Local.wildcard)
     }
   }
 
   override protected def update(request: ActionRequest with CompositeIndicesRequest,
-                                indices: NonEmptyList[RequestedIndex],
+                                indices: NonEmptyList[ClusterIndexName],
                                 filter: Option[Filter],
                                 fieldLevelSecurity: Option[FieldLevelSecurity]): ModificationResult = {
     val result: Either[SqlRequestHelper.ModificationError, UpdateResponse] = for {
@@ -95,14 +91,10 @@
   }
 
   private def modifyRequestIndices(request: ActionRequest with CompositeIndicesRequest,
-                                   indices: NonEmptyList[RequestedIndex]): Either[SqlRequestHelper.ModificationError, CompositeIndicesRequest] = {
+                                   indices: NonEmptyList[ClusterIndexName]): Either[SqlRequestHelper.ModificationError, CompositeIndicesRequest] = {
     sqlIndicesExtractResult match {
       case Right(sqlIndices) =>
-<<<<<<< HEAD
-        val indicesStrings = indices.stringify.toSet
-=======
         val indicesStrings = indices.stringify.toCovariantSet
->>>>>>> bcaa27d8
         if (indicesStrings != sqlIndices.indices) {
           SqlRequestHelper.modifyIndicesOf(request, sqlIndices, indicesStrings)
         } else {
