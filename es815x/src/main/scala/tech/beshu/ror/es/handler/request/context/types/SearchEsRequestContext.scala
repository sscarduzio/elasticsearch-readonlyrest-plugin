--- conflicted
+++ resolved
@@ -21,17 +21,6 @@
 import org.elasticsearch.action.search.{SearchRequest, SearchResponse}
 import org.elasticsearch.threadpool.ThreadPool
 import tech.beshu.ror.accesscontrol.AccessControlList.AccessControlStaticContext
-<<<<<<< HEAD
-import tech.beshu.ror.accesscontrol.blocks.BlockContext.RequestedIndex
-import tech.beshu.ror.accesscontrol.domain.FieldLevelSecurity.RequestFieldsUsage
-import tech.beshu.ror.accesscontrol.domain.FieldLevelSecurity.Strategy.BasedOnBlockContextOnly
-import tech.beshu.ror.accesscontrol.domain.*
-import tech.beshu.ror.es.RorClusterService
-import tech.beshu.ror.es.handler.AclAwareRequestFilter.EsContext
-import tech.beshu.ror.es.handler.response.SearchHitOps.*
-import tech.beshu.ror.es.handler.request.SearchRequestOps.*
-import tech.beshu.ror.es.handler.request.context.ModificationResult
-=======
 import tech.beshu.ror.accesscontrol.domain.*
 import tech.beshu.ror.accesscontrol.domain.FieldLevelSecurity.RequestFieldsUsage
 import tech.beshu.ror.accesscontrol.domain.FieldLevelSecurity.Strategy.BasedOnBlockContextOnly
@@ -41,7 +30,6 @@
 import tech.beshu.ror.es.handler.request.context.ModificationResult
 import tech.beshu.ror.es.handler.response.SearchHitOps.*
 import tech.beshu.ror.syntax.*
->>>>>>> bcaa27d8
 import tech.beshu.ror.utils.ScalaOps.*
 
 class SearchEsRequestContext(actionRequest: SearchRequest,
@@ -53,12 +41,12 @@
 
   override protected def requestFieldsUsage: RequestFieldsUsage = actionRequest.checkFieldsUsage()
 
-  override protected def indicesFrom(request: SearchRequest): Set[RequestedIndex] = {
-    request.indices.asSafeSet.flatMap(RequestedIndex.fromString)
+  override protected def indicesFrom(request: SearchRequest): Set[ClusterIndexName] = {
+    request.indices.asSafeSet.flatMap(ClusterIndexName.fromString)
   }
 
   override protected def update(request: SearchRequest,
-                                indices: NonEmptyList[RequestedIndex],
+                                indices: NonEmptyList[ClusterIndexName],
                                 filter: Option[Filter],
                                 fieldLevelSecurity: Option[FieldLevelSecurity]): ModificationResult = {
     request
