/*
 *    This file is part of ReadonlyREST.
 *
 *    ReadonlyREST is free software: you can redistribute it and/or modify
 *    it under the terms of the GNU General Public License as published by
 *    the Free Software Foundation, either version 3 of the License, or
 *    (at your option) any later version.
 *
 *    ReadonlyREST is distributed in the hope that it will be useful,
 *    but WITHOUT ANY WARRANTY; without even the implied warranty of
 *    MERCHANTABILITY or FITNESS FOR A PARTICULAR PURPOSE.  See the
 *    GNU General Public License for more details.
 *
 *    You should have received a copy of the GNU General Public License
 *    along with ReadonlyREST.  If not, see http://www.gnu.org/licenses/
 */
package tech.beshu.ror.es.handler.request.context.types

import cats.data.NonEmptyList
import cats.implicits.*
import org.elasticsearch.action.termvectors.{MultiTermVectorsRequest, TermVectorsRequest}
import org.elasticsearch.threadpool.ThreadPool
import tech.beshu.ror.accesscontrol.AccessControlList.AccessControlStaticContext
<<<<<<< HEAD
import tech.beshu.ror.accesscontrol.blocks.BlockContext.RequestedIndex
=======
>>>>>>> bcaa27d8
import tech.beshu.ror.accesscontrol.domain.ClusterIndexName
import tech.beshu.ror.es.RorClusterService
import tech.beshu.ror.es.handler.AclAwareRequestFilter.EsContext
import tech.beshu.ror.es.handler.request.context.ModificationResult
import tech.beshu.ror.es.handler.request.context.ModificationResult.{Modified, ShouldBeInterrupted}
import tech.beshu.ror.implicits.*
import tech.beshu.ror.syntax.*

import scala.jdk.CollectionConverters.*

class MultiTermVectorsEsRequestContext(actionRequest: MultiTermVectorsRequest,
                                       esContext: EsContext,
                                       aclContext: AccessControlStaticContext,
                                       clusterService: RorClusterService,
                                       override val threadPool: ThreadPool)
  extends BaseIndicesEsRequestContext[MultiTermVectorsRequest](actionRequest, esContext, aclContext, clusterService, threadPool) {

<<<<<<< HEAD
  override protected def indicesFrom(request: MultiTermVectorsRequest): Set[RequestedIndex] = {
    request.getRequests.asScala.flatMap(r => RequestedIndex.fromString(r.index())).toSet
=======
  override protected def indicesFrom(request: MultiTermVectorsRequest): Set[ClusterIndexName] = {
    request.getRequests.asScala.flatMap(r => ClusterIndexName.fromString(r.index())).toCovariantSet
>>>>>>> bcaa27d8
  }

  override protected def update(request: MultiTermVectorsRequest,
                                filteredIndices: NonEmptyList[RequestedIndex],
                                allAllowedIndices: NonEmptyList[ClusterIndexName]): ModificationResult = {
    request.getRequests.removeIf { request => removeOrAlter(request, filteredIndices.toCovariantSet) }
    if (request.getRequests.asScala.isEmpty) {
      logger.error(s"[${id.show}] Cannot update ${actionRequest.getClass.show} request. All indices were filtered out.")
      ShouldBeInterrupted
    } else {
      Modified
    }
  }

  private def removeOrAlter(request: TermVectorsRequest,
<<<<<<< HEAD
                            filteredIndices: Set[RequestedIndex]): Boolean = {
    val expandedIndicesOfRequest = clusterService.expandLocalIndices(ClusterIndexName.fromString(request.index()).toSet)
    val remaining = expandedIndicesOfRequest.intersect(filteredIndices).toList // todo: wrong types here
=======
                            filteredIndices: Set[ClusterIndexName]): Boolean = {
    val expandedIndicesOfRequest = clusterService.expandLocalIndices(ClusterIndexName.fromString(request.index()).toCovariantSet)
    val remaining = expandedIndicesOfRequest.intersect(filteredIndices).toList
>>>>>>> bcaa27d8
    remaining match {
      case Nil =>
        true
      case index :: rest =>
        if (rest.nonEmpty) {
          logger.warn(s"[${id.show}] Filtered result contains more than one index. First was taken. The whole set of indices [${remaining.show}]")
        }
        request.index(index.stringify)
        false
    }
  }
}<|MERGE_RESOLUTION|>--- conflicted
+++ resolved
@@ -21,10 +21,7 @@
 import org.elasticsearch.action.termvectors.{MultiTermVectorsRequest, TermVectorsRequest}
 import org.elasticsearch.threadpool.ThreadPool
 import tech.beshu.ror.accesscontrol.AccessControlList.AccessControlStaticContext
-<<<<<<< HEAD
 import tech.beshu.ror.accesscontrol.blocks.BlockContext.RequestedIndex
-=======
->>>>>>> bcaa27d8
 import tech.beshu.ror.accesscontrol.domain.ClusterIndexName
 import tech.beshu.ror.es.RorClusterService
 import tech.beshu.ror.es.handler.AclAwareRequestFilter.EsContext
@@ -42,13 +39,8 @@
                                        override val threadPool: ThreadPool)
   extends BaseIndicesEsRequestContext[MultiTermVectorsRequest](actionRequest, esContext, aclContext, clusterService, threadPool) {
 
-<<<<<<< HEAD
   override protected def indicesFrom(request: MultiTermVectorsRequest): Set[RequestedIndex] = {
-    request.getRequests.asScala.flatMap(r => RequestedIndex.fromString(r.index())).toSet
-=======
-  override protected def indicesFrom(request: MultiTermVectorsRequest): Set[ClusterIndexName] = {
-    request.getRequests.asScala.flatMap(r => ClusterIndexName.fromString(r.index())).toCovariantSet
->>>>>>> bcaa27d8
+    request.getRequests.asScala.flatMap(r => RequestedIndex.fromString(r.index())).toCovariantSet
   }
 
   override protected def update(request: MultiTermVectorsRequest,
@@ -64,15 +56,9 @@
   }
 
   private def removeOrAlter(request: TermVectorsRequest,
-<<<<<<< HEAD
                             filteredIndices: Set[RequestedIndex]): Boolean = {
-    val expandedIndicesOfRequest = clusterService.expandLocalIndices(ClusterIndexName.fromString(request.index()).toSet)
-    val remaining = expandedIndicesOfRequest.intersect(filteredIndices).toList // todo: wrong types here
-=======
-                            filteredIndices: Set[ClusterIndexName]): Boolean = {
     val expandedIndicesOfRequest = clusterService.expandLocalIndices(ClusterIndexName.fromString(request.index()).toCovariantSet)
     val remaining = expandedIndicesOfRequest.intersect(filteredIndices).toList
->>>>>>> bcaa27d8
     remaining match {
       case Nil =>
         true
