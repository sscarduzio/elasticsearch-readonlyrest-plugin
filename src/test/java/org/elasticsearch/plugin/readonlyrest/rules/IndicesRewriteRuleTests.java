--- conflicted
+++ resolved
@@ -67,19 +67,12 @@
     when(rc.isReadRequest()).thenReturn(true);
 
     when(rc.getLoggedInUser()).thenReturn(Optional.of(new LoggedUser("simone")));
-<<<<<<< HEAD
-    when(rc.resolveVariable(anyString())).thenAnswer(i -> {
-      String a = (String) i.getArguments()[0];
-      return a.replaceAll("@user", "simone");
-    });
-=======
-    when(rc.applyVariables(anyString())).thenAnswer(i ->
+    when(rc.resolveVariable(anyString())).thenAnswer(i ->
        Optional.of(
          ((String) i.getArguments()[0])
                      .replaceAll("@\\{user}", "simone")
        )
     );
->>>>>>> 2785d5af
 
     SyncRule r = new IndicesRewriteSyncRule(IndicesRewriteRuleSettings.from(configured), MockedESContext.INSTANCE);
 
