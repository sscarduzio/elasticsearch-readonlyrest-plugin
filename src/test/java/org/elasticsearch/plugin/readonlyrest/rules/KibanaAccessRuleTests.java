/*
 *    This file is part of ReadonlyREST.
 *
 *    ReadonlyREST is free software: you can redistribute it and/or modify
 *    it under the terms of the GNU General Public License as published by
 *    the Free Software Foundation, either version 3 of the License, or
 *    (at your option) any later version.
 *
 *    ReadonlyREST is distributed in the hope that it will be useful,
 *    but WITHOUT ANY WARRANTY; without even the implied warranty of
 *    MERCHANTABILITY or FITNESS FOR A PARTICULAR PURPOSE.  See the
 *    GNU General Public License for more details.
 *
 *    You should have received a copy of the GNU General Public License
 *    along with ReadonlyREST.  If not, see http://www.gnu.org/licenses/
 */

package org.elasticsearch.plugin.readonlyrest.rules;

import com.google.common.collect.Sets;
import junit.framework.TestCase;
import org.elasticsearch.common.settings.Settings;
import org.elasticsearch.plugin.readonlyrest.acl.blocks.rules.RuleExitResult;
import org.elasticsearch.plugin.readonlyrest.acl.blocks.rules.RuleNotConfiguredException;
import org.elasticsearch.plugin.readonlyrest.acl.blocks.rules.SyncRule;
import org.elasticsearch.plugin.readonlyrest.acl.blocks.rules.impl.KibanaAccessSyncRule;
import org.elasticsearch.plugin.readonlyrest.wiring.requestcontext.RequestContextImpl;
import org.elasticsearch.plugin.readonlyrest.utils.esdependent.MockedESContext;
import org.mockito.Mockito;

import java.util.Set;

import static org.mockito.Mockito.when;

/**
 * Created by sscarduzio on 18/01/2017.
 */

public class KibanaAccessRuleTests extends TestCase {
  private RuleExitResult match(Conf configured, Found found) throws RuleNotConfiguredException {
    return match(configured, found, Mockito.mock(RequestContextImpl.class));
  }

  private RuleExitResult match(Conf configured, Found found, RequestContextImpl rc) throws RuleNotConfiguredException {
    return match(configured, found, rc, false);
  }

  private RuleExitResult match(Conf configured, Found found, RequestContextImpl rc, boolean involvesIndices) throws RuleNotConfiguredException {
    when(rc.involvesIndices()).thenReturn(involvesIndices);
    when(rc.getIndices()).thenReturn(found.indices);
    when(rc.getAction()).thenReturn(found.action);
    when(rc.getUri()).thenReturn(found.uri);

<<<<<<< HEAD
    SyncRule r = KibanaAccessSyncRule.fromSettings(
        Settings.builder()
            .put("kibana_access", configured.accessLevel)
            .put("kibana_index", configured.kibanaIndex)
            .build(),
        new MockedESContext()
    ).get();
=======
    SyncRule r = new KibanaAccessSyncRule(
      Settings.builder()
        .put("kibana_access", configured.accessLevel)
        .put("kibana_index", configured.kibanaIndex)
        .build()
    );
>>>>>>> 9be68534

    RuleExitResult res = r.match(rc);
    rc.commit();
    return res;
  }

  public RuleExitResult matchRule(String accessLevel, String action) throws RuleNotConfiguredException {
    return matchRule(accessLevel, action, Sets.<String>newHashSet(".kibana"));
  }

  public RuleExitResult matchRule(String accessLevel, String action, Set<String> indices) throws RuleNotConfiguredException {
    return matchRule(accessLevel, action, indices, ".kibana", false);

  }

  public RuleExitResult matchRule(String accessLevel, String action, Set<String> indices, String kibanaIndex, boolean involvesIndices)
    throws RuleNotConfiguredException {
    return matchRule(accessLevel, action, indices, kibanaIndex, involvesIndices, "");
  }

  public RuleExitResult matchRule(String accessLevel, String action,
                                  Set<String> indices, String kibanaIndex, boolean involvesIndices, String uri)
    throws RuleNotConfiguredException {
    Conf conf = new Conf();
    conf.accessLevel = accessLevel;
    conf.kibanaIndex = kibanaIndex;

    Found found = new Found();
    found.uri = uri;
    found.action = action;
    found.indices = indices;

<<<<<<< HEAD
    return match(conf, found, Mockito.mock(RequestContextImpl.class), true);
=======
    return match(conf, found, Mockito.mock(RequestContext.class), involvesIndices);
>>>>>>> 9be68534
  }

  public void testCLUSTER() throws RuleNotConfiguredException {
    for (String action : KibanaAccessSyncRule.CLUSTER.getMatchers()) {
      System.out.println("trying " + action + " as RO");
      assertTrue(matchRule("ro", action).isMatch());
      System.out.println("trying " + action + " as RW");
      assertTrue(matchRule("rw", action).isMatch());
    }
  }

  public void testRO() throws RuleNotConfiguredException {
    for (String action : KibanaAccessSyncRule.RO.getMatchers()) {
      System.out.println("trying " + action + " as RO_STRICT");
      assertTrue(matchRule("ro_strict", action).isMatch());
      System.out.println("trying " + action + " as RO");
      assertTrue(matchRule("ro", action).isMatch());
      System.out.println("trying " + action + " as RW");
      assertTrue(matchRule("rw", action).isMatch());
    }
  }

  public void testRW() throws RuleNotConfiguredException {
    for (String action : KibanaAccessSyncRule.RW.getMatchers()) {
      String a = action.replace("*", "_");

      System.out.println("trying " + a + " as RO_STRICT");
      assertFalse(matchRule("ro_strict", a,
                            Sets.newHashSet(".kibana"), ".kibana", true).isMatch());

      System.out.println("trying " + a + " as RO");
      assertFalse(matchRule("ro", a,
                            Sets.newHashSet(".kibana"), ".kibana", true).isMatch());

      System.out.println("trying " + a + " as RW");
      assertTrue(matchRule("rw", a,
                           Sets.newHashSet(".kibana"), ".kibana", true).isMatch());
    }
  }

  public void testROotherIndices() throws RuleNotConfiguredException {
    for (String action : KibanaAccessSyncRule.RO.getMatchers()) {
      assertTrue(matchRule("ro_strict", action, Sets.<String>newHashSet("xxx")).isMatch());
      assertTrue(matchRule("ro", action, Sets.<String>newHashSet("xxx")).isMatch());
      assertTrue(matchRule("rw", action, Sets.<String>newHashSet("xxx")).isMatch());
    }
  }

  public void testRWotherIndices() throws RuleNotConfiguredException {
    for (String action : KibanaAccessSyncRule.RW.getMatchers()) {
      assertFalse(matchRule("ro_strict", action, Sets.<String>newHashSet("xxx")).isMatch());
      assertFalse(matchRule("ro", action, Sets.<String>newHashSet("xxx")).isMatch());
      assertFalse(matchRule("rw", action, Sets.<String>newHashSet("xxx")).isMatch());
    }
  }

  public void testROmixedIndices() throws RuleNotConfiguredException {
    for (String action : KibanaAccessSyncRule.RO.getMatchers()) {
      assertTrue(matchRule("ro_strict", action, Sets.<String>newHashSet("xxx", ".kibana")).isMatch());
      assertTrue(matchRule("ro", action, Sets.<String>newHashSet("xxx", ".kibana")).isMatch());
      assertTrue(matchRule("rw", action, Sets.<String>newHashSet("xxx", ".kibana")).isMatch());
    }
  }

  public void testRWmixedIndices() throws RuleNotConfiguredException {
    for (String action : KibanaAccessSyncRule.RW.getMatchers()) {
      assertFalse(matchRule("ro_strict", action, Sets.<String>newHashSet("xxx", ".kibana")).isMatch());
      assertFalse(matchRule("ro", action, Sets.<String>newHashSet("xxx", ".kibana")).isMatch());
      assertFalse(matchRule("rw", action, Sets.<String>newHashSet("xxx", ".kibana")).isMatch());
    }
  }

  public void testRWcustomKibanaIndex() throws RuleNotConfiguredException {
    String customKibanaIndex = ".kibana-custom";
    Set<String> indices = Sets.<String>newHashSet(customKibanaIndex);

    for (String action : KibanaAccessSyncRule.RW.getMatchers()) {
      System.out.println("trying " + action + " as RO_STRICT");
      assertFalse(matchRule("ro_strict", action, indices, customKibanaIndex, true).isMatch());

      System.out.println("trying " + action + " as RO");
      assertFalse(matchRule("ro", action, indices, customKibanaIndex, true).isMatch());

      System.out.println("trying " + action + " as RW");
      assertTrue(matchRule("rw", action, indices, customKibanaIndex, true).isMatch());
    }
  }

  public void testRONonStrictOperations() throws RuleNotConfiguredException {
    String customKibanaIndex = ".kibana-custom";
    Set<String> indices = Sets.newHashSet(customKibanaIndex);
    String action = "indices:data/write/index";
    String uri = "/" + customKibanaIndex + "/index-pattern/job";

    System.out.println("trying " + action + " as RO");
    assertFalse(matchRule("ro_strict", action, indices, customKibanaIndex, true, uri).isMatch());
    assertTrue(matchRule("ro", action, indices, customKibanaIndex, true, uri).isMatch());
    assertTrue(matchRule("rw", action, indices, customKibanaIndex, true, uri).isMatch());

  }

  class Conf {
    public String accessLevel = "ro";
    public String kibanaIndex = ".kibana";
  }

  class Found {
    public String action = null;
    public Set<String> indices = Sets.newHashSet(".kibana");
    public String uri = "";
  }
}<|MERGE_RESOLUTION|>--- conflicted
+++ resolved
@@ -51,22 +51,13 @@
     when(rc.getAction()).thenReturn(found.action);
     when(rc.getUri()).thenReturn(found.uri);
 
-<<<<<<< HEAD
-    SyncRule r = KibanaAccessSyncRule.fromSettings(
+    SyncRule r =  KibanaAccessSyncRule.fromSettings(
         Settings.builder()
-            .put("kibana_access", configured.accessLevel)
-            .put("kibana_index", configured.kibanaIndex)
-            .build(),
-        new MockedESContext()
+                .put("kibana_access", configured.accessLevel)
+                .put("kibana_index", configured.kibanaIndex)
+                .build(),
+    new MockedESContext()
     ).get();
-=======
-    SyncRule r = new KibanaAccessSyncRule(
-      Settings.builder()
-        .put("kibana_access", configured.accessLevel)
-        .put("kibana_index", configured.kibanaIndex)
-        .build()
-    );
->>>>>>> 9be68534
 
     RuleExitResult res = r.match(rc);
     rc.commit();
@@ -99,11 +90,7 @@
     found.action = action;
     found.indices = indices;
 
-<<<<<<< HEAD
-    return match(conf, found, Mockito.mock(RequestContextImpl.class), true);
-=======
-    return match(conf, found, Mockito.mock(RequestContext.class), involvesIndices);
->>>>>>> 9be68534
+    return match(conf, found, Mockito.mock(RequestContextImpl.class), involvesIndices);
   }
 
   public void testCLUSTER() throws RuleNotConfiguredException {
