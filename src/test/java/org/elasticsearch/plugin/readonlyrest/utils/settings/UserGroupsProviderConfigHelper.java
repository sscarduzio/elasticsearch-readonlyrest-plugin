--- conflicted
+++ resolved
@@ -24,12 +24,7 @@
 public class UserGroupsProviderConfigHelper {
 
   public static Settings create(String name, URI groupsEndpoint, String authTokenName,
-<<<<<<< HEAD
-                                GroupsProviderServiceHttpClient.TokenPassingMethod method,
-                                String responseGroupsJsonPath) {
-=======
-      UserGroupProviderConfig.TokenPassingMethod method, String responseGroupsJsonPath) {
->>>>>>> 798308df
+                                GroupsProviderServiceHttpClient.TokenPassingMethod method, String responseGroupsJsonPath) {
     return Settings.builder()
                    .put("user_groups_providers.0.name", name)
                    .put("user_groups_providers.0.groups_endpoint", groupsEndpoint.toString())
