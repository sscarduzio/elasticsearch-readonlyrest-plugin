/*
 *    This file is part of ReadonlyREST.
 *
 *    ReadonlyREST is free software: you can redistribute it and/or modify
 *    it under the terms of the GNU General Public License as published by
 *    the Free Software Foundation, either version 3 of the License, or
 *    (at your option) any later version.
 *
 *    ReadonlyREST is distributed in the hope that it will be useful,
 *    but WITHOUT ANY WARRANTY; without even the implied warranty of
 *    MERCHANTABILITY or FITNESS FOR A PARTICULAR PURPOSE.  See the
 *    GNU General Public License for more details.
 *
 *    You should have received a copy of the GNU General Public License
 *    along with ReadonlyREST.  If not, see http://www.gnu.org/licenses/
 */

package org.elasticsearch.plugin.readonlyrest.acl.blocks;

import com.google.common.collect.Lists;
import junit.framework.TestCase;
import org.elasticsearch.common.settings.Settings;
import org.elasticsearch.plugin.readonlyrest.acl.blocks.rules.AsyncRule;
import org.elasticsearch.plugin.readonlyrest.acl.blocks.rules.LdapConfigs;
import org.junit.Assert;

import java.util.Iterator;
import java.util.Set;

public class BlockTest extends TestCase {

  public void testRulesShallFollowAuthInspectMutateOrder() {
    Settings settings = Settings.builder()
<<<<<<< HEAD
        .put("name", "Dummy block")
        .put("type", "allow")
        .put("proxy_auth", "*")
        .putArray("indices_rewrite", "needle", "replacement")
        .putArray("indices", "allowed-index")
        .build();
    Block block = new Block(settings, Lists.newArrayList(), LdapConfigs.empty(), Lists.newArrayList(),
        Lists.newArrayList(), Lists.newArrayList(), null);
=======
                                .put("name", "Dummy block")
                                .put("type", "allow")
                                .put("proxy_auth", "*")
                                .putArray("indices_rewrite", "needle", "replacement")
                                .putArray("indices", "allowed-index")
                                .build();
    Block block = new Block(settings, Lists.newArrayList(), LdapConfigs.empty(),
        null, null, null);
>>>>>>> 798308df

    Set<AsyncRule> rules = block.getRules();
    Iterator<AsyncRule> it = rules.iterator();
    AsyncRule auth = it.next();
    AsyncRule inspect = it.next();
    AsyncRule mutate = it.next();

    Assert.assertEquals("proxy_auth", auth.getKey());
    Assert.assertEquals("indices", inspect.getKey());
    Assert.assertEquals("indices_rewrite", mutate.getKey());
  }

}<|MERGE_RESOLUTION|>--- conflicted
+++ resolved
@@ -31,25 +31,14 @@
 
   public void testRulesShallFollowAuthInspectMutateOrder() {
     Settings settings = Settings.builder()
-<<<<<<< HEAD
-        .put("name", "Dummy block")
-        .put("type", "allow")
-        .put("proxy_auth", "*")
-        .putArray("indices_rewrite", "needle", "replacement")
-        .putArray("indices", "allowed-index")
-        .build();
-    Block block = new Block(settings, Lists.newArrayList(), LdapConfigs.empty(), Lists.newArrayList(),
-        Lists.newArrayList(), Lists.newArrayList(), null);
-=======
                                 .put("name", "Dummy block")
                                 .put("type", "allow")
                                 .put("proxy_auth", "*")
                                 .putArray("indices_rewrite", "needle", "replacement")
                                 .putArray("indices", "allowed-index")
                                 .build();
-    Block block = new Block(settings, Lists.newArrayList(), LdapConfigs.empty(),
-        null, null, null);
->>>>>>> 798308df
+    Block block = new Block(settings, Lists.newArrayList(), LdapConfigs.empty(), Lists.newArrayList(),
+        Lists.newArrayList(), Lists.newArrayList(), null);
 
     Set<AsyncRule> rules = block.getRules();
     Iterator<AsyncRule> it = rules.iterator();
