/*
 *    This file is part of ReadonlyREST.
 *
 *    ReadonlyREST is free software: you can redistribute it and/or modify
 *    it under the terms of the GNU General Public License as published by
 *    the Free Software Foundation, either version 3 of the License, or
 *    (at your option) any later version.
 *
 *    ReadonlyREST is distributed in the hope that it will be useful,
 *    but WITHOUT ANY WARRANTY; without even the implied warranty of
 *    MERCHANTABILITY or FITNESS FOR A PARTICULAR PURPOSE.  See the
 *    GNU General Public License for more details.
 *
 *    You should have received a copy of the GNU General Public License
 *    along with ReadonlyREST.  If not, see http://www.gnu.org/licenses/
 */

package org.elasticsearch.plugin.readonlyrest;

import org.elasticsearch.ElasticsearchException;
import org.elasticsearch.ResourceNotFoundException;
import org.elasticsearch.action.ActionListener;
import org.elasticsearch.action.ActionRequest;
import org.elasticsearch.action.ActionResponse;
import org.elasticsearch.action.support.ActionFilter;
import org.elasticsearch.action.support.ActionFilterChain;
import org.elasticsearch.cluster.metadata.IndexNameExpressionResolver;
import org.elasticsearch.cluster.service.ClusterService;
import org.elasticsearch.common.component.AbstractComponent;
import org.elasticsearch.common.inject.Inject;
import org.elasticsearch.common.inject.Singleton;
import org.elasticsearch.common.settings.Settings;
import org.elasticsearch.common.xcontent.ToXContent;
import org.elasticsearch.common.xcontent.XContentBuilder;
import org.elasticsearch.common.xcontent.json.JsonXContent;
import org.elasticsearch.plugin.readonlyrest.acl.blocks.Block;
import org.elasticsearch.plugin.readonlyrest.wiring.requestcontext.RequestContext;
import org.elasticsearch.plugin.readonlyrest.es53x.ESContext;
import org.elasticsearch.plugin.readonlyrest.es53x.ESContextImpl;
import org.elasticsearch.plugin.readonlyrest.wiring.ThreadRepo;
import org.elasticsearch.plugin.readonlyrest.wiring.requestcontext.RequestContext;
import org.elasticsearch.rest.BytesRestResponse;
import org.elasticsearch.rest.RestChannel;
import org.elasticsearch.rest.RestRequest;
import org.elasticsearch.rest.RestStatus;
import org.elasticsearch.tasks.Task;
import org.elasticsearch.threadpool.ThreadPool;

import static org.elasticsearch.rest.RestStatus.FORBIDDEN;
import static org.elasticsearch.rest.RestStatus.NOT_FOUND;

/**
 * Created by sscarduzio on 19/12/2015.
 */
@Singleton
public class IndexLevelActionFilter extends AbstractComponent implements ActionFilter {
  private final ThreadPool threadPool;
  private final IndexNameExpressionResolver indexResolver;
  private ClusterService clusterService;
  private ConfigurationHelper conf;

  @Inject
  public IndexLevelActionFilter(Settings settings, ConfigurationHelper conf,
                                ClusterService clusterService, ThreadPool threadPool,
                                IndexNameExpressionResolver indexResolver) {
    super(settings);
    this.conf = conf;
    this.clusterService = clusterService;
    this.threadPool = threadPool;
    this.indexResolver = indexResolver;

    logger.info("Readonly REST plugin was loaded...");

    if (!conf.enabled) {
      logger.info("Readonly REST plugin is disabled!");
      return;
    }

    logger.info("Readonly REST plugin is enabled. Yay, ponies!");
  }

  @Override
  public int order() {
    return 0;
  }

  @Override
  public <Request extends ActionRequest, Response extends ActionResponse> void apply(Task task,
      String action,
      Request request,
      ActionListener<Response> listener,
      ActionFilterChain<Request, Response> chain) {
    // Skip if disabled
    if (!conf.enabled) {
      chain.proceed(task, action, request, listener);
      return;
    }

    RestChannel channel = ThreadRepo.channel.get();
    boolean chanNull = channel == null;

    RestRequest req = null;
    if (!chanNull) {
      req = channel.request();
    }
    boolean reqNull = req == null;

    // This was not a REST message
    if (reqNull && chanNull) {
      chain.proceed(task, action, request, listener);
      return;
    }

    // Bailing out in case of catastrophical misconfiguration that would lead to insecurity
    if (reqNull != chanNull) {
      if (chanNull) {
        throw new SecurityPermissionException("Problems analyzing the channel object. " +
                                                "Have you checked the security permissions?", null);
      }
      if (reqNull) {
        throw new SecurityPermissionException("Problems analyzing the request object. " +
                                                "Have you checked the security permissions?", null);
      }
    }

<<<<<<< HEAD
    RequestContext rc = new RequestContext(channel, req, action, request, clusterService, indexResolver, threadPool,
        new ESContextImpl());
=======

    RequestContext rc = new RequestContext(channel, req, action, request, clusterService, indexResolver, threadPool);
>>>>>>> b0e672ee
    conf.acl.check(rc)

      .exceptionally(throwable -> {
        logger.info("forbidden request: " + rc + " Reason: " + throwable.getMessage());
        if (throwable.getCause() instanceof ResourceNotFoundException) {
          logger.warn("Resource not found! ID: " + rc.getId() + "  " + throwable.getCause().getMessage());
          sendNotFound((ResourceNotFoundException) throwable.getCause(), channel);
          return null;
        }
        throwable.printStackTrace();
        sendNotAuthResponse(channel);
        return null;
      })

      .thenApply(result -> {
        assert result != null;

        if (result.isMatch() && Block.Policy.ALLOW.equals(result.getBlock().getPolicy())) {
          try {
            @SuppressWarnings("unchecked")
            ActionListener<Response> aclActionListener =
              (ActionListener<Response>) new ACLActionListener(request, (ActionListener<ActionResponse>) listener, rc, result);
            chain.proceed(task, action, request, aclActionListener);
            return null;
          } catch (Throwable e) {
            e.printStackTrace();
          }

          chain.proceed(task, action, request, listener);
          return null;
        }

        logger.info("forbidden request: " + rc + " Reason: " + result.getBlock() + " (" + result.getBlock() + ")");
        sendNotAuthResponse(channel);
        return null;
      });
  }

  private void sendNotAuthResponse(RestChannel channel) {
    String reason = conf.forbiddenResponse;

    BytesRestResponse resp;
    if (ConfigurationHelper.doesRequirePassword()) {
      resp = new BytesRestResponse(RestStatus.UNAUTHORIZED, BytesRestResponse.TEXT_CONTENT_TYPE, reason);
      logger.debug("Sending login prompt header...");
      resp.addHeader("WWW-Authenticate", "Basic");
    }
    else {
      resp = new BytesRestResponse(FORBIDDEN, BytesRestResponse.TEXT_CONTENT_TYPE, reason);
    }

    channel.sendResponse(resp);
  }

  private void sendNotFound(ResourceNotFoundException e, RestChannel channel) {
    try {
      XContentBuilder b = JsonXContent.contentBuilder();
      b.startObject();
      ElasticsearchException.generateFailureXContent(b, ToXContent.EMPTY_PARAMS, e, true);
      b.endObject();
      BytesRestResponse resp;
      resp = new BytesRestResponse(NOT_FOUND, "application/json", b.string());
      channel.sendResponse(resp);
    } catch (Exception e1) {
      e1.printStackTrace();
    }

  }

}<|MERGE_RESOLUTION|>--- conflicted
+++ resolved
@@ -123,13 +123,9 @@
       }
     }
 
-<<<<<<< HEAD
+
     RequestContext rc = new RequestContext(channel, req, action, request, clusterService, indexResolver, threadPool,
         new ESContextImpl());
-=======
-
-    RequestContext rc = new RequestContext(channel, req, action, request, clusterService, indexResolver, threadPool);
->>>>>>> b0e672ee
     conf.acl.check(rc)
 
       .exceptionally(throwable -> {
