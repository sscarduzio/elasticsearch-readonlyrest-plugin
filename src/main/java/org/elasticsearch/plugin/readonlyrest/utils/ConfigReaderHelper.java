--- conflicted
+++ resolved
@@ -17,12 +17,6 @@
 package org.elasticsearch.plugin.readonlyrest.utils;
 
 import com.google.common.collect.Lists;
-<<<<<<< HEAD
-=======
-import org.apache.logging.log4j.Logger;
-import org.elasticsearch.common.Booleans;
-import org.elasticsearch.common.logging.Loggers;
->>>>>>> f0a3860b
 import org.elasticsearch.common.settings.Settings;
 import org.elasticsearch.plugin.readonlyrest.acl.blocks.rules.ConfigMalformedException;
 import org.elasticsearch.plugin.readonlyrest.acl.blocks.rules.Rule;
@@ -38,7 +32,7 @@
 
 public class ConfigReaderHelper {
 
-  private static final Logger logger = Loggers.getLogger(ConfigReaderHelper.class);
+//  private static final Logger logger = Loggers.getLogger(ConfigReaderHelper.class);
 
   private ConfigReaderHelper() {
     throw new IllegalStateException("Cannot create object of class " + ConfigReaderHelper.class.getName());
@@ -92,12 +86,8 @@
                                                           Settings settings,
                                                           Function<Settings, Optional<R>> simpleRuleSchemaParser,
                                                           Function<Settings, Optional<R>> simpleArrayRuleSchemaParser,
-<<<<<<< HEAD
                                                           Function<Settings, Optional<R>> extendedRuleSchemaParser,
                                                           ESContext context)
-=======
-                                                          Function<Settings, Optional<R>> extendedRuleSchemaParser)
->>>>>>> f0a3860b
       throws ConfigMalformedException {
     Optional<RuleSchema> proxyAuthSettingsSchema = recognizeRuleSettingsSchema(settings, ruleName, context);
     if (!proxyAuthSettingsSchema.isPresent()) return Optional.empty();
@@ -119,11 +109,7 @@
     };
   }
 
-<<<<<<< HEAD
   public static Optional<RuleSchema> recognizeRuleSettingsSchema(Settings s, String ruleName, ESContext context) {
-=======
-  public static Optional<RuleSchema> recognizeRuleSettingsSchema(Settings s, String ruleName) {
->>>>>>> f0a3860b
     Settings innerSettings = s.getAsSettings(ruleName);
     String simpleValue = s.get(ruleName);
     String[] simpleArray = s.getAsArray(ruleName);
@@ -133,12 +119,8 @@
           : Optional.empty();
     } else {
       if (simpleValue != null) {
-<<<<<<< HEAD
         context.logger(ConfigReaderHelper.class)
             .warn("Value [" + simpleValue + "] from setting [" + ruleName + "] was being ignored!");
-=======
-        logger.warn("Value [" + simpleValue + "] from setting [" + ruleName + "] was being ignored!");
->>>>>>> f0a3860b
       }
       return Lists.newArrayList(simpleArray).isEmpty()
           ? Optional.of(RuleSchema.EXTENDED)
