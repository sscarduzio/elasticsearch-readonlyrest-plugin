/*
 *    This file is part of ReadonlyREST.
 *
 *    ReadonlyREST is free software: you can redistribute it and/or modify
 *    it under the terms of the GNU General Public License as published by
 *    the Free Software Foundation, either version 3 of the License, or
 *    (at your option) any later version.
 *
 *    ReadonlyREST is distributed in the hope that it will be useful,
 *    but WITHOUT ANY WARRANTY; without even the implied warranty of
 *    MERCHANTABILITY or FITNESS FOR A PARTICULAR PURPOSE.  See the
 *    GNU General Public License for more details.
 *
 *    You should have received a copy of the GNU General Public License
 *    along with ReadonlyREST.  If not, see http://www.gnu.org/licenses/
 */

package org.elasticsearch.plugin.readonlyrest.utils;

import org.apache.logging.log4j.Logger;
import org.elasticsearch.plugin.readonlyrest.ESContext;
import org.elasticsearch.plugin.readonlyrest.SecurityPermissionException;

import java.lang.reflect.Field;
import java.lang.reflect.Method;
import java.security.AccessController;
import java.security.PrivilegedAction;
import java.util.Set;

import static org.reflections.ReflectionUtils.getAllFields;

/**
 * Created by sscarduzio on 24/03/2017.
 */
public class ReflecUtils {

  public static String[] extractStringArrayFromPrivateMethod(String methodName, Object o, ESContext context) {
    final String[][] result = {new String[]{}};
    AccessController.doPrivileged((PrivilegedAction<Void>) () -> {
      if (o == null) {
        throw context.rorException("cannot extract field from null!");
      }
      Class<?> clazz = o.getClass();
      while (!clazz.equals(Object.class)) {

        try {
          Method m = exploreClassMethods(clazz, methodName, String[].class);
          if (m != null) {
            result[0] = (String[]) m.invoke(o);
            return null;
          }

          m = exploreClassMethods(clazz, methodName, String.class);
          if (m != null) {
            result[0] = new String[]{(String) m.invoke(o)};
            return null;
          }
        } catch (SecurityException e) {
          context.logger(ReflecUtils.class)
              .error("Can't get indices for request because of wrong security configuration " + o.getClass());
          throw new SecurityPermissionException(
              "Insufficient permissions to extract field " + methodName + ". Abort! Cause: " + e.getMessage(), e);
        } catch (Exception e) {
          context.logger(ReflecUtils.class)
              .debug("Cannot to discover field " + methodName + " associated to this request: " + o.getClass());
        }
        clazz = clazz.getSuperclass();
      }
      return null;
    });
    return result[0];
  }


  private static Method exploreClassMethods(Class<?> c, String methodName, Class<?> returnClass) {
    // Explore methods without the performance cost of throwing field not found exceptions..
    // The native implementation is O(n), so we do likewise, but without the exception object creation.
    for (Method m : c.getDeclaredMethods()) {
      m.setAccessible(true);
      if (methodName.equals(m.getName()) && m.getReturnType().equals(returnClass)) {
        return m;
      }
    }
    return null;
  }

  private static Field exploreClassFields(Class<?> c, String fieldName) throws NoSuchFieldException {
    // Explore fields without the performance cost of throwing field not found exceptions..
    // The native implementation is O(n), so we do likewise, but without the exception object creation.
    for (Field f : c.getDeclaredFields()) {
      if (fieldName.equals(f.getName())) {
        f.setAccessible(true);
        return f;
      }
    }
    return null;
  }

  public static boolean setIndices(Object o, Set<String> fieldNames, Set<String> newIndices, Logger logger) {

    final boolean[] res = {false};
    AccessController.doPrivileged((PrivilegedAction<Void>) () -> {
      @SuppressWarnings("unchecked")
      Set<Field> indexFields = getAllFields(
          o.getClass(),
          (Field field) -> field != null && fieldNames.contains(field.getName()) &&
              (field.getType().equals(String.class) || field.getType().equals(String[].class))
      );
      String firstIndex = newIndices.iterator().next();
      for (Field f : indexFields) {
        f.setAccessible(true);
        try {
          if (f.getType().equals(String[].class)) {
<<<<<<< HEAD
            f.set(o, new String[]{firstIndex});
          } else {
=======
            f.set(o, newIndices.toArray(new String[]{}));
          }
          else {
>>>>>>> 3895de3c
            f.set(o, firstIndex);
          }
          res[0] = true;
        } catch (IllegalAccessException | IllegalArgumentException e) {
          logger.error("could not find index or indices field to replace: " +
              e.getMessage() + " and then " + e.getMessage());
        }
      }
      return null;
    });
    return res[0];
  }


  @FunctionalInterface
  public interface CheckedFunction<T, R> {
    R apply(T t) throws IllegalAccessException;
  }

  static class SetFieldException extends Exception {
    SetFieldException(Class<?> c, String id, String fieldName, Throwable e) {
      super(" Could not set " + fieldName + " to class " + c.getSimpleName() +
          "for req id: " + id + " because: "
          + e.getClass().getSimpleName() + " : " + e.getMessage() +
          (e.getCause() != null ? " caused by: " + e.getCause().getClass().getSimpleName() + " : " + e.getCause().getMessage() : ""));
    }
  }
}<|MERGE_RESOLUTION|>--- conflicted
+++ resolved
@@ -111,14 +111,8 @@
         f.setAccessible(true);
         try {
           if (f.getType().equals(String[].class)) {
-<<<<<<< HEAD
-            f.set(o, new String[]{firstIndex});
+            f.set(o, newIndices.toArray(new String[]{}));
           } else {
-=======
-            f.set(o, newIndices.toArray(new String[]{}));
-          }
-          else {
->>>>>>> 3895de3c
             f.set(o, firstIndex);
           }
           res[0] = true;
