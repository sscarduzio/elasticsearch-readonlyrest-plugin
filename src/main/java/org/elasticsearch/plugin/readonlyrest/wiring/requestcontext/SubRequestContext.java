--- conflicted
+++ resolved
@@ -134,13 +134,8 @@
   }
 
   @Override
-<<<<<<< HEAD
-  public String resolveVariable(String original) {
+  public Optional<String> resolveVariable(String original) {
     return originalRC.resolveVariable(original);
-=======
-  public Optional<String> applyVariables(String original) {
-    return originalRC.applyVariables(original);
->>>>>>> 24be4eae
   }
 
   public String toString() {
