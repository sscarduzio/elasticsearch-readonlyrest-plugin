/*
 *    This file is part of ReadonlyREST.
 *
 *    ReadonlyREST is free software: you can redistribute it and/or modify
 *    it under the terms of the GNU General Public License as published by
 *    the Free Software Foundation, either version 3 of the License, or
 *    (at your option) any later version.
 *
 *    ReadonlyREST is distributed in the hope that it will be useful,
 *    but WITHOUT ANY WARRANTY; without even the implied warranty of
 *    MERCHANTABILITY or FITNESS FOR A PARTICULAR PURPOSE.  See the
 *    GNU General Public License for more details.
 *
 *    You should have received a copy of the GNU General Public License
 *    along with ReadonlyREST.  If not, see http://www.gnu.org/licenses/
 */

package org.elasticsearch.plugin.readonlyrest.wiring.requestcontext;

import org.apache.logging.log4j.Logger;
import org.elasticsearch.action.ActionRequest;
import org.elasticsearch.action.DocWriteRequest;
import org.elasticsearch.action.IndicesRequest;
import org.elasticsearch.action.bulk.BulkRequest;
import org.elasticsearch.action.get.MultiGetRequest;
import org.elasticsearch.action.search.MultiSearchRequest;
import org.elasticsearch.action.search.SearchRequest;
import org.elasticsearch.plugin.readonlyrest.IndicesRequestContext;
import org.elasticsearch.plugin.readonlyrest.acl.LoggedUser;
import org.elasticsearch.plugin.readonlyrest.ESContext;

import java.util.ArrayList;
import java.util.List;
import java.util.Optional;
import java.util.Set;

/**
 * Created by sscarduzio on 13/04/2017.
 */
public class SubRequestContext extends Delayed implements IndicesRequestContext {
  private final Logger logger;
  private final RequestContextImpl originalRC;
  private final Object originalSubRequest;
  private final SubRCTransactionalIndices indices;

  public SubRequestContext(RequestContextImpl originalRequestContext, Object originalSubRequest, ESContext context) {
    super("src", context);
    this.logger = context.logger(getClass());
    this.indices = new SubRCTransactionalIndices(this, context);
    this.originalRC = originalRequestContext;
    this.originalSubRequest = originalSubRequest;

    // Register transactional fields
    indices.delegateTo(this);
  }

  static List<? extends IndicesRequest> extractNativeSubrequests(ActionRequest r) {

    if (r instanceof MultiSearchRequest) {
      return ((MultiSearchRequest) r).requests();

    } else if (r instanceof MultiGetRequest) {
      return ((MultiGetRequest) r).getItems();

    } else if (r instanceof BulkRequest) {
      return ((BulkRequest) r).requests();
    } else return new ArrayList<>(0);
  }

  public Object getOriginalSubRequest() {
    return originalSubRequest;
  }

  public Set<String> getIndices() {
    return indices.getInitial();
  }

  public void setIndices(Set<String> newIndices) {
    if (newIndices.size() == 0) {
      throw new RCUtils.RRContextException(
          "Attempted to set empty indices list in a sub-request this would allow full access, therefore this is forbidden." +
              " If this was intended, set '*' as indices.");
    }

    newIndices.remove("<no-index>");
    newIndices.remove("");

    Set<String> oldIndices = indices.get();
    if (newIndices.equals(oldIndices)) {
      logger.info("id: " + getId() + " - Not replacing in sub-request. Indices are the same. Old:" + oldIndices + " New:" + newIndices);
      return;
    }
    logger.info("id: " + getId() + " - Replacing indices in sub-request. Old:" + oldIndices + " New:" + newIndices);

    indices.mutate(newIndices);
  }

  @Override
  public Optional<LoggedUser> getLoggedInUser() {
    return originalRC.getLoggedInUser();
  }

  @Override
  public void setLoggedInUser(LoggedUser user) {
    originalRC.setLoggedInUser(user);
  }

  public boolean involvesIndices() {
    return true;
  }

  public Set<String> getExpandedIndices() {
    return originalRC.getExpandedIndices(indices.getInitial());
  }

  @Override
  public String getId() {
    return originalRC.getId() + "-sub-" + originalSubRequest.hashCode();
  }

  public Set<String> getAllIndicesAndAliases() {
    return originalRC.getAllIndicesAndAliases();
  }

  public Boolean isReadRequest() {
    if (originalSubRequest instanceof SearchRequest || originalSubRequest instanceof MultiGetRequest.Item) {
      return true;
    } else if (originalSubRequest instanceof DocWriteRequest<?>) {
      return false;
    } else {
      throw new RCUtils.RRContextException(
          "Cannot detect if read or write request " + originalSubRequest.getClass().getSimpleName());
    }
  }

<<<<<<< HEAD
=======
  @Override
  public String applyVariables(String original) {
    return originalRC.applyVariables(original);
  }


>>>>>>> 9be68534
  public String toString() {
    return "sub-request: { original:" + originalRC.getClass().getSimpleName() +
        ", sub:" + originalSubRequest.getClass().getSimpleName() + "}";
  }

}<|MERGE_RESOLUTION|>--- conflicted
+++ resolved
@@ -133,15 +133,11 @@
     }
   }
 
-<<<<<<< HEAD
-=======
   @Override
   public String applyVariables(String original) {
     return originalRC.applyVariables(original);
   }
 
-
->>>>>>> 9be68534
   public String toString() {
     return "sub-request: { original:" + originalRC.getClass().getSimpleName() +
         ", sub:" + originalSubRequest.getClass().getSimpleName() + "}";
