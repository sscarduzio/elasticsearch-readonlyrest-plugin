/*
 *    This file is part of ReadonlyREST.
 *
 *    ReadonlyREST is free software: you can redistribute it and/or modify
 *    it under the terms of the GNU General Public License as published by
 *    the Free Software Foundation, either version 3 of the License, or
 *    (at your option) any later version.
 *
 *    ReadonlyREST is distributed in the hope that it will be useful,
 *    but WITHOUT ANY WARRANTY; without even the implied warranty of
 *    MERCHANTABILITY or FITNESS FOR A PARTICULAR PURPOSE.  See the
 *    GNU General Public License for more details.
 *
 *    You should have received a copy of the GNU General Public License
 *    along with ReadonlyREST.  If not, see http://www.gnu.org/licenses/
 */

package org.elasticsearch.plugin.readonlyrest.acl.blocks.rules.impl;

import com.google.common.collect.Sets;
import org.apache.logging.log4j.Logger;
import org.elasticsearch.plugin.readonlyrest.ESContext;
import org.elasticsearch.plugin.readonlyrest.RequestContext;
import org.elasticsearch.plugin.readonlyrest.acl.domain.Value;
import org.elasticsearch.plugin.readonlyrest.acl.blocks.rules.MatcherWithWildcards;
import org.elasticsearch.plugin.readonlyrest.acl.blocks.rules.RuleExitResult;
import org.elasticsearch.plugin.readonlyrest.acl.blocks.rules.SyncRule;
import org.elasticsearch.plugin.readonlyrest.settings.rules.KibanaAccessRuleSettings;

import java.util.Set;
import java.util.regex.Pattern;

/**
 * Created by sscarduzio on 26/03/2016.
 */
public class KibanaAccessSyncRule extends SyncRule {

  public static MatcherWithWildcards RO = new MatcherWithWildcards(Sets.newHashSet(
      "indices:admin/exists",
      "indices:admin/mappings/fields/get*",
      "indices:admin/validate/query",
      "indices:data/read/field_stats",
      "indices:data/read/search",
      "indices:data/read/msearch",
      "indices:admin/get",
      "indices:admin/refresh*",
      "indices:data/read/*"
  ));
  public static MatcherWithWildcards RW = new MatcherWithWildcards(Sets.newHashSet(
      "indices:admin/create",
      "indices:admin/mapping/put",
      "indices:data/write/delete",
      "indices:data/write/index",
      "indices:data/write/update",
      "indices:data/write/bulk*"
  ));
  public static MatcherWithWildcards ADMIN = new MatcherWithWildcards(Sets.newHashSet(
      "cluster:admin/rradmin/*",
      "indices:data/write/*",
      "indices:admin/create"
  ));
  public static MatcherWithWildcards CLUSTER = new MatcherWithWildcards(Sets.newHashSet(
      "cluster:monitor/nodes/info",
      "cluster:monitor/main",
      "cluster:monitor/health"
  ));

  private final Logger logger;
  private final Value<String> kibanaIndex;
  private final Boolean canModifyKibana;
  private final KibanaAccessRuleSettings settings;
  private Boolean roStrict = false;
  private Boolean isAdmin = false;

  public KibanaAccessSyncRule(KibanaAccessRuleSettings s, ESContext context) {
    settings = s;
    logger = context.logger(getClass());

    switch (s.getKibanaAccess()) {
      case RO_STRICT:
        canModifyKibana = false;
        roStrict = true;
        break;
      case RO:
        canModifyKibana = false;
        break;
      case RW:
        canModifyKibana = true;
        break;
      case ADMIN:
        canModifyKibana = true;
        isAdmin = true;
        break;
      default:
        throw context.rorException("Unsupported kibana access option");
    }

<<<<<<< HEAD
    kibanaIndex = s.getKibanaIndex();
=======
    // Save UI state in discover & Short urls
    nonStrictAllowedPaths = Pattern.compile("^/@kibana_index/(index-pattern|url|config/.*/_create).*"
                                              .replace("@kibana_index", kibanaIndex));
  }

  public static Optional<KibanaAccessSyncRule> fromSettings(Settings s) {
    try {
      return Optional.of(new KibanaAccessSyncRule(s));
    } catch (RuleNotConfiguredException ignored) {
      return Optional.empty();
    }
>>>>>>> 24be4eae
  }

  @Override
  public RuleExitResult match(RequestContext rc) {
    Set<String> indices = rc.involvesIndices() ? rc.getIndices() : Sets.newHashSet();

    // Allow other actions if devnull is targeted to readers and writers
    if (indices.contains(".kibana-devnull")) {
      return MATCH;
    }

    // Any index, read op
    if (RO.match(rc.getAction()) || CLUSTER.match(rc.getAction())) {
      return MATCH;
    }

<<<<<<< HEAD
    String resolvedKibanaIndex = kibanaIndex.getValue(rc);
=======
    // Apply variables replacements
    Optional<String> kibanaIndexO =  rc.applyVariables(kibanaIndex);
    if(kibanaIndexO.isPresent()){
      kibanaIndex = kibanaIndexO.get();
    }
>>>>>>> 24be4eae

    // Save UI state in discover & Short urls
    Pattern nonStrictAllowedPaths = Pattern.compile("^/@kibana_index/(index-pattern|url|config/.*/_create)/.*"
        .replace("@kibana_index", resolvedKibanaIndex));

    boolean targetsKibana = indices.size() == 1 && indices.contains(resolvedKibanaIndex);

    // Ro non-strict cases to pass through
    if (
        targetsKibana && !roStrict && !canModifyKibana &&
            nonStrictAllowedPaths.matcher(rc.getUri()).find() &&
            rc.getAction().startsWith("indices:data/write/")
        ) {
      return MATCH;
    }

    // Kibana index, write op
    if (targetsKibana && canModifyKibana) {
      if (RO.match(rc.getAction()) || RW.match(rc.getAction())) {
        logger.debug("RW access to Kibana index: " + rc.getId());
        return MATCH;
      }
      logger.info("RW access to Kibana, but unrecognized action " + rc.getAction() + " reqID: " + rc.getId());
      return NO_MATCH;
    }

    if (indices.contains(".readonlyrest") && isAdmin && ADMIN.match(rc.getAction())) {
      return MATCH;
    }

    logger.debug("KIBANA ACCESS DENIED " + rc.getId());
    return NO_MATCH;
  }

  @Override
  public String getKey() {
    return settings.getName();
  }
}<|MERGE_RESOLUTION|>--- conflicted
+++ resolved
@@ -95,21 +95,7 @@
         throw context.rorException("Unsupported kibana access option");
     }
 
-<<<<<<< HEAD
     kibanaIndex = s.getKibanaIndex();
-=======
-    // Save UI state in discover & Short urls
-    nonStrictAllowedPaths = Pattern.compile("^/@kibana_index/(index-pattern|url|config/.*/_create).*"
-                                              .replace("@kibana_index", kibanaIndex));
-  }
-
-  public static Optional<KibanaAccessSyncRule> fromSettings(Settings s) {
-    try {
-      return Optional.of(new KibanaAccessSyncRule(s));
-    } catch (RuleNotConfiguredException ignored) {
-      return Optional.empty();
-    }
->>>>>>> 24be4eae
   }
 
   @Override
@@ -126,15 +112,7 @@
       return MATCH;
     }
 
-<<<<<<< HEAD
-    String resolvedKibanaIndex = kibanaIndex.getValue(rc);
-=======
-    // Apply variables replacements
-    Optional<String> kibanaIndexO =  rc.applyVariables(kibanaIndex);
-    if(kibanaIndexO.isPresent()){
-      kibanaIndex = kibanaIndexO.get();
-    }
->>>>>>> 24be4eae
+    String resolvedKibanaIndex = kibanaIndex.getValue(rc).orElse(".kibana");
 
     // Save UI state in discover & Short urls
     Pattern nonStrictAllowedPaths = Pattern.compile("^/@kibana_index/(index-pattern|url|config/.*/_create)/.*"
