--- conflicted
+++ resolved
@@ -70,12 +70,8 @@
 
   private final Logger logger;
   private String kibanaIndex = ".kibana";
-<<<<<<< HEAD
   private final Boolean canModifyKibana;
-=======
-  private Boolean canModifyKibana;
   private Boolean roStrict = false;
->>>>>>> 9be68534
   private Boolean isAdmin = false;
   private Pattern nonStrictAllowedPaths;
 
