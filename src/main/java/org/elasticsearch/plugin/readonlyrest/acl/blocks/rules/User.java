--- conflicted
+++ resolved
@@ -20,15 +20,10 @@
 
 import com.google.common.collect.Lists;
 import org.elasticsearch.common.settings.Settings;
-<<<<<<< HEAD
 import org.elasticsearch.plugin.readonlyrest.acl.blocks.rules.impl.AuthKeySha1SyncRule;
+import org.elasticsearch.plugin.readonlyrest.acl.blocks.rules.impl.AuthKeySha256SyncRule;
 import org.elasticsearch.plugin.readonlyrest.acl.blocks.rules.impl.AuthKeySyncRule;
 import org.elasticsearch.plugin.readonlyrest.acl.blocks.rules.impl.GeneralAuthKeySyncRule;
-=======
-import org.elasticsearch.plugin.readonlyrest.acl.blocks.rules.impl.AuthKeyRule;
-import org.elasticsearch.plugin.readonlyrest.acl.blocks.rules.impl.AuthKeySha1Rule;
-import org.elasticsearch.plugin.readonlyrest.acl.blocks.rules.impl.AuthKeySha256Rule;
->>>>>>> 8e5de4b8
 
 import java.util.List;
 
@@ -41,48 +36,11 @@
     private final List<String> groups;
     private GeneralAuthKeySyncRule authKeyRule;
 
-<<<<<<< HEAD
     private User(String username, List<String> pGroups, GeneralAuthKeySyncRule rule) {
         this.username = username;
         this.groups = pGroups;
         this.authKeyRule = rule;
     }
-=======
-  public User(Settings userProperties) throws UserNotConfiguredException {
-    this.username = userProperties.get("username");
-
-    try {
-      this.authKeyRule = new AuthKeyRule(userProperties);
-    } catch (RuleNotConfiguredException e) {
-    }
-
-    try {
-      if (this.authKeyRule == null) {
-        this.authKeyRule = new AuthKeySha1Rule(userProperties);
-      }
-    } catch (RuleNotConfiguredException e) {
-    }
-
-    try {
-      if (this.authKeyRule == null) {
-        this.authKeyRule = new AuthKeySha256Rule(userProperties);
-      }
-    } catch (RuleNotConfiguredException e) {
-    }
-
-    if (this.authKeyRule == null) {
-      throw new UserNotConfiguredException();
-    }
-
-    String[] pGroups = userProperties.getAsArray("groups");
-    if (pGroups != null && pGroups.length > 0) {
-      this.groups = Arrays.asList(pGroups);
-    }
-    else {
-      throw new UserNotConfiguredException();
-    }
-  }
->>>>>>> 8e5de4b8
 
     public String getUsername() {
         return username;
@@ -98,19 +56,24 @@
 
     public static User fromSettings(Settings s) throws ConfigMalformedException {
         String username = s.get("username");
-        GeneralAuthKeySyncRule authKeyRule;
-        try {
-            authKeyRule = new AuthKeySyncRule(s);
-        } catch (RuleNotConfiguredException e) {
-            try {
-                authKeyRule = new AuthKeySha1SyncRule(s);
-            } catch (RuleNotConfiguredException e2) {
-                throw new ConfigMalformedException("No auth rule defined for user " + (username != null ? username : "<no name>"));
-            }
-        }
+        GeneralAuthKeySyncRule authKeyRule = getAuthKeyRuleFrom(s, username);
         List<String> groups = Lists.newArrayList(s.getAsArray("groups"));
         if (groups.isEmpty())
             throw new ConfigMalformedException("No groups defined for user " + (username != null ? username : "<no name>"));
         return new User(username, groups, authKeyRule);
     }
+
+    private static GeneralAuthKeySyncRule getAuthKeyRuleFrom(Settings s, String username) {
+        try {
+            return new AuthKeySyncRule(s);
+        } catch (RuleNotConfiguredException ignored) {}
+        try {
+            return new AuthKeySha1SyncRule(s);
+        } catch (RuleNotConfiguredException ignored) {}
+        try {
+            return new AuthKeySha256SyncRule(s);
+        } catch (RuleNotConfiguredException ignored) {}
+
+        throw new ConfigMalformedException("No auth rule defined for user " + (username != null ? username : "<no name>"));
+    }
 }