--- conflicted
+++ resolved
@@ -53,11 +53,7 @@
                                                                             ESContext context)
       throws ConfigMalformedException {
     Settings groupBaseAuthSettings = s.getAsSettings(RULE_NAME);
-<<<<<<< HEAD
-    if (groupBaseAuthSettings.isEmpty()) return Optional.empty();
-=======
     if(groupBaseAuthSettings.isEmpty()) return Optional.empty();
->>>>>>> f0a3860b
 
     Map<String, UserGroupProviderConfig> userGroupProviderConfigByName =
         groupProviderConfigs.stream().collect(Collectors.toMap(UserGroupProviderConfig::getName, Function.identity()));
