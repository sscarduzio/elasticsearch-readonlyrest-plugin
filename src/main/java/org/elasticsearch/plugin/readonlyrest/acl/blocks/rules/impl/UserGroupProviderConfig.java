/*
 *    This file is part of ReadonlyREST.
 *
 *    ReadonlyREST is free software: you can redistribute it and/or modify
 *    it under the terms of the GNU General Public License as published by
 *    the Free Software Foundation, either version 3 of the License, or
 *    (at your option) any later version.
 *
 *    ReadonlyREST is distributed in the hope that it will be useful,
 *    but WITHOUT ANY WARRANTY; without even the implied warranty of
 *    MERCHANTABILITY or FITNESS FOR A PARTICULAR PURPOSE.  See the
 *    GNU General Public License for more details.
 *
 *    You should have received a copy of the GNU General Public License
 *    along with ReadonlyREST.  If not, see http://www.gnu.org/licenses/
 */
package org.elasticsearch.plugin.readonlyrest.acl.blocks.rules.impl;

import org.elasticsearch.common.settings.Settings;
import org.elasticsearch.plugin.readonlyrest.acl.blocks.rules.ConfigMalformedException;
import org.elasticsearch.plugin.readonlyrest.clients.GroupsProviderServiceClient;
import org.elasticsearch.plugin.readonlyrest.clients.GroupsProviderServiceHttpClient;
import org.elasticsearch.plugin.readonlyrest.clients.GroupsProviderServiceHttpClient.TokenPassingMethod;
import org.elasticsearch.plugin.readonlyrest.utils.ConfigReaderHelper;

import java.util.function.Function;

import static org.elasticsearch.plugin.readonlyrest.clients.CachedGroupsProviderServiceClient.wrapInCacheIfCacheIsEnabled;
import static org.elasticsearch.plugin.readonlyrest.utils.ConfigReaderHelper.requiredAttributeValue;

public class UserGroupProviderConfig {

  private static String ATTRIBUTE_NAME = "name";
  private static String ATTRIBUTE_GROUP_ENDPOINT = "groups_endpoint";
  private static String ATTRIBUTE_AUTH_TOKEN_NAME = "auth_token_name";
  private static String ATTRIBUTE_AUTH_TOKEN_PASSED_AS = "auth_token_passed_as";
  private static String ATTRIBUTE_RESPONSE_GROUPS_JSON_PATH = "response_groups_json_path";

  private final String name;
  private final GroupsProviderServiceClient client;

<<<<<<< HEAD
  private UserGroupProviderConfig(String name, GroupsProviderServiceClient client) {
=======
  private UserGroupProviderConfig(String name,
      URI endpoint,
      String authTokenName,
      TokenPassingMethod passingMethod,
      String responseGroupsJsonPath) {
>>>>>>> 798308df
    this.name = name;
    this.client = client;
  }

  public static UserGroupProviderConfig fromSettings(Settings settings) throws ConfigMalformedException {
    String name = requiredAttributeValue(ATTRIBUTE_NAME, settings);
    GroupsProviderServiceClient client = new GroupsProviderServiceHttpClient(name,
        requiredAttributeValue(ATTRIBUTE_GROUP_ENDPOINT, settings, ConfigReaderHelper.toUri()),
        requiredAttributeValue(ATTRIBUTE_AUTH_TOKEN_NAME, settings),
        requiredAttributeValue(ATTRIBUTE_AUTH_TOKEN_PASSED_AS, settings, fromStringToTokenPassingMethod()),
        requiredAttributeValue(ATTRIBUTE_RESPONSE_GROUPS_JSON_PATH, settings)
    );
    return new UserGroupProviderConfig(name, wrapInCacheIfCacheIsEnabled(settings, client));
  }

  private static Function<String, TokenPassingMethod> fromStringToTokenPassingMethod() {
    return value -> {
      switch (value) {
        case "QUERY_PARAM":
          return TokenPassingMethod.QUERY;
        case "HEADER":
          return TokenPassingMethod.HEADER;
        default:
          throw new ConfigMalformedException("Unknown token passing method: '" + value + "'");
      }
    };
  }

  public String getName() {
    return name;
  }

  public GroupsProviderServiceClient getClient() {
    return client;
  }

  public enum TokenPassingMethod {
    QUERY, HEADER
  }
}<|MERGE_RESOLUTION|>--- conflicted
+++ resolved
@@ -39,15 +39,8 @@
   private final String name;
   private final GroupsProviderServiceClient client;
 
-<<<<<<< HEAD
-  private UserGroupProviderConfig(String name, GroupsProviderServiceClient client) {
-=======
   private UserGroupProviderConfig(String name,
-      URI endpoint,
-      String authTokenName,
-      TokenPassingMethod passingMethod,
-      String responseGroupsJsonPath) {
->>>>>>> 798308df
+                                  GroupsProviderServiceClient client) {
     this.name = name;
     this.client = client;
   }
@@ -84,7 +77,4 @@
     return client;
   }
 
-  public enum TokenPassingMethod {
-    QUERY, HEADER
-  }
 }