--- conflicted
+++ resolved
@@ -31,14 +31,9 @@
 import org.elasticsearch.action.search.SearchResponse;
 import org.elasticsearch.index.IndexNotFoundException;
 import org.elasticsearch.index.get.GetResult;
-<<<<<<< HEAD
 import org.elasticsearch.plugin.readonlyrest.ESContext;
 import org.elasticsearch.plugin.readonlyrest.IndicesRequestContext;
 import org.elasticsearch.plugin.readonlyrest.RequestContext;
-=======
-import org.elasticsearch.plugin.readonlyrest.acl.LoggedUser;
-import org.elasticsearch.plugin.readonlyrest.acl.RuleConfigurationError;
->>>>>>> 24be4eae
 import org.elasticsearch.plugin.readonlyrest.acl.blocks.BlockExitResult;
 import org.elasticsearch.plugin.readonlyrest.acl.domain.Value;
 import org.elasticsearch.plugin.readonlyrest.acl.blocks.rules.RuleExitResult;
@@ -60,46 +55,10 @@
  */
 public class IndicesRewriteSyncRule extends SyncRule {
 
-<<<<<<< HEAD
   private final Logger logger;
   private final Set<Pattern> targetPatterns;
   private final Value<String> replacement;
   private final IndicesRewriteRuleSettings settings;
-=======
-  private final Logger logger = Loggers.getLogger(this.getClass());
-
-  private final Pattern[] targetPatterns;
-  private final String replacement;
-
-  public IndicesRewriteSyncRule(Settings s) throws RuleNotConfiguredException {
-    super();
-    // Will work fine also with single strings (non array) values.
-    String[] a = s.getAsArray(getKey());
-
-    if (a == null || a.length == 0) {
-      throw new RuleNotConfiguredException();
-    }
-
-    if (a.length < 2) {
-      logger.error("Minimum two arguments required for " + getKey() + ". I.e. [target1, target2, replacement]");
-      throw new RuleNotConfiguredException();
-    }
-
-    String[] targets = new String[a.length - 1];
-    System.arraycopy(a, 0, targets, 0, a.length - 1);
-    replacement = a[a.length - 1];
-
-    if(Arrays.stream(targets).filter(t -> t.contains("@user")).findFirst().isPresent()){
-      throw new RuleConfigurationError(
-        "Please use the new, safer syntax for variable replacements. I.e. use @{user} instead of @user", null);
-    }
-    targetPatterns = Arrays.stream(targets)
-      .distinct()
-      .filter(Objects::nonNull)
-      .filter(Strings::isNotBlank)
-      .map(Pattern::compile)
-      .toArray(Pattern[]::new);
->>>>>>> 24be4eae
 
   public IndicesRewriteSyncRule(IndicesRewriteRuleSettings s, ESContext context) {
     this.logger = context.logger(getClass());
@@ -114,32 +73,23 @@
       return MATCH;
     }
 
-<<<<<<< HEAD
-    final String theReplacement = this.replacement.getValue(rc);
-=======
-    if(rc.getIndices() == null || rc.getIndices().size() == 0){
-      logger.error("request had no indices: " + rc);
-    }
-    final String theReplacement;
-
-    Optional<String> replO = rc.applyVariables(replacement);
-    if(!replO.isPresent()){
+    final Optional<String> theReplacementOpt = this.replacement.getValue(rc);
+    if(theReplacementOpt.isPresent()) {
+      final String theReplacement = theReplacementOpt.get();
+      if (rc.hasSubRequests()) {
+        rc.scanSubRequests((src) -> {
+          rewrite(src, theReplacement);
+          return Optional.of(src);
+        });
+      } else {
+        rewrite(rc, theReplacement);
+      }
+
+      // This is a side-effect only rule, will always match
+      return MATCH;
+    } else {
       return NO_MATCH;
     }
-    theReplacement = replO.get();
->>>>>>> 24be4eae
-
-    if (rc.hasSubRequests()) {
-      rc.scanSubRequests((src) -> {
-        rewrite(src, theReplacement);
-        return Optional.of(src);
-      });
-    } else {
-      rewrite(rc, theReplacement);
-    }
-
-    // This is a side-effect only rule, will always match
-    return MATCH;
   }
 
   @Override
