--- conflicted
+++ resolved
@@ -40,25 +40,9 @@
   private final Logger logger;
   private final MatcherWithWildcards configuredWildcards;
 
-<<<<<<< HEAD
   public IndicesSyncRule(IndicesRuleSettings s, ESContext context) {
     logger = context.logger(getClass());
     configuredWildcards = new MatcherWithWildcards(s.getIndices());
-=======
-  private MatcherWithWildcards configuredWildcards;
-
-  public IndicesSyncRule(Settings s) throws RuleNotConfiguredException {
-    configuredWildcards = MatcherWithWildcards.fromSettings(s, getKey());
-
-  }
-
-  public static Optional<IndicesSyncRule> fromSettings(Settings s) {
-    try {
-      return Optional.of(new IndicesSyncRule(s));
-    } catch (RuleNotConfiguredException ignored) {
-      return Optional.empty();
-    }
->>>>>>> 9be68534
   }
 
   // Is a request or sub-request free from references to any forbidden indices?
@@ -68,11 +52,10 @@
 
     if (configuredWildcards.containsReplacements()) {
       matcher = new MatcherWithWildcards(
-        configuredWildcards.getMatchers().stream()
-          .map(m -> src.applyVariables(m))
-          .collect(Collectors.toSet()));
-    }
-    else {
+          configuredWildcards.getMatchers().stream()
+              .map(src::applyVariables)
+              .collect(Collectors.toSet()));
+    } else {
       matcher = configuredWildcards;
     }
 
@@ -196,7 +179,5 @@
 
     // Regular non-composite request
     return canPass(rc) ? MATCH : NO_MATCH;
-
-
   }
 }