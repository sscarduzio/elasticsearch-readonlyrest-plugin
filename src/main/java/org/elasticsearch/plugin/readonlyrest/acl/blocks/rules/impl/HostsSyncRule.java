--- conflicted
+++ resolved
@@ -75,26 +75,21 @@
         return true;
       }
     }
-<<<<<<< HEAD
-=======
-    for (String allowedAddress : allowedAddresses) {
-
-      Optional<String> allowedAddressO = rc.applyVariables(allowedAddress);
-      if (!allowedAddressO.isPresent()) {
-        return false;
-      }
-      allowedAddress = allowedAddressO.get();
->>>>>>> 24be4eae
 
     return allowedAddresses.stream()
-        .anyMatch(value -> {
-          IPMask ip = value.getValue(rc);
-          try {
-            return ip.matches(address);
-          } catch (UnknownHostException e) {
-            return false;
-          }
-        });
+        .anyMatch(value ->
+            value.getValue(rc)
+                .map(ip -> ipMatchesAddress(ip, address))
+                .orElse(false)
+        );
+  }
+
+  private boolean ipMatchesAddress(IPMask ip, String address) {
+    try {
+      return ip.matches(address);
+    } catch (UnknownHostException e) {
+      return false;
+    }
   }
 
   private static String getXForwardedForHeader(Map<String, String> headers) {
