/*
 *    This file is part of ReadonlyREST.
 *
 *    ReadonlyREST is free software: you can redistribute it and/or modify
 *    it under the terms of the GNU General Public License as published by
 *    the Free Software Foundation, either version 3 of the License, or
 *    (at your option) any later version.
 *
 *    ReadonlyREST is distributed in the hope that it will be useful,
 *    but WITHOUT ANY WARRANTY; without even the implied warranty of
 *    MERCHANTABILITY or FITNESS FOR A PARTICULAR PURPOSE.  See the
 *    GNU General Public License for more details.
 *
 *    You should have received a copy of the GNU General Public License
 *    along with ReadonlyREST.  If not, see http://www.gnu.org/licenses/
 */
package org.elasticsearch.plugin.readonlyrest.acl.blocks.rules.impl;

import org.elasticsearch.common.settings.Settings;
import org.elasticsearch.plugin.readonlyrest.acl.blocks.rules.BasicAsyncAuthentication;
import org.elasticsearch.plugin.readonlyrest.acl.blocks.rules.ConfigMalformedException;
import org.elasticsearch.plugin.readonlyrest.es53x.ESContext;
import org.elasticsearch.plugin.readonlyrest.utils.ConfigReaderHelper;

import java.util.List;
import java.util.Map;
import java.util.Optional;
import java.util.concurrent.CompletableFuture;
import java.util.function.Function;
import java.util.stream.Collectors;

import static org.elasticsearch.plugin.readonlyrest.utils.ConfigReaderHelper.notSupported;

public class ExternalAuthenticationAsyncRule extends BasicAsyncAuthentication {

  private static final String RULE_NAME = "external_authentication";
  private static final String ATTRIBUTE_SERVICE = "service";

  private final ExternalAuthenticationServiceConfig config;

  public static Optional<ExternalAuthenticationAsyncRule> fromSettings(Settings s,
                                                                       List<ExternalAuthenticationServiceConfig> configs,
                                                                       ESContext context)
      throws ConfigMalformedException {
<<<<<<< HEAD
    return ConfigReaderHelper.fromSettings(RULE_NAME, s,
        parseSimpleSettings(configs, context),
        notSupported(RULE_NAME),
        parseExtendedSettings(configs, context),
        context);
=======
    return ConfigReaderHelper.fromSettings(RULE_NAME, s, parseSimpleSettings(configs),
        notSupported(RULE_NAME), parseExtendedSettings(configs));
>>>>>>> f0a3860b
  }

  private static Function<Settings, Optional<ExternalAuthenticationAsyncRule>> parseSimpleSettings(
      List<ExternalAuthenticationServiceConfig> configs, ESContext context) {
    return settings -> {
      String name = settings.get(RULE_NAME);
      if (name == null)
        throw new ConfigMalformedException(String.format("No external authentication service name defined in rule %s", RULE_NAME));

      return Optional.of(new ExternalAuthenticationAsyncRule(serviceConfigByName(name, configs), context));
    };
  }

  private static Function<Settings, Optional<ExternalAuthenticationAsyncRule>> parseExtendedSettings(
      List<ExternalAuthenticationServiceConfig> configs, ESContext context) {
    return settings -> {
      Settings externalAuthSettings = settings.getAsSettings(RULE_NAME);
<<<<<<< HEAD
      if (externalAuthSettings.isEmpty()) return Optional.empty();
=======
      if(externalAuthSettings.isEmpty()) return Optional.empty();
>>>>>>> f0a3860b

      String externalAuthConfigName = externalAuthSettings.get(ATTRIBUTE_SERVICE);
      if (externalAuthConfigName == null)
        throw new ConfigMalformedException(String.format("No '%s' attribute found in '%s' rule", ATTRIBUTE_SERVICE, RULE_NAME));

      return Optional.of(new ExternalAuthenticationAsyncRule(serviceConfigByName(externalAuthConfigName, configs), context));
    };
  }

  private static ExternalAuthenticationServiceConfig serviceConfigByName(String name,
                                                                         List<ExternalAuthenticationServiceConfig> configs) {
    Map<String, ExternalAuthenticationServiceConfig> serviceConfigByName = configs.stream()
        .collect(Collectors.toMap(ExternalAuthenticationServiceConfig::getName, Function.identity()));

    ExternalAuthenticationServiceConfig serviceConfig = serviceConfigByName.get(name);
    if (serviceConfig == null)
      throw new ConfigMalformedException(String.format("There is no external authentication service config with name '%s'", name));

    return serviceConfig;
  }

  private ExternalAuthenticationAsyncRule(ExternalAuthenticationServiceConfig config, ESContext context) {
    super(context);
    this.config = config;
  }

  @Override
  protected CompletableFuture<Boolean> authenticate(String user, String password) {
    return config.getClient().authenticate(user, password);
  }

  @Override
  public String getKey() {
    return RULE_NAME;
  }
}<|MERGE_RESOLUTION|>--- conflicted
+++ resolved
@@ -42,16 +42,11 @@
                                                                        List<ExternalAuthenticationServiceConfig> configs,
                                                                        ESContext context)
       throws ConfigMalformedException {
-<<<<<<< HEAD
     return ConfigReaderHelper.fromSettings(RULE_NAME, s,
         parseSimpleSettings(configs, context),
         notSupported(RULE_NAME),
         parseExtendedSettings(configs, context),
         context);
-=======
-    return ConfigReaderHelper.fromSettings(RULE_NAME, s, parseSimpleSettings(configs),
-        notSupported(RULE_NAME), parseExtendedSettings(configs));
->>>>>>> f0a3860b
   }
 
   private static Function<Settings, Optional<ExternalAuthenticationAsyncRule>> parseSimpleSettings(
@@ -69,11 +64,7 @@
       List<ExternalAuthenticationServiceConfig> configs, ESContext context) {
     return settings -> {
       Settings externalAuthSettings = settings.getAsSettings(RULE_NAME);
-<<<<<<< HEAD
-      if (externalAuthSettings.isEmpty()) return Optional.empty();
-=======
       if(externalAuthSettings.isEmpty()) return Optional.empty();
->>>>>>> f0a3860b
 
       String externalAuthConfigName = externalAuthSettings.get(ATTRIBUTE_SERVICE);
       if (externalAuthConfigName == null)
