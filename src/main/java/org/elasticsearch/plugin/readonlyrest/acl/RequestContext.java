--- conflicted
+++ resolved
@@ -364,7 +364,7 @@
   public String getAction() {
     return action;
   }
-  
+
   public String getLoggedInUser() {
     String user = BasicAuthUtils.getBasicAuthUser(getHeaders());
     if (user == null)
@@ -387,13 +387,7 @@
       theIndices = Joiner.on(",").skipNulls().join(getIndices());
     }
 
-<<<<<<< HEAD
-    String loggedInAs = BasicAuthUtils.getBasicAuthUser(getHeaders());
-    if (loggedInAs == null)
-      loggedInAs = ProxyAuthSyncRule.getUser(getHeaders());
-=======
     String loggedInAs = getLoggedInUser();
->>>>>>> 5ad34d37
     String content = getContent();
     if (Strings.isNullOrEmpty(content)) {
       content = "<N/A>";
