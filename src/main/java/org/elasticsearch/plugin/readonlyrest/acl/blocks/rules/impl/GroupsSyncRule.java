--- conflicted
+++ resolved
@@ -78,12 +78,8 @@
         if(hasReplacements){
           groupsInThisRule = new ArrayList<>(this.groups.size());
           for(String g : this.groups){
-<<<<<<< HEAD
-            groupsInThisRule.add(rc.resolveVariable(g));
-=======
             // won't add if applyVariables doesn't find all replacements
-            rc.applyVariables(g).map(groupsInThisRule::add);
->>>>>>> 24be4eae
+            rc.resolveVariable(g).map(groupsInThisRule::add);
           }
         }
         else{
