/*
 *    This file is part of ReadonlyREST.
 *
 *    ReadonlyREST is free software: you can redistribute it and/or modify
 *    it under the terms of the GNU General Public License as published by
 *    the Free Software Foundation, either version 3 of the License, or
 *    (at your option) any later version.
 *
 *    ReadonlyREST is distributed in the hope that it will be useful,
 *    but WITHOUT ANY WARRANTY; without even the implied warranty of
 *    MERCHANTABILITY or FITNESS FOR A PARTICULAR PURPOSE.  See the
 *    GNU General Public License for more details.
 *
 *    You should have received a copy of the GNU General Public License
 *    along with ReadonlyREST.  If not, see http://www.gnu.org/licenses/
 */

package org.elasticsearch.plugin.readonlyrest.acl;

import org.apache.logging.log4j.Logger;
import org.elasticsearch.common.settings.Settings;
import org.elasticsearch.plugin.readonlyrest.ConfigurationHelper;
import org.elasticsearch.plugin.readonlyrest.acl.blocks.Block;
import org.elasticsearch.plugin.readonlyrest.acl.blocks.BlockExitResult;
import org.elasticsearch.plugin.readonlyrest.acl.blocks.rules.LdapConfigs;
import org.elasticsearch.plugin.readonlyrest.acl.blocks.rules.User;
import org.elasticsearch.plugin.readonlyrest.acl.blocks.rules.impl.ExternalAuthenticationServiceConfig;
import org.elasticsearch.plugin.readonlyrest.acl.blocks.rules.impl.ProxyAuthConfig;
import org.elasticsearch.plugin.readonlyrest.acl.blocks.rules.impl.UserGroupProviderConfig;
import org.elasticsearch.plugin.readonlyrest.wiring.requestcontext.RequestContext;
import org.elasticsearch.plugin.readonlyrest.es53x.ESContext;
import org.elasticsearch.plugin.readonlyrest.utils.FuturesSequencer;
import org.elasticsearch.plugin.readonlyrest.wiring.requestcontext.Verbosity;

import java.util.ArrayList;
import java.util.Collection;
import java.util.List;
import java.util.Map;
import java.util.concurrent.CompletableFuture;
import java.util.stream.Collectors;

import static org.elasticsearch.plugin.readonlyrest.ConfigurationHelper.ANSI_RED;
import static org.elasticsearch.plugin.readonlyrest.ConfigurationHelper.ANSI_RESET;

/**
 * Created by sscarduzio on 13/02/2016.
 */

public class ACL {
  private static final String RULES_PREFIX = "readonlyrest.access_control_rules";
  private static final String USERS_PREFIX = "readonlyrest.users";
  private static final String LDAPS_PREFIX = "readonlyrest.ldaps";
  private static final String PROXIES_PREFIX = "readonlyrest.proxy_auth_configs";
  private static final String USER_GROUPS_PROVIDERS_PREFIX = "readonlyrest.user_groups_providers";
  private static final String EXTERNAL_AUTH_SERVICES_PREFIX = "readonlyrest.external_authentication_service_configs";

  private final Logger logger;
  private final ESContext context;
  // Array list because it preserves the insertion order
<<<<<<< HEAD
  private final ArrayList<Block> blocks = new ArrayList<>();
  private boolean basicAuthConfigured = false;
=======
  private ArrayList<Block> blocks = new ArrayList<>();
>>>>>>> 28689c45

  public ACL(ConfigurationHelper conf, ESContext context) {
    this.context = context;
    this.logger = context.logger(getClass());
    Settings s = conf.settings;
    Map<String, Settings> blocksMap = s.getGroups(RULES_PREFIX);
    List<ProxyAuthConfig> proxyAuthConfigs = parseProxyAuthSettings(s.getGroups(PROXIES_PREFIX).values());
    List<User> users = parseUserSettings(s.getGroups(USERS_PREFIX).values(), proxyAuthConfigs);
    LdapConfigs ldaps = LdapConfigs.fromSettings(LDAPS_PREFIX, s, context);
    List<UserGroupProviderConfig> groupsProviderConfigs = parseUserGroupsProviderSettings(
        s.getGroups(USER_GROUPS_PROVIDERS_PREFIX).values()
    );
    List<ExternalAuthenticationServiceConfig> externalAuthenticationServiceConfigs =
        parseExternalAuthenticationServiceSettings(s.getGroups(EXTERNAL_AUTH_SERVICES_PREFIX).values());
    blocksMap.forEach((key, value) -> {
               Block block = new Block(value, users, ldaps, proxyAuthConfigs, groupsProviderConfigs,
                   externalAuthenticationServiceConfigs, context);
               blocks.add(block);
               if (block.isAuthHeaderAccepted()) {
                 ConfigurationHelper.setRequirePassword( true);
               }
               logger.info("ADDING #" + key + ":\t" + block.toString());
             });
  }

  public CompletableFuture<BlockExitResult> check(RequestContext rc) {
    logger.debug("checking request:" + rc.getId());
    return FuturesSequencer.runInSeqUntilConditionIsUndone(
        blocks.iterator(),
        block -> {
          rc.reset();
          return block.check(rc);
        },
        checkResult -> {
          Verbosity v = rc.getVerbosity();
          if (checkResult.isMatch()) {
            if(v.equals(Verbosity.INFO)){
              logger.info("request: " + rc + " matched block: " + checkResult);
            }
            rc.commit();
            return true;
          }
          else {
            return false;
          }
        },
        nothing -> {
          Verbosity v = rc.getVerbosity();
          if(v.equals(Verbosity.INFO) || v.equals(Verbosity.ERROR)){
            logger.info(ANSI_RED + " no block has matched, forbidding by default: " + rc + ANSI_RESET);
          }
          return BlockExitResult.noMatch();
        }
    );
  }

  private List<User> parseUserSettings(Collection<Settings> userSettings, List<ProxyAuthConfig> proxyAuthConfigs) {
    return userSettings.stream()
                       .map(settings -> User.fromSettings(settings, proxyAuthConfigs, context))
                       .collect(Collectors.toList());
  }

  private List<ProxyAuthConfig> parseProxyAuthSettings(Collection<Settings> proxyAuthSettings) {
    return proxyAuthSettings.stream()
                            .map(ProxyAuthConfig::fromSettings)
                            .collect(Collectors.toList());
  }

  private List<UserGroupProviderConfig> parseUserGroupsProviderSettings(Collection<Settings> groupProvidersSettings) {
    return groupProvidersSettings.stream()
                                 .map(UserGroupProviderConfig::fromSettings)
                                 .collect(Collectors.toList());
  }

  private List<ExternalAuthenticationServiceConfig> parseExternalAuthenticationServiceSettings(
      Collection<Settings> ExternalAuthenticationServiceSettings) {
    return ExternalAuthenticationServiceSettings.stream()
        .map(ExternalAuthenticationServiceConfig::fromSettings)
        .collect(Collectors.toList());
  }
}<|MERGE_RESOLUTION|>--- conflicted
+++ resolved
@@ -57,12 +57,7 @@
   private final Logger logger;
   private final ESContext context;
   // Array list because it preserves the insertion order
-<<<<<<< HEAD
   private final ArrayList<Block> blocks = new ArrayList<>();
-  private boolean basicAuthConfigured = false;
-=======
-  private ArrayList<Block> blocks = new ArrayList<>();
->>>>>>> 28689c45
 
   public ACL(ConfigurationHelper conf, ESContext context) {
     this.context = context;
