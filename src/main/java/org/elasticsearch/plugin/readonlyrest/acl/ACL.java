--- conflicted
+++ resolved
@@ -26,6 +26,7 @@
 import org.elasticsearch.plugin.readonlyrest.acl.blocks.BlockExitResult;
 import org.elasticsearch.plugin.readonlyrest.acl.blocks.rules.LdapConfigs;
 import org.elasticsearch.plugin.readonlyrest.acl.blocks.rules.User;
+import org.elasticsearch.plugin.readonlyrest.acl.blocks.rules.impl.ExternalAuthenticationServiceConfig;
 import org.elasticsearch.plugin.readonlyrest.acl.blocks.rules.impl.ExternalAuthenticationServiceConfig;
 import org.elasticsearch.plugin.readonlyrest.acl.blocks.rules.impl.ProxyAuthConfig;
 import org.elasticsearch.plugin.readonlyrest.acl.blocks.rules.impl.UserGroupProviderConfig;
@@ -68,29 +69,18 @@
     List<UserGroupProviderConfig> groupsProviderConfigs = parseUserGroupsProviderSettings(
         s.getGroups(USER_GROUPS_PROVIDERS_PREFIX).values()
     );
-<<<<<<< HEAD
     List<ExternalAuthenticationServiceConfig> externalAuthenticationServiceConfigs =
         parseExternalAuthenticationServiceSettings(s.getGroups(EXTERNAL_AUTH_SERVICES_PREFIX).values());
-    blocksMap.forEach((key, value) -> {
-      Block block = new Block(value, users, ldaps, proxyAuthConfigs, groupsProviderConfigs,
-          externalAuthenticationServiceConfigs, logger);
-      blocks.add(block);
-      if (block.isAuthHeaderAccepted()) {
-        basicAuthConfigured = true;
-      }
-      logger.info("ADDING #" + key + ":\t" + block.toString());
-    });
-=======
     blocksMap.entrySet()
              .forEach(entry -> {
-               Block block = new Block(entry.getValue(), users, ldaps, proxyAuthConfigs, groupsProviderConfigs, logger);
+               Block block = new Block(entry.getValue(), users, ldaps, proxyAuthConfigs, groupsProviderConfigs,
+                   externalAuthenticationServiceConfigs, logger);
                blocks.add(block);
                if (block.isAuthHeaderAccepted()) {
                  basicAuthConfigured = true;
                }
                logger.info("ADDING #" + entry.getKey() + ":\t" + block.toString());
              });
->>>>>>> 798308df
   }
 
   public boolean isBasicAuthConfigured() {
