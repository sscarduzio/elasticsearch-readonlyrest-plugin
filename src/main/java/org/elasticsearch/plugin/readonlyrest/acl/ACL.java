/*
 *    This file is part of ReadonlyREST.
 *
 *    ReadonlyREST is free software: you can redistribute it and/or modify
 *    it under the terms of the GNU General Public License as published by
 *    the Free Software Foundation, either version 3 of the License, or
 *    (at your option) any later version.
 *
 *    ReadonlyREST is distributed in the hope that it will be useful,
 *    but WITHOUT ANY WARRANTY; without even the implied warranty of
 *    MERCHANTABILITY or FITNESS FOR A PARTICULAR PURPOSE.  See the
 *    GNU General Public License for more details.
 *
 *    You should have received a copy of the GNU General Public License
 *    along with ReadonlyREST.  If not, see http://www.gnu.org/licenses/
 */

package org.elasticsearch.plugin.readonlyrest.acl;

import org.apache.logging.log4j.Logger;
<<<<<<< HEAD
=======
import org.elasticsearch.client.Client;
import org.elasticsearch.common.logging.Loggers;
>>>>>>> d82d3c40
import org.elasticsearch.common.settings.Settings;
import org.elasticsearch.plugin.readonlyrest.ConfigurationHelper;
import org.elasticsearch.plugin.readonlyrest.acl.blocks.Block;
import org.elasticsearch.plugin.readonlyrest.acl.blocks.BlockExitResult;
import org.elasticsearch.plugin.readonlyrest.acl.blocks.rules.LdapConfigs;
import org.elasticsearch.plugin.readonlyrest.acl.blocks.rules.User;
import org.elasticsearch.plugin.readonlyrest.acl.blocks.rules.impl.ExternalAuthenticationServiceConfig;
import org.elasticsearch.plugin.readonlyrest.acl.blocks.rules.impl.ProxyAuthConfig;
import org.elasticsearch.plugin.readonlyrest.acl.blocks.rules.impl.UserGroupProviderConfig;
<<<<<<< HEAD
import org.elasticsearch.plugin.readonlyrest.wiring.requestcontext.RequestContext;
import org.elasticsearch.plugin.readonlyrest.es53x.ESContext;
=======
>>>>>>> d82d3c40
import org.elasticsearch.plugin.readonlyrest.utils.FuturesSequencer;
import org.elasticsearch.plugin.readonlyrest.wiring.requestcontext.RequestContext;
import org.elasticsearch.plugin.readonlyrest.wiring.requestcontext.Verbosity;

import java.util.ArrayList;
import java.util.Collection;
import java.util.List;
import java.util.Map;
import java.util.concurrent.CompletableFuture;
import java.util.stream.Collectors;

import static org.elasticsearch.plugin.readonlyrest.ConfigurationHelper.ANSI_RED;
import static org.elasticsearch.plugin.readonlyrest.ConfigurationHelper.ANSI_RESET;

/**
 * Created by sscarduzio on 13/02/2016.
 */

public class ACL {
  private static final String RULES_PREFIX = "readonlyrest.access_control_rules";
  private static final String USERS_PREFIX = "readonlyrest.users";
  private static final String LDAPS_PREFIX = "readonlyrest.ldaps";
  private static final String PROXIES_PREFIX = "readonlyrest.proxy_auth_configs";
  private static final String USER_GROUPS_PROVIDERS_PREFIX = "readonlyrest.user_groups_providers";
  private static final String EXTERNAL_AUTH_SERVICES_PREFIX = "readonlyrest.external_authentication_service_configs";

  private final Logger logger;
  private final ESContext context;
  // Array list because it preserves the insertion order
  private final ArrayList<Block> blocks = new ArrayList<>();

  public ACL(ConfigurationHelper conf, ESContext context) {
    this.context = context;
    this.logger = context.logger(getClass());
    Settings s = conf.settings;
    Map<String, Settings> blocksMap = s.getGroups(RULES_PREFIX);
    List<ProxyAuthConfig> proxyAuthConfigs = parseProxyAuthSettings(s.getGroups(PROXIES_PREFIX).values());
    List<User> users = parseUserSettings(s.getGroups(USERS_PREFIX).values(), proxyAuthConfigs);
    LdapConfigs ldaps = LdapConfigs.fromSettings(LDAPS_PREFIX, s, context);
    List<UserGroupProviderConfig> groupsProviderConfigs = parseUserGroupsProviderSettings(
      s.getGroups(USER_GROUPS_PROVIDERS_PREFIX).values()
    );
    List<ExternalAuthenticationServiceConfig> externalAuthenticationServiceConfigs =
<<<<<<< HEAD
        parseExternalAuthenticationServiceSettings(s.getGroups(EXTERNAL_AUTH_SERVICES_PREFIX).values());
    blocksMap.forEach((key, value) -> {
               Block block = new Block(value, users, ldaps, proxyAuthConfigs, groupsProviderConfigs,
                   externalAuthenticationServiceConfigs, context);
               blocks.add(block);
               if (block.isAuthHeaderAccepted()) {
                 ConfigurationHelper.setRequirePassword( true);
               }
               logger.info("ADDING #" + key + ":\t" + block.toString());
             });
=======
      parseExternalAuthenticationServiceSettings(s.getGroups(EXTERNAL_AUTH_SERVICES_PREFIX).values());
    blocksMap.entrySet()
      .forEach(entry -> {
        Block block = new Block(entry.getValue(), users, ldaps, proxyAuthConfigs, groupsProviderConfigs,
                                externalAuthenticationServiceConfigs, logger
        );
        blocks.add(block);
        if (block.isAuthHeaderAccepted()) {
          ConfigurationHelper.setRequirePassword(true);
        }
        logger.info("ADDING #" + entry.getKey() + ":\t" + block.toString());
      });
>>>>>>> d82d3c40
  }

  public CompletableFuture<BlockExitResult> check(RequestContext rc) {
    logger.debug("checking request:" + rc.getId());
    return FuturesSequencer.runInSeqUntilConditionIsUndone(
      blocks.iterator(),
      block -> {
        rc.reset();
        return block.check(rc);
      },
      checkResult -> {
        Verbosity v = rc.getVerbosity();
        if (checkResult.isMatch()) {
          if (v.equals(Verbosity.INFO)) {
            logger.info("request: " + rc + " matched block: " + checkResult);
          }
          if(checkResult.getBlock().getPolicy().equals(Block.Policy.ALLOW)){
            rc.commit();
          }
          return true;
        }
        else {
          return false;
        }
      },
      nothing -> {
        Verbosity v = rc.getVerbosity();
        if (v.equals(Verbosity.INFO) || v.equals(Verbosity.ERROR)) {
          logger.info(ANSI_RED + " no block has matched, forbidding by default: " + rc + ANSI_RESET);
        }
        return BlockExitResult.noMatch();
      }
    );
  }

  private List<User> parseUserSettings(Collection<Settings> userSettings, List<ProxyAuthConfig> proxyAuthConfigs) {
    return userSettings.stream()
<<<<<<< HEAD
                       .map(settings -> User.fromSettings(settings, proxyAuthConfigs, context))
                       .collect(Collectors.toList());
=======
      .map(settings -> User.fromSettings(settings, proxyAuthConfigs))
      .collect(Collectors.toList());
>>>>>>> d82d3c40
  }

  private List<ProxyAuthConfig> parseProxyAuthSettings(Collection<Settings> proxyAuthSettings) {
    return proxyAuthSettings.stream()
      .map(ProxyAuthConfig::fromSettings)
      .collect(Collectors.toList());
  }

  private List<UserGroupProviderConfig> parseUserGroupsProviderSettings(Collection<Settings> groupProvidersSettings) {
    return groupProvidersSettings.stream()
      .map(UserGroupProviderConfig::fromSettings)
      .collect(Collectors.toList());
  }

  private List<ExternalAuthenticationServiceConfig> parseExternalAuthenticationServiceSettings(
    Collection<Settings> ExternalAuthenticationServiceSettings) {
    return ExternalAuthenticationServiceSettings.stream()
      .map(ExternalAuthenticationServiceConfig::fromSettings)
      .collect(Collectors.toList());
  }
}<|MERGE_RESOLUTION|>--- conflicted
+++ resolved
@@ -18,11 +18,6 @@
 package org.elasticsearch.plugin.readonlyrest.acl;
 
 import org.apache.logging.log4j.Logger;
-<<<<<<< HEAD
-=======
-import org.elasticsearch.client.Client;
-import org.elasticsearch.common.logging.Loggers;
->>>>>>> d82d3c40
 import org.elasticsearch.common.settings.Settings;
 import org.elasticsearch.plugin.readonlyrest.ConfigurationHelper;
 import org.elasticsearch.plugin.readonlyrest.acl.blocks.Block;
@@ -32,11 +27,8 @@
 import org.elasticsearch.plugin.readonlyrest.acl.blocks.rules.impl.ExternalAuthenticationServiceConfig;
 import org.elasticsearch.plugin.readonlyrest.acl.blocks.rules.impl.ProxyAuthConfig;
 import org.elasticsearch.plugin.readonlyrest.acl.blocks.rules.impl.UserGroupProviderConfig;
-<<<<<<< HEAD
 import org.elasticsearch.plugin.readonlyrest.wiring.requestcontext.RequestContext;
 import org.elasticsearch.plugin.readonlyrest.es53x.ESContext;
-=======
->>>>>>> d82d3c40
 import org.elasticsearch.plugin.readonlyrest.utils.FuturesSequencer;
 import org.elasticsearch.plugin.readonlyrest.wiring.requestcontext.RequestContext;
 import org.elasticsearch.plugin.readonlyrest.wiring.requestcontext.Verbosity;
@@ -80,31 +72,17 @@
       s.getGroups(USER_GROUPS_PROVIDERS_PREFIX).values()
     );
     List<ExternalAuthenticationServiceConfig> externalAuthenticationServiceConfigs =
-<<<<<<< HEAD
-        parseExternalAuthenticationServiceSettings(s.getGroups(EXTERNAL_AUTH_SERVICES_PREFIX).values());
-    blocksMap.forEach((key, value) -> {
-               Block block = new Block(value, users, ldaps, proxyAuthConfigs, groupsProviderConfigs,
-                   externalAuthenticationServiceConfigs, context);
-               blocks.add(block);
-               if (block.isAuthHeaderAccepted()) {
-                 ConfigurationHelper.setRequirePassword( true);
-               }
-               logger.info("ADDING #" + key + ":\t" + block.toString());
-             });
-=======
       parseExternalAuthenticationServiceSettings(s.getGroups(EXTERNAL_AUTH_SERVICES_PREFIX).values());
     blocksMap.entrySet()
       .forEach(entry -> {
         Block block = new Block(entry.getValue(), users, ldaps, proxyAuthConfigs, groupsProviderConfigs,
-                                externalAuthenticationServiceConfigs, logger
-        );
+                                externalAuthenticationServiceConfigs, context);
         blocks.add(block);
         if (block.isAuthHeaderAccepted()) {
           ConfigurationHelper.setRequirePassword(true);
         }
         logger.info("ADDING #" + entry.getKey() + ":\t" + block.toString());
       });
->>>>>>> d82d3c40
   }
 
   public CompletableFuture<BlockExitResult> check(RequestContext rc) {
@@ -142,13 +120,8 @@
 
   private List<User> parseUserSettings(Collection<Settings> userSettings, List<ProxyAuthConfig> proxyAuthConfigs) {
     return userSettings.stream()
-<<<<<<< HEAD
-                       .map(settings -> User.fromSettings(settings, proxyAuthConfigs, context))
-                       .collect(Collectors.toList());
-=======
-      .map(settings -> User.fromSettings(settings, proxyAuthConfigs))
+      .map(settings -> User.fromSettings(settings, proxyAuthConfigs, context))
       .collect(Collectors.toList());
->>>>>>> d82d3c40
   }
 
   private List<ProxyAuthConfig> parseProxyAuthSettings(Collection<Settings> proxyAuthSettings) {
