--- conflicted
+++ resolved
@@ -56,11 +56,7 @@
   private final Logger logger = Loggers.getLogger(ConfigurationHelper.class);
 
   private static ConfigurationHelper currentInstance;
-<<<<<<< HEAD
-=======
   private static boolean requirePassword;
-  private final Client client;
->>>>>>> f0a3860b
 
   public boolean enabled;
   public String verbosity;
