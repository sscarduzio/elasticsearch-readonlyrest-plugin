--- conflicted
+++ resolved
@@ -39,13 +39,7 @@
     new OptionalXPackSecurityJarPatchCreator(
       DeactivateGetRequestCacheKeyDifferentiatorInSecurity,
       DeactivateSecurityServerTransportInterceptor,
-<<<<<<< HEAD
-      new MockAuthorizationInfoInAuthorizationService(esVersion),
-      new DummyAuthorizeInAuthorizationService(esVersion),
-      new DummyAuthenticationInAuthenticationServiceAuthenticator(esVersion)
-=======
       new DummyAuthenticationInAuthenticationServiceAuthenticator(esVersion),
       new DummyAuthorizeInAuthorizationService(esVersion),
->>>>>>> 2758e196
     )
   )