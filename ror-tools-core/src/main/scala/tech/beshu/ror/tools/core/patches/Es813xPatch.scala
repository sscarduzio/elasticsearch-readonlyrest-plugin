--- conflicted
+++ resolved
@@ -49,16 +49,9 @@
     ),
     new XPackSecurityJarPatchCreator(
       OpenModule,
-<<<<<<< HEAD
-      DeactivateSecurityActionFilter,
-      DeactivateAuthenticationServiceInHttpTransport,
-      new DummyAuthorizeInAuthorizationService(esVersion),
-      new DummyAuthenticationInAuthenticationChain(esVersion)
-=======
       DeactivateGetRequestCacheKeyDifferentiatorInSecurity,
       new DummyAuthenticationInAuthenticationChain(esVersion),
       new DummyAuthorizeInAuthorizationService(esVersion),
->>>>>>> 2758e196
     ),
     new XPackIlmJarPatchCreator(
       OpenModule
