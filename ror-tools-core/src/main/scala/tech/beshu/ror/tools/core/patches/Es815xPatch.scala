/*
 *    This file is part of ReadonlyREST.
 *
 *    ReadonlyREST is free software: you can redistribute it and/or modify
 *    it under the terms of the GNU General Public License as published by
 *    the Free Software Foundation, either version 3 of the License, or
 *    (at your option) any later version.
 *
 *    ReadonlyREST is distributed in the hope that it will be useful,
 *    but WITHOUT ANY WARRANTY; without even the implied warranty of
 *    MERCHANTABILITY or FITNESS FOR A PARTICULAR PURPOSE.  See the
 *    GNU General Public License for more details.
 *
 *    You should have received a copy of the GNU General Public License
 *    along with ReadonlyREST.  If not, see http://www.gnu.org/licenses/
 */
package tech.beshu.ror.tools.core.patches

import cats.data.NonEmptyList
import just.semver.SemVer
import tech.beshu.ror.tools.core.patches.base.TransportNetty4AwareEsPatch
import tech.beshu.ror.tools.core.patches.internal.RorPluginDirectory
import tech.beshu.ror.tools.core.patches.internal.filePatchers.*
import tech.beshu.ror.tools.core.patches.internal.modifiers.bytecodeJars.*
import tech.beshu.ror.tools.core.patches.internal.modifiers.bytecodeJars.authentication.DummyAuthenticationInAuthenticationChain
import tech.beshu.ror.tools.core.patches.internal.modifiers.bytecodeJars.authorization.DummyAuthorizeInAuthorizationService
import tech.beshu.ror.tools.core.patches.internal.modifiers.bytecodeJars.permissions.{ModifyBootstrapPolicyUtilClass, SecurityManagerShouldAllowReadingEsConfigFile}
import tech.beshu.ror.tools.core.patches.internal.modifiers.securityPolicyFiles.AddAdditionalPermissions
import tech.beshu.ror.tools.core.patches.internal.modifiers.securityPolicyFiles.AddAdditionalPermissions.*

import scala.language.postfixOps

private[patches] class Es815xPatch(rorPluginDirectory: RorPluginDirectory, esVersion: SemVer)
  extends TransportNetty4AwareEsPatch(rorPluginDirectory, esVersion,
    new ElasticsearchJarPatchCreator(
      OpenModule,
      new ModifyBootstrapPolicyUtilClass(esVersion, NonEmptyList.of(
        createClassLoaderRuntimePermission, getPropertySecurityPermission
      )),
      new SecurityManagerShouldAllowReadingEsConfigFile(esVersion),
      new RepositoriesServiceAvailableForClusterServiceForAnyTypeOfNode(esVersion)
    ),
    new RorSecurityPolicyPatchCreator(
      AddAdditionalPermissions(NonEmptyList.of(
        createClassLoaderRuntimePermission, getPropertySecurityPermission
      )),
    ),
    new XPackCoreJarPatchCreator(
      OpenModule,
      DisabledAsyncSearchSecurity
    ),
    new XPackSecurityJarPatchCreator(
      OpenModule,
<<<<<<< HEAD
      DeactivateSecurityActionFilter,
      DeactivateAuthenticationServiceInHttpTransport,
      new DummyAuthorizeInAuthorizationService(esVersion),
      new DummyAuthenticationInAuthenticationChain(esVersion)
=======
      DeactivateGetRequestCacheKeyDifferentiatorInSecurity,
      new DummyAuthenticationInAuthenticationChain(esVersion),
      new DummyAuthorizeInAuthorizationService(esVersion),
>>>>>>> 2758e196
    ),
    new XPackIlmJarPatchCreator(
      OpenModule
    )
  )<|MERGE_RESOLUTION|>--- conflicted
+++ resolved
@@ -51,16 +51,9 @@
     ),
     new XPackSecurityJarPatchCreator(
       OpenModule,
-<<<<<<< HEAD
-      DeactivateSecurityActionFilter,
-      DeactivateAuthenticationServiceInHttpTransport,
-      new DummyAuthorizeInAuthorizationService(esVersion),
-      new DummyAuthenticationInAuthenticationChain(esVersion)
-=======
       DeactivateGetRequestCacheKeyDifferentiatorInSecurity,
       new DummyAuthenticationInAuthenticationChain(esVersion),
       new DummyAuthorizeInAuthorizationService(esVersion),
->>>>>>> 2758e196
     ),
     new XPackIlmJarPatchCreator(
       OpenModule
