/*
 * This file is part of ReadonlyREST.
 *
 *     ReadonlyREST is free software: you can redistribute it and/or modify
 *     it under the terms of the GNU General Public License as published by
 *     the Free Software Foundation, either version 3 of the License, or
 *     (at your option) any later version.
 *
 *     ReadonlyREST is distributed in the hope that it will be useful,
 *     but WITHOUT ANY WARRANTY; without even the implied warranty of
 *     MERCHANTABILITY or FITNESS FOR A PARTICULAR PURPOSE.  See the
 *     GNU General Public License for more details.
 *
 *     You should have received a copy of the GNU General Public License
 *     along with ReadonlyREST.  If not, see <http://www.gnu.org/licenses/>.
 *
 */

buildscript {
    ext {
        publishedPluginVersion = '1.13.2'
<<<<<<< HEAD
        pluginVersion = '1.14.0'
=======
        pluginVersion = '1.13.3-pre2'
>>>>>>> 746990de
        esVersion = '5.2.0'
    }
    repositories {
        mavenCentral()
        jcenter()
    }

    dependencies {
        classpath 'org.elasticsearch.gradle:build-tools:' + esVersion
    }
}

group = 'org.elasticsearch.plugin'
version = pluginVersion + '_es' + esVersion

apply plugin: 'java'
apply plugin: 'elasticsearch.esplugin'
apply plugin: 'idea'
apply plugin: 'maven'

esplugin {
    name 'readonlyrest'
    description 'Safely expose Elasticsearch REST API'
    classname 'org.elasticsearch.plugin.readonlyrest.wiring.ReadonlyRestPlugin'
}

configurations.getByName("testRuntime") {
    resolutionStrategy {
        force "commons-logging:commons-logging:1.1.3"
        force "junit:junit:4.12"
        force "org.slf4j:slf4j-api:1.7.21"
        force "commons-io:commons-io:2.5"
    }
}
configurations {
    all*.exclude group: "org.elasticsearch.test", module: "framework"
}

dependencies {
    compile 'com.google.guava:guava:21.0'
    compile 'org.elasticsearch.plugin:transport-netty4-client:' + esVersion
    compile 'com.unboundid:unboundid-ldapsdk:3.2.0'
    testCompile 'org.mockito:mockito-all:1.10.19'
    testCompile 'junit:junit:4.12'
    testCompile('org.testcontainers:testcontainers:1.1.9')
    testRuntime('org.testcontainers:testcontainers:1.1.9')
}

task showFiles << {
    configurations.compile.each { println it.name }
}

run {
    systemProperty "java.security.policy", "src/main/plugin-metadata/plugin-security.policy"
    systemProperty "es.path.home", "src/test/eshome"
    jvmArgs += " -agentlib:jdwp=transport=dt_socket,server=y,suspend=y,address=8000"

}
tasks.withType(Zip) { task ->
    task.doLast {
        ant.checksum file: it.archivePath, algorithm: 'sha1'
    }
}
// Set to false to not use elasticsearch checkstyle rules
checkstyleMain.enabled = true
checkstyleTest.enabled = true

// FIXME dependency license check needs to be enabled
dependencyLicenses.enabled = false

// FIXME thirdparty audit needs to be enabled
thirdPartyAudit.enabled = false

// Uncomment this to skip license header checks
licenseHeaders.enabled = false
namingConventions.enabled = false
forbiddenApisMain.enabled = false
forbiddenApisTest.enabled = false
integTest.enabled = false<|MERGE_RESOLUTION|>--- conflicted
+++ resolved
@@ -19,14 +19,11 @@
 buildscript {
     ext {
         publishedPluginVersion = '1.13.2'
-<<<<<<< HEAD
         pluginVersion = '1.14.0'
-=======
-        pluginVersion = '1.13.3-pre2'
->>>>>>> 746990de
         esVersion = '5.2.0'
     }
     repositories {
+        mavenLocal()
         mavenCentral()
         jcenter()
     }
