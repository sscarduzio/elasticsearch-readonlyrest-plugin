/*
 *    This file is part of ReadonlyREST.
 *
 *    ReadonlyREST is free software: you can redistribute it and/or modify
 *    it under the terms of the GNU General Public License as published by
 *    the Free Software Foundation, either version 3 of the License, or
 *    (at your option) any later version.
 *
 *    ReadonlyREST is distributed in the hope that it will be useful,
 *    but WITHOUT ANY WARRANTY; without even the implied warranty of
 *    MERCHANTABILITY or FITNESS FOR A PARTICULAR PURPOSE.  See the
 *    GNU General Public License for more details.
 *
 *    You should have received a copy of the GNU General Public License
 *    along with ReadonlyREST.  If not, see http://www.gnu.org/licenses/
 */

buildscript {
    ext {
        publishedPluginVersion = project.properties['pluginVersion']
        pluginVersion = project.properties['pluginVersion']
        esVersion = project.properties['esVersion']
    }
    repositories {
        mavenLocal()
        mavenCentral()
        jcenter()
    }

    dependencies {
        classpath 'org.elasticsearch.gradle:build-tools:' + esVersion
        classpath 'nl.javadude.gradle.plugins:license-gradle-plugin:0.10.0'
    }
}

group = 'org.elasticsearch.plugin'
version = pluginVersion + '_es' + esVersion

apply plugin: 'java'
apply plugin: 'elasticsearch.esplugin'
apply plugin: 'idea'
apply plugin: 'maven'
apply plugin: 'license'

repositories {
    mavenCentral()
    maven { url 'http://repo.gradle.org/gradle/libs-releases-local' }
}

esplugin {
    name project.properties['pluginName']
    description 'Safely expose Elasticsearch REST API'
    classname 'org.elasticsearch.plugin.readonlyrest.es.ReadonlyRestPlugin'
}

license {
    header rootProject.file('ReadonlyRESTLicenseHeader.txt')
    skipExistingHeaders true
    useDefaultMappings = false
    mapping {
        java = 'SLASHSTAR_STYLE'
    }
}

task customJarHellCheck(type: JavaExec) {
    main = "org.elasticsearch.bootstrap.JarHell"
    classpath = project.sourceSets.main.runtimeClasspath.filter { it.exists() }
}

test {
    dependsOn customJarHellCheck
    systemProperty "project.dir", rootProject.projectDir
    systemProperty "java.io.tmpdir", "/tmp"
}

configurations.all {
    resolutionStrategy {
        force "commons-logging:commons-logging:1.1.3"
        force "junit:junit:4.12"
        force "org.slf4j:slf4j-api:1.7.21"
        force "commons-io:commons-io:2.5"
        force "com.google.guava:guava:21.0"
    }
}

dependencies {

    compile 'com.google.guava:guava:21.0'
    compile 'com.jayway.jsonpath:json-path:2.2.0'
    compile 'com.unboundid:unboundid-ldapsdk:3.2.0'
    compile 'net.minidev:accessors-smart:1.2'
    compile 'net.minidev:json-smart:2.3'
    compile 'org.elasticsearch.plugin:transport-netty4-client:' + esVersion
    compile 'org.elasticsearch.client:rest:' + esVersion
    compile 'org.jooq:jool:0.9.12'
    compile 'org.yaml:snakeyaml:1.15'
    compile ('org.reflections:reflections:0.9.11'){
        exclude group: 'org.slf4j', module: 'slf4j-api'
        exclude group: 'org.slf4j', module: 'slf4j-simple'
        exclude group: 'dom4j', module: 'dom4j'
        exclude group: 'com.google.code.gson', module: 'gson'
    }
<<<<<<< HEAD
    compile 'io.jsonwebtoken:jjwt:0.7.0'
    /* jjwt depends on jackson-databind and jackson-annotations, why aren't they included? */
    compile 'com.fasterxml.jackson.core:jackson-databind:2.8.2'
    compile 'com.fasterxml.jackson.core:jackson-annotations:2.8.0'
=======
    compile 'org.slf4j:slf4j-api:1.7.25'

>>>>>>> b32a6430
    testCompile 'org.mockito:mockito-all:1.10.19'
    testCompile 'junit:junit:4.12'
    testCompile 'org.apache.httpcomponents:httpclient:4.5.2'
    testCompile 'org.gradle:gradle-tooling-api:3.5'
    testRuntime 'org.gradle:gradle-tooling-api:3.5'
    testCompile('org.testcontainers:testcontainers:1.2.1')
    testRuntime('org.testcontainers:testcontainers:1.2.1')
}

run {
    systemProperty "java.security.policy", "src/main/plugin-metadata/plugin-security.policy"
    systemProperty "es.path.home", "src/test/eshome"
    jvmArgs += " -agentlib:jdwp=transport=dt_socket,server=y,suspend=y,address=8000"
}

tasks.withType(Zip) { task ->
    task.doLast {
        ant.checksum file: it.archivePath, algorithm: 'sha1'
    }
}

task wrapper(type: Wrapper) {
 gradleVersion = '3.5' 
}

// Set to false to not use elasticsearch checkstyle rules
checkstyleMain.enabled = true
checkstyleTest.enabled = true

// FIXME dependency license check needs to be enabled
dependencyLicenses.enabled = true

// FIXME thirdparty audit needs to be enabled
thirdPartyAudit.enabled = false

// Uncomment this to skip license header checks
licenseHeaders.enabled = false
namingConventions.enabled = false
forbiddenApisMain.enabled = false
forbiddenApisTest.enabled = false
integTest.enabled = false
jarHell.enabled = false<|MERGE_RESOLUTION|>--- conflicted
+++ resolved
@@ -100,15 +100,12 @@
         exclude group: 'dom4j', module: 'dom4j'
         exclude group: 'com.google.code.gson', module: 'gson'
     }
-<<<<<<< HEAD
+    compile 'org.slf4j:slf4j-api:1.7.25'
     compile 'io.jsonwebtoken:jjwt:0.7.0'
     /* jjwt depends on jackson-databind and jackson-annotations, why aren't they included? */
     compile 'com.fasterxml.jackson.core:jackson-databind:2.8.2'
     compile 'com.fasterxml.jackson.core:jackson-annotations:2.8.0'
-=======
-    compile 'org.slf4j:slf4j-api:1.7.25'
 
->>>>>>> b32a6430
     testCompile 'org.mockito:mockito-all:1.10.19'
     testCompile 'junit:junit:4.12'
     testCompile 'org.apache.httpcomponents:httpclient:4.5.2'
