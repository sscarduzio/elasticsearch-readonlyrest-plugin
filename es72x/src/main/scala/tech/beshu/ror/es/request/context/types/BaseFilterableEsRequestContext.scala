--- conflicted
+++ resolved
@@ -48,14 +48,9 @@
       logger.debug(s"[${id.show}] Discovered indices: ${indices.map(_.show).mkString(",")}")
       indices
     },
-<<<<<<< HEAD
-    None,
+    Set(IndexName.wildcard),
     None,
     requestFieldsUsage
-=======
-    Set(IndexName.wildcard),
-    None
->>>>>>> c0a985ec
   )
 
   override def modifyWhenIndexNotFound: ModificationResult = {
