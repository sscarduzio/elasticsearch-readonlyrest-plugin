--- conflicted
+++ resolved
@@ -108,11 +108,7 @@
     nodeName = Node.NODE_NAME_SETTING.get(s),
   )
   private val rorEsConfig = ReadonlyRestEsConfig
-<<<<<<< HEAD
-    .load(EsEnv(environment.configFile(), environment.modulesFile()), esNodeConfig)
-=======
-    .load(EsEnvProvider.create(environment))
->>>>>>> 65c99ef4
+    .load(EsEnvProvider.create(environment), esNodeConfig)
     .map(_.fold(e => throw new ElasticsearchException(e.message), identity))
     .runSyncUnsafe(timeout)(Scheduler.global, CanBlock.permit)
   private val esInitListener = new EsInitListener
