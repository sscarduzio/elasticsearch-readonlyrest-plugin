/*
 *    This file is part of ReadonlyREST.
 *
 *    ReadonlyREST is free software: you can redistribute it and/or modify
 *    it under the terms of the GNU General Public License as published by
 *    the Free Software Foundation, either version 3 of the License, or
 *    (at your option) any later version.
 *
 *    ReadonlyREST is distributed in the hope that it will be useful,
 *    but WITHOUT ANY WARRANTY; without even the implied warranty of
 *    MERCHANTABILITY or FITNESS FOR A PARTICULAR PURPOSE.  See the
 *    GNU General Public License for more details.
 *
 *    You should have received a copy of the GNU General Public License
 *    along with ReadonlyREST.  If not, see http://www.gnu.org/licenses/
 */

buildscript {
    repositories {
        mavenLocal()
        mavenCentral()
        maven { url "https://plugins.gradle.org/m2/" }
    }

    dependencies {
        classpath group: 'org.owasp',                            name: 'dependency-check-gradle',  version: '6.5.3'
        classpath group: 'com.github.jengelman.gradle.plugins',  name: 'shadow',                   version: '4.0.4'
    }
}

repositories {
    mavenCentral()
    maven { url 'https://repo.gradle.org/gradle/libs-releases' }
    maven { url 'https://jitpack.io' }
}

apply plugin: 'com.github.johnrengelman.shadow'
apply plugin: 'java'
apply plugin: 'maven'
apply plugin: 'org.owasp.dependencycheck'

dependencyCheck {
    /*
       Severity	Base Score
       None     0
       Low      0.1-3.9
       Medium   4.0-6.9
       High     7.0-8.9
       Critical 9.0-10.0
     */
    failBuildOnCVSS = 3
    suppressionFiles = ["${project.rootDir}/supressions_cve.xml"]
}

configurations {
    shadowCompile
    compile.extendsFrom(shadowCompile)
}

compileJava {
    sourceCompatibility = 1.8
    targetCompatibility = 1.8
}

dependencies {
<<<<<<< HEAD
    shadowCompile group: 'com.fasterxml.jackson.dataformat',      name: 'jackson-dataformat-yaml',                version: '2.13.2'
    shadowCompile group: 'com.fasterxml.jackson.core',            name: 'jackson-databind',                       version: '2.13.2.2'
    shadowCompile group: 'org.yaml',                              name: 'snakeyaml',                              version: '1.32'
    shadowCompile group: 'com.jayway.jsonpath',                   name: 'json-path',                              version: '2.6.0'
=======
    shadowCompile group: 'com.fasterxml.jackson.dataformat',      name: 'jackson-dataformat-yaml',                version: '2.13.4'
    shadowCompile group: 'com.fasterxml.jackson.core',            name: 'jackson-databind',                       version: '2.13.4'
    shadowCompile group: 'org.yaml',                              name: 'snakeyaml',                              version: '1.32'
    shadowCompile group: 'com.jayway.jsonpath',                   name: 'json-path',                              version: '2.7.0'
>>>>>>> a1a063c5
}

shadowJar {
    configurations = [project.configurations.shadowCompile]
}

// Configure Auto Relocation
import com.github.jengelman.gradle.plugins.shadow.tasks.ConfigureShadowRelocation

task relocateShadowJar(type: ConfigureShadowRelocation) {
    target = tasks.shadowJar
    prefix = "tech.beshu.ror"
}

tasks.shadowJar.dependsOn tasks.relocateShadowJar

tasks.withType(AbstractArchiveTask) {
    preserveFileTimestamps = false
    reproducibleFileOrder = true
}<|MERGE_RESOLUTION|>--- conflicted
+++ resolved
@@ -63,17 +63,10 @@
 }
 
 dependencies {
-<<<<<<< HEAD
-    shadowCompile group: 'com.fasterxml.jackson.dataformat',      name: 'jackson-dataformat-yaml',                version: '2.13.2'
-    shadowCompile group: 'com.fasterxml.jackson.core',            name: 'jackson-databind',                       version: '2.13.2.2'
-    shadowCompile group: 'org.yaml',                              name: 'snakeyaml',                              version: '1.32'
-    shadowCompile group: 'com.jayway.jsonpath',                   name: 'json-path',                              version: '2.6.0'
-=======
     shadowCompile group: 'com.fasterxml.jackson.dataformat',      name: 'jackson-dataformat-yaml',                version: '2.13.4'
     shadowCompile group: 'com.fasterxml.jackson.core',            name: 'jackson-databind',                       version: '2.13.4'
     shadowCompile group: 'org.yaml',                              name: 'snakeyaml',                              version: '1.32'
     shadowCompile group: 'com.jayway.jsonpath',                   name: 'json-path',                              version: '2.7.0'
->>>>>>> a1a063c5
 }
 
 shadowJar {
