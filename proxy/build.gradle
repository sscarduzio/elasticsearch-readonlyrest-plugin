--- conflicted
+++ resolved
@@ -87,8 +87,6 @@
     }
 }
 
-<<<<<<< HEAD
-=======
 githook {
     hooks {
         "pre-commit" {
@@ -97,7 +95,6 @@
     }
 }
 
->>>>>>> e4be0df6
 tasks.withType(ScalaCompile) {
     scalaCompileOptions.additionalParameters = ["-Ypartial-unification", "-Ywarn-macros:after", "-feature"]
 }
